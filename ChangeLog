--- conflicted
+++ resolved
@@ -1,23 +1,9 @@
-<<<<<<< HEAD
-=======
 2008-03-11  Gabor Csardi  <csardi@rmki.kfki.hu>
 
 	* src/cattributes.c (igraph_i_cattribute_get_string_vertex_attr)
 	(igraph_i_cattribute_get_string_edge_attr)
 	(igraph_i_cattribute_EAS_set) : bugs corrected
 
-2008-02-24  Gabor Csardi  <csardi@rmki.kfki.hu>
-
-	* src/layout.c (igraph_layout_reingold_tilford)
-	(igraph_layout_reingold_tilford_circular) : 'mode' and 'rootlevel' 
-	 arguments added, 'roots' (instead of 'root') is a vector now.
-	 This allows better handling of unconnected graphs.
-
-2008-02-22  Gabor Csardi  <csardi@rmki.kfki.hu>
-
-	* src/centrality.c (igraph_pagerank) : fixed issue #77
-
->>>>>>> 4e7e5999
 2008-02-21  Gabor Csardi  <csardi@rmki.kfki.hu>
 
 	* src/structure_generators.c (igraph_adjlist) : added
