/*
   IGraph library.
   Copyright (C) 2021-2022  The igraph development team

   This program is free software; you can redistribute it and/or modify
   it under the terms of the GNU General Public License as published by
   the Free Software Foundation; either version 2 of the License, or
   (at your option) any later version.

   This program is distributed in the hope that it will be useful,
   but WITHOUT ANY WARRANTY; without even the implied warranty of
   MERCHANTABILITY or FITNESS FOR A PARTICULAR PURPOSE.  See the
   GNU General Public License for more details.

   You should have received a copy of the GNU General Public License
   along with this program; if not, write to the Free Software
   Foundation, Inc., 51 Franklin Street, Fifth Floor, Boston, MA
   02110-1301 USA
*/

#include <igraph.h>
#include <cstdlib>

extern "C" int LLVMFuzzerTestOneInput(const uint8_t *Data, size_t Size) {
    // Data[0]  - splitting heuristic
    // Data[1:] - edges

    igraph_t graph;
    igraph_vector_int_t edges;

    igraph_bliss_sh_t heurs[] = {
        IGRAPH_BLISS_F, IGRAPH_BLISS_FL,
        IGRAPH_BLISS_FS, IGRAPH_BLISS_FM,
        IGRAPH_BLISS_FLM, IGRAPH_BLISS_FSM
    };
    igraph_bliss_sh_t heur;

    const igraph_integer_t max_vcount  = 64;

    igraph_set_warning_handler(igraph_warning_handler_ignore);

    if (Size % 2 == 0 || Size > 512+1 || Size < 1) {
        return 0;
    }

    if (Data[0] >= sizeof(heurs) / sizeof(heurs[0])) {
        return 0;
    }

    heur = (igraph_bliss_sh_t) Data[0];

    igraph_vector_int_init(&edges, Size-1);
    for (size_t i=0; i < Size-1; ++i) {
        VECTOR(edges)[i] = Data[i+1];
    }

    /* Undirected */
    if (igraph_create(&graph, &edges, 0, IGRAPH_UNDIRECTED) == IGRAPH_SUCCESS) {
        if (igraph_vcount(&graph) <= max_vcount) {
            igraph_bool_t multi;

            igraph_has_multiple(&graph, &multi);

            /* Bliss does not support multigraphs and the input is currently not checked */
            if (! multi) {
                igraph_bliss_info_t info;
                igraph_vector_int_list_t generators;
<<<<<<< HEAD
                check_err(igraph_vector_int_list_init(&generators, 0));
                check_err(igraph_automorphism_group_bliss(&graph, nullptr, &generators, heur, &info));
=======
                igraph_vector_int_list_init(&generators, 0);
                igraph_automorphism_group(&graph, nullptr, &generators, heur, &info);
>>>>>>> b29d3fd0
                igraph_free(info.group_size);
                igraph_vector_int_list_destroy(&generators);
            }
        }

        igraph_destroy(&graph);
    }

    /* Directed */
    if (igraph_create(&graph, &edges, 0, IGRAPH_DIRECTED) == IGRAPH_SUCCESS) {
        if (igraph_vcount(&graph) <= max_vcount) {
            igraph_bool_t multi;

            igraph_has_multiple(&graph, &multi);

            /* Bliss does not support multigraphs and the input is currently not checked */
            if (! multi) {
                igraph_bliss_info_t info;
                igraph_vector_int_list_t generators;
<<<<<<< HEAD
                check_err(igraph_vector_int_list_init(&generators, 0));
                check_err(igraph_automorphism_group_bliss(&graph, nullptr, &generators, heur, &info));
=======
                igraph_vector_int_list_init(&generators, 0);
                igraph_automorphism_group(&graph, nullptr, &generators, heur, &info);
>>>>>>> b29d3fd0
                igraph_free(info.group_size);
                igraph_vector_int_list_destroy(&generators);
            }

        }

        igraph_destroy(&graph);
    }

    igraph_vector_int_destroy(&edges);

    IGRAPH_ASSERT(IGRAPH_FINALLY_STACK_EMPTY);

    return 0;  // Non-zero return values are reserved for future use.
}<|MERGE_RESOLUTION|>--- conflicted
+++ resolved
@@ -65,13 +65,8 @@
             if (! multi) {
                 igraph_bliss_info_t info;
                 igraph_vector_int_list_t generators;
-<<<<<<< HEAD
-                check_err(igraph_vector_int_list_init(&generators, 0));
-                check_err(igraph_automorphism_group_bliss(&graph, nullptr, &generators, heur, &info));
-=======
                 igraph_vector_int_list_init(&generators, 0);
-                igraph_automorphism_group(&graph, nullptr, &generators, heur, &info);
->>>>>>> b29d3fd0
+                igraph_automorphism_group_bliss(&graph, nullptr, &generators, heur, &info);
                 igraph_free(info.group_size);
                 igraph_vector_int_list_destroy(&generators);
             }
@@ -91,13 +86,8 @@
             if (! multi) {
                 igraph_bliss_info_t info;
                 igraph_vector_int_list_t generators;
-<<<<<<< HEAD
-                check_err(igraph_vector_int_list_init(&generators, 0));
-                check_err(igraph_automorphism_group_bliss(&graph, nullptr, &generators, heur, &info));
-=======
                 igraph_vector_int_list_init(&generators, 0);
-                igraph_automorphism_group(&graph, nullptr, &generators, heur, &info);
->>>>>>> b29d3fd0
+                igraph_automorphism_group_bliss(&graph, nullptr, &generators, heur, &info);
                 igraph_free(info.group_size);
                 igraph_vector_int_list_destroy(&generators);
             }
