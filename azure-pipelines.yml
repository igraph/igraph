--- conflicted
+++ resolved
@@ -139,11 +139,7 @@
       - template: .azure/build-win.yml
         parameters:
           build_shared: true
-<<<<<<< HEAD
-          vsver: '14.3' # VS2022
-=======
           vsver: '14.4' # latest VS2022
->>>>>>> c0cac10f
           vcpkg_target_triplet: x64-windows
 
   - job: documentation
