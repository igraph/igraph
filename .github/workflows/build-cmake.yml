--- conflicted
+++ resolved
@@ -22,12 +22,9 @@
             msystem: MINGW32
           - arch: x86_64
             msystem: MINGW64
-<<<<<<< HEAD
 
     env:
       CCACHE_DIR: ${{ github.workspace }}\ccache
-=======
->>>>>>> 54312426
 
     defaults:
       run:
@@ -46,7 +43,6 @@
         with:
           fetch-depth: 0
 
-<<<<<<< HEAD
       - name: Ccache
         uses: actions/cache@v2
         with:
@@ -54,33 +50,20 @@
           key: ${{ runner.os }}-${{ matrix.arch }}-ccache-${{ github.sha }}
           restore-keys: ${{ runner.os }}-${{ matrix.arch }}-ccache-
 
-=======
->>>>>>> 54312426
       - name: Configuration
         run: |
           mkdir -p build-${{ matrix.arch }}
           cd build-${{ matrix.arch }}
-<<<<<<< HEAD
-          cmake .. -GNinja -DBUILD_SHARED_LIBS=${{ matrix.shared_libs }} -DIGRAPH_GLPK_SUPPORT=1 -DIGRAPH_GRAPHML_SUPPORT=1 -DIGRAPH_VERIFY_FINALLY_STACK=1 -DBLA_VENDOR=Generic
-
-      - name: Build
-        run: cmake --build . --target build_tests
-=======
           cmake .. -G 'MSYS Makefiles' -DIGRAPH_GLPK_SUPPORT=1 -DIGRAPH_GRAPHML_SUPPORT=1 -DIGRAPH_VERIFY_FINALLY_STACK=1 -DBLA_VENDOR=Generic
 
       - name: Build
         run: cmake --build . --target build_tests -j $(nproc)
->>>>>>> 54312426
         working-directory: build-${{ matrix.arch }}
 
       - name: Test
         run: ctest -j $(nproc) --output-on-failure --timeout 180
         working-directory: build-${{ matrix.arch }}
-<<<<<<< HEAD
-        
-=======
 
->>>>>>> 54312426
       - name: Generate Artifacts upon Failure
         if: ${{ failure() }}
         uses: actions/upload-artifact@v2
