name: MINGW

# TODO: Check the BRANCHES element when merging the branch 'develop' to, say, 'master'.
on:
  push:
    branches:
      - '**'
      - '!appveyor/**'
      - '!travis/**'
  pull_request:

env:
  OMP_NUM_THREADS: 1
  CCACHE_DIR: ${{ github.workspace }}/ccache
  CCACHE_MAXSIZE: 128M

jobs:
  build:
    runs-on: windows-latest
    strategy:
      fail-fast: false
      matrix:
        arch: ['i686', 'x86_64', 'ucrt-x86_64']
        shared_libs: ['shared', 'static']
        include:
          - arch: i686
            msystem: MINGW32
          - arch: x86_64
            msystem: MINGW64
          - arch: ucrt-x86_64
            msystem: UCRT64

    defaults:
      run:
        shell: msys2 {0}

    steps:
      - name: Init ${{ matrix.msystem }}-System
        uses: msys2/setup-msys2@v2
        with:
          msystem: ${{ matrix.msystem }}
          install: git base-devel mingw-w64-${{ matrix.arch }}-cmake mingw-w64-${{ matrix.arch }}-ninja mingw-w64-${{ matrix.arch }}-toolchain mingw-w64-${{ matrix.arch }}-ccache mingw-w64-${{ matrix.arch }}-glpk mingw-w64-${{ matrix.arch }}-gmp mingw-w64-${{ matrix.arch }}-libxml2 mingw-w64-${{ matrix.arch }}-arpack
          update: true

      - name: Checkout
        uses: actions/checkout@v4
        with:
          fetch-depth: 0

      - name: Configuration
        run: |
          mkdir -p build-${{ matrix.arch }}
          cd build-${{ matrix.arch }}
          cmake .. -GNinja -DBUILD_SHARED_LIBS=${{ matrix.shared_libs == 'shared' && 'ON' || 'OFF' }} -DIGRAPH_GLPK_SUPPORT=ON -DIGRAPH_GRAPHML_SUPPORT=ON -DIGRAPH_ENABLE_TLS=ON -DIGRAPH_VERIFY_FINALLY_STACK=ON -DIGRAPH_PRINT_ARITH_HEADER=ON -DFLEX_KEEP_LINE_NUMBERS=ON -DFORCE_COLORED_OUTPUT=ON -DIGRAPH_OPENMP_SUPPORT=ON

      - name: Ccache
        uses: actions/cache@v4
        with:
          path: ${{ env.CCACHE_DIR }}
          key: ccache-msys2-${{ matrix.arch }}-${{ matrix.shared_libs }}-${{ github.ref_name }}-${{ github.sha }}
          restore-keys: |
            ccache-msys2-${{ matrix.arch }}-${{ matrix.shared_libs }}-${{ github.ref_name }}-
            ccache-msys2-${{ matrix.arch }}-${{ matrix.shared_libs }}-
            ccache-msys2-${{ matrix.arch }}-

      - name: Build
        run: cmake --build . --target build_tests
        working-directory: build-${{ matrix.arch }}

      # The glpk_error test is temporarily disabled, see https://github.com/igraph/igraph/issues/1850
      - name: Test
        run: ctest -j $(nproc) --exclude-regex glpk_error --output-on-failure --timeout 180
        working-directory: build-${{ matrix.arch }}

      - name: Ccache stats
        run: ccache -sv

      - name: Generate Artifacts upon Failure
        if: ${{ failure() }}
        uses: actions/upload-artifact@v4
        with:
<<<<<<< HEAD
          name: failure-${{ matrix.arch }}
=======
          name: failure-${{ matrix.arch }}-${{ matrix.shared_libs }}
>>>>>>> 45b8edaf
          path: |
            build-${{ matrix.arch }}/tests/*
            !build-${{ matrix.arch }}/tests/*.exe<|MERGE_RESOLUTION|>--- conflicted
+++ resolved
@@ -79,11 +79,7 @@
         if: ${{ failure() }}
         uses: actions/upload-artifact@v4
         with:
-<<<<<<< HEAD
-          name: failure-${{ matrix.arch }}
-=======
           name: failure-${{ matrix.arch }}-${{ matrix.shared_libs }}
->>>>>>> 45b8edaf
           path: |
             build-${{ matrix.arch }}/tests/*
             !build-${{ matrix.arch }}/tests/*.exe