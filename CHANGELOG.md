# igraph C library changelog

## [master]

### Added

<<<<<<< HEAD
 - `igraph_bitset_fill()` sets all elements of a bitset to the same value.
 - `igraph_bitset_null()` clears all elements of a bitset.

### Fixed

 - Corrected the detection of some MSVC-specific bitset intrinsics during configuration.
=======
 - `igraph_bitset_update()` copies the contents of one bitset into another (experimental function).
 - `igraph_vector_sort_ind()` (rename of `igraph_vector_qsort_ind()`).
 - `igraph_vector_contains_sorted()` (rename of `igraph_vector_binsearch2()`).
 - `igraph_vector_reverse_section()` reverses a contiguous section of a vector.
 - `igraph_vector_rotate_left()` applies a cyclic permutation to a vector.
 - `igraph_strvector_swap_elements()` swaps two strings in an `igraph_strvector_t`.
 - `igraph_find_cycle()` finds a single cycle in a graph, if it exists (experimental function).

### Changed

 - `igraph_feedback_arc_set()` uses a much faster method for solving the exact minimum feedback arc set problem. The new method (`IGRAPH_FAS_EXACT_IP_CG`) is used by default (i.e. with `IGRAPH_FAS_EXACT_IP`), but the previous method is also kept available (`IGRAPH_FAS_EXACT_IP_TI`).

### Fixed

 - `igraph_layout_drl()` and `igraph_layout_drl_3d()` would crash with an assertion failure when interrupted. This is now fixed.
 - Removed broken interruption support from `igraph_community_spinglass_single()`.
 - In rare cases `igraph_community_multilevel()` could enter an infinite loop. This is now corrected.
 - Fixed null-dereference in `igraph_community_voronoi()` when requesting `modularity` but not `membership`.
 - Fixed null-dereference in `igraph_community_optimal_modularity()` when requesting `modularity` but not `membership` and passing a null graph or singleton graph.
 - `igraph_layout_umap()` and `igraph_layout_umap_3d()` would crash when passing `distances=NULL` and `distances_are_weights=true`. This is now fixed.
 - `igraph_layout_umap()` and `igraph_layout_umap_3d()` would crash on interruption. This is now fixed.
 - `igraph_read_graph_pajek()` now warns about duplicate vertex IDs in input files.
 - The documented `igraph_strvector_resize_min()` was missing from headers.
 - `igraph_feedback_arc_set()` now validates the edge weights.

### Deprecated

 - `igraph_minimum_spanning_tree_prim()` and `igraph_minimum_spanning_tree_unweighted()` are deprecated. Use `igraph_minimum_spanning_tree()` in conjunction with `igraph_subgraph_from_edges()` instead.
 - `igraph_array3_t` and all associated functions are deprecated and scheduled for removal in igraph 1.0.
 - `igraph_vector_qsort_ind()` is deprecated in favour of `igraph_vector_sort_ind()`.
 - `igraph_vector_binsearch2()` is deprecated in favour of `igraph_vector_contains_sorted()`.

### Other

 - Fixed multiple memory leaks in benchmark programs.
 - Documentation improvements.

## [0.10.13]

### Added

 - `igraph_bitset_fill()` sets all elements of a bitset to the same value (experimental function).
 - `igraph_bitset_null()` clears all elements of a bitset (experimental function).
 - `igraph_bitset_is_all_zero()`, `igraph_bitset_is_all_one()`, `igraph_bitset_is_any_zero()`, `igraph_bitset_is_any_one()` check if any/all elements of a bitset are zeros/ones (experimental functions).
 - `igraph_chung_lu_game()` implements the classic Chung-Lu model, as well as a number of its variants (experimental function).
 - `igraph_mean_degree()` computes the average of vertex degrees (experimental function).
 - `igraph_count_loops()` counts self-loops in the graph (experimental function).
 - `igraph_is_clique()` checks if all pairs within a set of vertices are connected (experimental function).
 - `igraph_is_independent_vertex_set()` checks if no pairs within a set of vertices are connected (experimental function).
 - `igraph_hypercube()` creates a hypercube graph (experimental function).
 - `igraph_vector_intersection_size_sorted()` counts elements common to two sorted vectors (experimental function).
 - `igraph_stack_capacity()` returns the allocated capacity of a stack.
 - `igraph_vector_is_all_finite()` checks if all elements in a vector are finite (i.e. neither NaN nor Inf).

### Fixed

 - Fixed a bug that incorrectly cached that a graph has no multiple edges when `igraph_init_adjlist()` was called with `IGRAPH_NO_LOOPS` and `IGRAPH_NO_MULTIPLE` and all the multi-edges were loop edges.
 - `igraph_is_forest()` would fail to set the result variable when testing for a directed forest, and it was already cached that the graph was not an undirected forest.
 - `igraph_hub_and_authority_scores()` no longer clips negative results to zeros when negative weights are present.
 - Fixed an assertion failure in `igraph_realize_bipartite_degree_sequence()` with some non-graphical degree sequences when requesting simple bipartite graphs.
 - `igraph_static_fitness_game()` checks the input more carefully, and avoids an infinite loop in rare edge cases, such as when (almost) all fitness scores are zero.
 - `igraph_arpack_rnsolve()` used the incorrect error message text for some errors. This is now corrected.
 - Corrected the detection of some MSVC-specific bitset intrinsics during configuration.
 - Corrected a bug in the fallback implementation of `igraph_bitset_countl_zero()` when `IGRAPH_INTEGER_SIZE` was set to 32. This fallback implementation was _not_ used with GCC, Clang, or MSVC.

### Changed

 - `igraph_is_graphical()` and `igraph_is_bigraphical()` are now linear-time in all cases, and generally several times faster than before (thanks to @gendelpiekel, contributed in #2605).
 - `igraph_erdos_renyi_game_gnp()` can now generate graphs with more than a hundred million vertices.
 - `igraph_hub_and_authority_scores()` now warns when negative edge weights are present.
 - `igraph_layout_lgl()` now uses a BFS tree rooted in the vertex specified as `proot` to guide the layout. Previously it used an unspecified (arbitrary) spanning tree.
 - Updated the internal heuristics used by igraph's ARPACK interface, `igraph_arpack_rssolve()` and `igraph_arpack_rnsolve()`, to improve the robustness of calculations.
 - Updated the initial vector construction in `igraph_hub_and_authority_scores()`, `igraph_eigenvector_centrality()` and `igraph_(personalized_)pagerank()` with `IGRAPH_PAGERANK_ALGO_ARPACK`. This improves the robustness and convergence of calculations.
>>>>>>> c0cac10f

### Other

 - Documentation improvements.
 - Reduced the memory usage of several functions by using bitsets instead of boolean vectors.
<<<<<<< HEAD
=======
 - `igraph_vector_intersect_sorted()` has better performance when the input vector sizes are similar.
>>>>>>> c0cac10f

## [0.10.12] - 2024-05-06

### Added

 - `igraph_transitive_closure()` computes the transitive closure of a graph (experimental function).
 - `igraph_reachability()` determines which vertices are reachable from each other in a graph (experimental function).
 - `igraph_count_reachable()` counts how many vertices are reachable from each vertex (experimental function).
 - Added a bitset data structure, `igraph_bitset_t`, and a set of corresponding functions (experimental functionality).

### Fixed

 - `igraph_community_label_propagation()` is now interruptible.
 - `igraph_is_bipartite()` would on rare occasions return invalid results when the cache was employed.
 - `igraph_weighted_adjacency()` correctly passes through NaN values with `IGRAPH_ADJ_MAX`, and correctly recognizes symmetric adjacency matrices containing NaN values with `IGRAPH_ADJ_UNDIRECTED`.
 - `igraph_read_graph_gml()` can now read GML files that use ids larger than what is representable on 32 bits, provided that igraph was configured with a 64-bit `igraph_integer_t` size.
 - Fixed a performance issue in `igraph_read_graph_graphml()` with files containing a very large number of entities, such as `&gt;`.
 - `igraph_read_graph_pajek()` has improved vertex ID validation that better matches that of Pajek's own behavior.

### Changed

 - `igraph_eigenvector_centrality()` no longer issues a warning when the input is directed and weighted. When using this function, keep in mind that eigenvector centrality is well-defined only for (strongly) connected graphs, and edges with a zero weights are effectively treated as absent.

### Deprecated

 - `igraph_transitive_closure_dag()` is deprecated in favour of `igraph_transitive_closure()`

### Other

 - Documentation improvements.
 - `igraph_strength()` and `igraph_degree(loops=false)` are now faster when calculating values for all vertices (contributed by @gendelpiekel in #2602)

## [0.10.11] - 2024-04-02

### Added

 - `igraph_is_complete()` checks whether there is a connection between all pairs of vertices (experimental function, contributed by Aymeric Agon-Rambosson @aagon in #2510).
 - `igraph_join()` creates the _join_ of two graphs (experimental function, contributed by Quinn Buratynski @GanzuraTheConsumer in #2508).

### Fixed

 - Fixed a corruption of the "finally" stack in `igraph_write_graph_gml()` for certain invalid GML files.
 - Fixed a memory leak in `igraph_write_graph_lgl()` when vertex names were present but edge weights were not.
 - Fixed the handling of duplicate edge IDs in `igraph_subgraph_from_edges()`.
 - Fixed conversion of sparse matrices to dense with `igraph_sparsemat_as_matrix()` when sparse matrix object did not make use of its full allocated capacity.
 - `igraph_write_graph_ncol()` and `igraph_write_graph_lgl()` now refuse to write vertex names which would result in an invalid file that cannot be read back in.
 - `igraph_write_graph_gml()` now ignores graph attributes called `edge` or `node` with a warning. Writing these would create an invalid GML file that igraph couldn't read back.
 - `igraph_disjoint_union()` and `igraph_disjoint_union_many()` now check for overflow.
 - `igraph_read_graph_graphml()` now correctly compares attribute values with certain expected values, meaning that prefixes of valid values of `attr.type` are not accepted anymore.
 - Empty IDs are not allowed any more in `<key>` tags of GraphML files as this is a violation of the GraphML specification.
 - `igraph_is_separator()` and `igraph_is_minimal_separator()` now work correctly with disconnected graphs.
 - `igraph_linegraph()` now considers self-loops to be self-adjacent in undirected graphs, bringing consistency with how directed graphs were already handled in previous versions.
 - `igraph_all_st_mincuts()` now correctly returns all minimum cuts. This also fixes a problem with `igraph_minimum_size_separators()`.
 - Corrected minor error in `igraph_community_label_propagation()` when adding labels to isolated nodes with some fixed labels present.
 - `igraph_community_spinglass()` no longer crashes when passing an edgeless graph and an empty weight vector.
 - `igraph_rewire()` no longer crashes on graphs with more than three vertices but fewer than two edges.

### Changed

 - `igraph_rewire()` on longer throws an error on graphs with fewer than four vertices. These graphs are now returned unchanged, just like other graphs which are the unique realization of their degree sequence.

### Other

 - Performance: `igraph_is_simple()` now makes more granular use of the cache.
 - Performance: `igraph_degree()` now makes use of the cache when checking for self-loops.
 - The performance of `igraph_is_minimal_separator()` was improved.
 - `igraph_is_graphical()` now performs graphicality checks for degree sequences of simple directed graphs in linear time, an improvement from the previously used quadratic algorithm (contributed by Arnar Bjarni Arnarson @Tagl in #2537).
 - Documentation improvements.

## [0.10.10] - 2024-02-13

### Fixed

 - When `igraph_is_forest()` determined that a graph is not a directed forest, and the `roots` output parameter was set to `NULL`, it would incorrectly cache that the graph is also not an undirected forest.
 - `igraph_spanner()` now correctly ignores edge directions, and no longer crashes on directed graphs.

### Deprecated

 - `igraph_are_connected()` is renamed to `igraph_are_adjacent()`; the old name is kept available until at least igraph 1.0.

### Other

 - Documentation improvements.

## [0.10.9] - 2024-02-02

### Added

 - `igraph_is_biconnected()` checks if a graph is biconnected.
 - `igraph_realize_bipartite_degree_sequence()` constructs a bipartite graph that has the given bidegree sequence, optionally ensuring that it is connected (PR #2425 by Lára Margrét Hólmfríðardóttir @larah19).

### Fixed

 - More robust error handling in HRG code.
 - Fixed infinite loop in `igraph_hrg_sample_many()`.
 - `igraph_community_fastgreedy()` no longer crashes when providing a modularity vector only, but not a merges matrix of membership vector.
 - The graph property cache was not initialized correctly on systems where the size of `bool` was not 1 byte (#2477).
 - Compatibility with libxml2 version 2.12 (#2442).

### Deprecated

 - The macro `STR()` is deprecated; use the function `igraph_strvector_get()` instead.

### Other

 - Performance: Reduced memory usage and improved initialization performance for `igraph_strvector_t`.
 - Performance: Improved cache use by `igraph_is_bipartite()`.
 - The documentation is now also generated in Texinfo format.
 - Documentation improvements.

## [0.10.8] - 2023-11-17

### Added

 - `igraph_joint_degree_matrix()` computes the joint degree matrix, i.e. counts connections between vertices of different degrees (PR #2407 by Lára Margrét Hólmfríðardóttir @larah19).
 - `igraph_joint_degree_distribution()` computes the joint distribution of degrees at either end of edges.
 - `igraph_joint_type_distribution()` computes the joint distribution of vertex categories at either end of edges, i.e. the mixing matrix.
 - `igraph_degree_correlation_vector()` computes the degree correlation function and its various directed generalizations.

### Changed

 - The behaviour of the Pajek format reader and writer is now more closely aligned with the Pajek software and the reader is more tolerant of input it cannot interpret. Only those vertex and edge parameters are treated as valid which Pajek itself understands, therefore support for `size` is now dropped, and support for the `font` edge parameter is added. See http://mrvar.fdv.uni-lj.si/pajek/DrawEPS.htm for more information. Invalid/unrecognized parameters are now converted to igraph attributes by the reader, but just as before, they are not output by the writer.
 - The Pajek format writer now encodes newline and quotation mark characters in a Pajek-compatible manner (`\n` and `&#34;`, respectively).
 - `igraph_avg_nearest_neighbor_degree()` now supports non-simple graphs.

### Fixed

 - Resolved "ignoring duplicate libraries" warning when building tests with Xcode 15 on macOS.
 - Fixed the handling of duplicate vertex IDs in `igraph_induced_subgraph()`.
 - `igraph_vector_which_min()` and `igraph_vector_which_max()` no longer allow zero-length input, which makes them consistent with other similar functions, and was the originally intended behaviour. Passing zero-length input is invalid use and currently triggers an assertion failure.
 - `igraph_erdos_renyi_game_gnm()` and `igraph_erdos_renyi_game_gnp()` are now interruptible.
 - `igraph_de_bruijn()` and `igraph_kautz()` are now interruptible.
 - `igraph_full()`, `igraph_full_citation()`, `igraph_full_multipartite()` and `igraph_turan()` are now interruptible.
 - `igraph_avg_nearest_neighbor_degree()` did not compute `knnk` correctly in the weighted case.
 - Fixed variadic arguments of invalid types, which could cause incorrect behaviour with `igraph_matrix_print()`, as well as test suite failures, on some platforms. 32-bit x86 was affected when setting `IGRAPH_INTEGER_SIZE` to 64.
 - `igraph_subisomorphic_lad()` now returns a single null map when the pattern is the null graph.
 - `igraph_community_spinglass()` now checks its parameters more carefully.
 - `igraph_similarity_dice_pairs()` and `igraph_similarity_jaccard_pairs()` now validate vertex IDs.
 - `igraph_maxflow()` now returns an error code if the source and target vertices are the same. It used to get stuck in an infinite loop in earlier versions when the `flow` argument was non-NULL.

### Other

 - Updated vendored mini-gmp to 6.3.0.
 - `igraph_connected_components()` makes better use of the cache, improving overall performance.
 - Documentation improvements.

## [0.10.7] - 2023-09-04

### Added

 - `igraph_radius_dijkstra()` computes the graph radius with weighted edges (experimental function).
 - `igraph_graph_center_dijkstra()` computes the graph center, i.e. the set of minimum eccentricity vertices, with weighted edges (experimental function).

### Fixed

 - `igraph_full_bipartite()` now checks for overflow.
 - `igraph_bipartite_game_gnm()` and `igraph_bipartite_game_gnp()` are now more robust to overflow.
 - Bipartite graph creation functions now check input arguments.
 - `igraph_write_graph_dot()` now quotes real numbers written in exponential notation as necessary.
 - Independent vertex set finding functions could trigger the fatal error "Finally stack too large" when called on large graphs.

### Deprecated

 - `igraph_bipartite_game()` is now deprecated; use `igraph_bipartite_game_gnm()` and `igraph_bipartite_game_gnp()` instead.

### Other

 - Documentation improvements.

## [0.10.6] - 2023-07-13

### Fixed

 - Compatibility with libxml2 2.11.
 - Fixed some converge failures in `igraph_community_voronoi()`.
 - `IGRAPH_CALLOC()` and `IGRAPH_REALLOC()` now check for overflow.
 - CMake packages created with the `install` target of the CMake build system are now relocatable, i.e. the generated `igraph-targets.cmake` file does not contain absolute paths any more.

## [0.10.5] - 2023-06-29

### Added

 - `igraph_graph_power()` computes the kth power of a graph (experimental function).
 - `igraph_community_voronoi()` for detecting communities using Voronoi partitioning (experimental function).

### Changed

 - `igraph_community_walktrap()` no longer requires `modularity` and `merges` to be non-NULL when `membership` is non-NULL.
 - `igraph_isomorphic()` now supports multigraphs.
 - Shortest path related functions now consistently ignore edges with positive infinite weights.

### Fixed

 - `igraph_hub_and_authority_scores()`, `igraph_hub_score()` and `igraph_authority_score()` considered self-loops only once on the diagonal of the adjacency matrix of undirected graphs, thus the result was not identical to that obtained by `igraph_eigenvector_centrality()` on loopy undirected graphs. This is now corrected.
 - `igraph_community_infomap()` now checks edge and vertex weights for validity.
 - `igraph_minimum_spanning_tree()` and `igraph_minimum_spanning_tree_prim()` now check that edge weights are not NaN.
 - Fixed an initialization error in the string attribute combiner of the C attribute handler.
 - Fixed an issue with the weighted clique number calculation when all the weights were the same.
 - HRG functions now require a graph with at least 3 vertices; previous versions crashed with smaller graphs.
 - `igraph_arpack_rssolve()` and `igraph_arpack_rnsolve()`, i.e. the ARPACK interface in igraph, are now interruptible. As a result, several other functions that rely on ARPACK (eigenvector centrality, hub and authority scores, etc.) also became interruptible.
 - `igraph_get_shortest_paths_dijkstra()`, `igraph_get_all_shortest_paths_dijkstra()` and `igraph_get_shortest_paths_bellman_ford()` now validate the `from` vertex.
 - Fixed bugs in `igraph_local_scan_1_ecount()` for weighted undirected graphs which would miscount loops and multi-edges.

### Deprecated

- `igraph_automorphisms()` is now deprecated; its new name is `igraph_count_automorphisms()`. The old name is kept available until at least igraph 0.11.
- `igraph_hub_score()` and `igraph_authority_score()` are now deprecated. Use `igraph_hub_and_authority_scores()` instead.
- `igraph_get_incidence()` is now deprecated; its new name is `igraph_get_biadjacency()` to reflect that the returned matrix is an _adjacency_ matrix between pairs of vertices and not an _incidence_ matrix between vertices and edges. The new name is kept available until at least igraph 0.11. We plan to re-use the name in later versions to provide a proper incidence matrix where the rows are vertices and the columns are edges.
- `igraph_hrg_dendrogram()` is deprecated because it requires an attribute handler and it goes against the convention of returning attributes in vectors where possible. Use `igraph_from_hrg_dendrogram()` instead, which constructs the dendrogram as an igraph graph _and_ returns the associated probabilities in a vector.

### Other

 - Improved performance for `igraph_vertex_connectivity()`.
 - `igraph_simplify()` makes use of the cache, and avoids simplification when the graph is already known to be simple.
 - Documentation improvements.

## [0.10.4] - 2023-01-26

### Added

 - `igraph_get_shortest_path_astar()` finds a shortest path with the A* algorithm.
 - `igraph_vertex_coloring_greedy()` now supports the DSatur heuristics through `IGRAPH_COLORING_GREEDY_DSATUR` (#2284, thanks to @professorcode1).

### Changed

 - The `test` build target now only _runs_ the unit tests, but it does not _build_ them. In order to both build and run tests, use the `check` target, which continues to behave as before (PR #2291).
 - The experimental function `igraph_distances_floyd_warshall()` now has `from` and `to` parameters for choosing source and target vertices.
 - The experimental function `igraph_distances_floyd_warshall()` now has an additional `method` parameter to select a specific algorithm. A faster "Tree" variant of the Floyd-Warshall algorithm is now available (#2267, thanks to @rfulekjames).

### Fixed

 - The Bellman-Ford shortest path finder is now interruptible.
 - The Floyd-Warshall shortest path finder is now interruptible.
 - Running CTest no longer builds the tests automatically, as this interfered with VSCode, which would invoke the `ctest` executable after configuring a project in order to determine test executables. Use the `build_tests` target to build the tests first, or use the `check` target to both _build_ and _run_ all unit tests (PR #2291).

### Other

 - Improved the performance and memory usage of `igraph_widest_path_widths_floyd_warshall()`.
 - Documentation improvements.

## [0.10.3] - 2022-12-30

### Added

 - `igraph_matrix_init_array()` to initialize an igraph matrix by copying an existing C array in column-major or row-major order.
 - `igraph_layout_umap_compute_weights()` computes weights for the UMAP layout algorithm from distances. This used to be part of `igraph_layout_umap()`, but it is now in a separate function to allow the user to experiment with different weighting schemes.
 - `igraph_triangular_lattice()` to generate triangular lattices of various kinds (#2235, thanks to @rfulekjames).
 - `igraph_hexagonal_lattice()` to generate hexagonal lattices of various kinds (#2262, thanks to @rfulekjames).
 - `igraph_tree_from_parent_vector()` to create a tree or a forest from a parent vector (i.e. a vector that encodes the parent vertex of each vertex).
 - `igraph_induced_subgraph_edges()` produces the IDs of edges contained within a subgraph induced by the given vertices.

### Changed

 - The signature of the experimental `igraph_layout_umap()` function changed; the last argument is now a Boolean that specifies whether distances should already be treated as weights, and the sampling probability argument was removed.

### Fixed

 - `igraph_transitivity_barrat()`, `igraph_community_fluid_communities()`, `igraph_sir()`, `igraph_trussness()` and graphlet functions did not correctly detect when a directed input graph had effective multi-edges due to ignoring edge directions. Such graphs are now rejected by these functions.
 - Fixed a bug in `igraph_2dgrid_move()` that sometimes crashed the Large Graph Layout function when a grid cell became empty.
 - `igraph_pagerank()` and `igraph_personalized_pagerank()` would fail to converge when the ARPACK implementation was used and a vertex had more than one outgoing edge but all these edges had zero weights.
 - `igraph_pagerank()` and `igraph_personalized_pagerank()` no longer allow negative weights. Previously, edges with negative weights were silently ignored when using the PRPACK implementation. The ARPACK implementation would issue a warning saying that they are ignored, but in fact it computed an incorrect result.
 - `igraph_all_st_cuts()` and `igraph_all_st_mincuts()` no longer trigger the "Finally stack too large" fatal error when called on certain large graphs. This was a regression in igraph 0.10.
 - `igraph_community_label_propagation()` no longer rounds weights to integers. This was a regression in igraph 0.10.
 - `igraph_read_graph_graphdb()` does more thorough checks on the input file.
 - `igraph_calloc()` did not zero-initialize the allocated memory. This is now corrected. Note that the macro `IGRAPH_CALLOC()` was _not_ affected.
 - Fixed new warnings issued by the Xcode 14.1 toolchain.

### Deprecated

- `igraph_subgraph_edges()` is now deprecated to avoid confusion with `igraph_induced_subgraph_edges()`; its new name is `igraph_subgraph_from_edges()`. The old name is kept available until at least igraph 0.11.

### Other

 - Significantly improved performance for `igraph_matrix_transpose()`.
 - Documentation improvements.

## [0.10.2] - 2022-10-14

### Added

 - `igraph_distances_cutoff()` and `igraph_distances_dijkstra_cutoff()` calculate shortest paths with an upper limit on the path length (experimental functions).
 - `igraph_distances_floyd_warshall()` for computing all-pairs shortest path lengths in dense graphs (experimental function).
 - `igraph_ecc()` computes the edge clustering coefficient of some edges (experimental function).
 - `igraph_voronoi()` computes a Voronoi partitioning of vertices (experimental function).
 - `igraph_count_multiple_1()` determines the multiplicity of a single edge in the graph.
 - `igraph_dqueue_get()` accesses an element in a queue by index.
 - `igraph_degree_1()` efficiently retrieves the degee of a single vertex.
 - `igraph_lazy_adjlist_has()` and `igraph_lazy_inclist_has()` to check if adjacent vertices / incident edges have already been computed and stored for a given vertex in a lazy adjlist / inclist.

### Changed

 - `igraph_edge()` now verifies that the input edge ID is valid.
 - `igraph_community_leading_eigenvector()`, `igraph_adjacency_spectral_embedding()`, `igraph_laplacian_spectral_embedding()`, `igraph_arpack_rssolve()` and `igraph_arpack_rnsolve()` now generate a random starting vector using igraph's own RNG if needed instead of relying on LAPACK or ARPACK to do so. This makes sure that the results obtained from these functions remain the same if igraph's RNG is seeded with the same value.
 - `igraph_community_leading_eigenvector()` does not stop the splitting process any more when there are multiple equally likely splits (indicated by the multiplicity of the leading eigenvector being larger than 1). The algorithm picks an arbitrary split instead and proceeds normally.

### Fixed

 - Fixed a bug in `igraph_get_k_shortest_paths()` that sometimes yielded incorrect results on undirected graphs when the `mode` argument was set to `IGRAPH_OUT` or `IGRAPH_IN`.
 - `igraph_trussness()` is now interruptible.
 - `igraph_spanner()` is now interruptible.
 - `igraph_layout_umap()` and `igraph_layout_umap3d()` are now interruptible.
 - In some rare cases, roundoff errors would cause `igraph_distance_johnson()` to fail on graphs with negative weights.
 - `igraph_eulerian_cycle()` and `igraph_eulerian_path()` now returns a more specific error code (`IGRAPH_ENOSOL`) when the graph contains no Eulerian cycle or path.
 - `igraph_heap_init_array()` did not copy the array data correctly for non-real specializations.
 - `igraph_layout_umap_3d()` now actually uses three dimensions.
 - `igraph_layout_umap()` and `igraph_layout_umap_3d()` are now interruptible.
 - `igraph_vit_create()` and `igraph_eit_create()` no longer fails when trying to create an iterator for the null graph or edgeless graph from an empty range-based vertex or edge selector.
 - `igraph_write_graph_leda()` did not correctly print attribute names in some warning messages.
 - Addressed new warnings introduced by Clang 15.
 - In the generated pkg-config file, libxml2 is now placed in the `Requires.private` section instead of the `Libs.private` one.

### Removed

 - Removed unused and undocumented `igraph_bfgs()` function.
 - Removed the undocumented function `igraph_complex_mod()`. Use `igraph_complex_abs()` instead, as it has identical functionality.

### Deprecated

 - The `IGRAPH_EDRL` error code was deprecated; the DrL algorithm now returns `IGRAPH_FAILURE` when it used to return `IGRAPH_EDRL` (not likely to happen in practice).
 - The undocumented function `igraph_dqueue_e()` is now deprecated and replaced by `igraph_dqueue_get()`.
 - `igraph_finite()`, `igraph_is_nan()`, `igraph_is_inf()`, `igraph_is_posinf()` and `igraph_is_neginf()` are now deprecated. They were relics from a time when no standard alternatives existed. Use the C99 standard `isfinite()`, `isnan()` and `isinf()` instead.

### Other

 - Documentation improvements.

## [0.10.1] - 2022-09-08

### Fixed

 - Corrected a regression (compared to igraph 0.9) in weighted clique search functions.
 - `igraph_girth()` no longer fails when the graph has no cycles and the `girth` parameter is set to `NULL`.
 - `igraph_write_graph_gml()` did not respect entity encoding options when writing the `Creator` line.
 - Fixed potential memory leak on out-of-memory condition in `igraph_asymmetric_preference_game()`, `igraph_vs_copy()` and `igraph_es_copy()`.
 - Fixed an assertion failure in `igraph_barabasi_game()` and `igraph_barabasi_aging_game()` when passing in negative degree exponents.
 - Fixed a compilation failure with some old Clang versions.

### Changed

 - `igraph_write_graph_leda()` can now write boolean attributes.

### Other

 - Support for ARM64 on Windows.
 - Documentation improvements.

## [0.10.0] - 2022-09-05

### Release notes

This release focuses on infrastructural improvements, stability, and making the igraph interface more consistent, more predictable and easier to use. It contains many API-breaking changes and function renamings, in preparation for a future 1.0 release, at which point the API will become stable. Changes in this direction are likely to continue through a 0.11 release. It is recommended that you migrate your code from 0.9 to 0.10 soon, to make the eventual transition to 1.0 easier.

Some of the highlights are:

 - A consistent use of `igraph_integer_t` for all indices and most integer quantities, both in the API and internally. This type is 64-bit by default on all 64-bit systems, bringing support for very large graphs with more than 2 billion vertices. Previously, vertex and edge indices were often represented as `igraph_real_t`. The move to an `igraph_integer_t` also implies a change from `igraph_vector_t` to `igraph_vector_int_t` in many functions.
 - The random number generation framework has been overhauled. Sampling from the full range of `igraph_integer_t` is now possible. Similarly, the sampling of random reals has been improved to utilize almost the full range of the mantissa of an `igraph_real_t`.
 - There is a new fully memory-managed container type for lists of vectors (`igraph_vector_list_t`), replacing most previous uses of the non-managed `igraph_vector_ptr_t`. Functions that previously used `igraph_vector_ptr_t` to return results and relied on the user to manage memory appropriately are now using `igraph_vector_list_t`, `igraph_graph_list_t` or similar and manage memory on their own.
 - Some simple graph properties, such as whether a graph contains self-loops or multi-edges, or whether it is connected, are now cached in the graph data structure. Querying these properties for a second time will take constant computational time. The `igraph_invalidate_cache()` function is provided for debugging purposes. It will invaidate all cache entries.
 - File format readers are much more robust and more tolerant of invalid input.
 - igraph is much more resilient to overflow errors.
 - Many improvements to robustness and reliability, made possible by internal refactorings.

### Breaking changes

 - igraph now requires CMake 3.18 or later.
 - In order to facilitate the usage of graphs with more than 2 billion vertices and edges, we have made the size of the `igraph_integer_t` data type to be 32 bits on 32-bit platforms and 64 bits on 64-bit platforms by default. You also have the option to compile a 32-bit igraph variant on a 64-bit platform by changing the `IGRAPH_INTEGER_SIZE` build variable in CMake to 32.
 - `igraph_bool_t` is now a C99 `bool` and not an `int`. Similarly, `igraph_vector_bool_t` now consumes `sizeof(bool)` bytes per entry only, not `sizeof(int)`. The standard constants `true` and `false` may be used for Boolean values for readability.
 - The random number generator interface, `igraph_rng_type_t`, has been overhauled. Check the declaration of the type for details.
 - The default random number generator has been changed from Mersenne Twister to PCG32.
 - Functions related to spectral coarse graining (i.e. all functions starting with `igraph_scg_...`) were separated into a project of its own. If you wish to keep on using these functions, please refer to the repository hosting the spectral coarse graining code at https://github.com/igraph/igraph-scg . The spectral coarse graining code was updated to support igraph 0.10.
 - Since `igraph_integer_t` aims to be the largest integer size that is feasible on a particular platform, there is no need for generic data types based on `long int` any more. The `long` variants of generic data types (e.g., `igraph_vector_long_t`) are therefore removed; you should use the corresponding `int` variant instead, whose elements are of type `igraph_integer_t`.
 - Generic data types based on `float` were removed as they were not used anywhere in the library.
 - Several igraph functions that used to take a `long int` or return a `long int` now takes or returns an `igraph_integer_t` instead to make the APIs more consistent. Similarly, igraph functions that used `igraph_vector_t` for arguments that take or return _integral_ vectors (e.g., vertex or edge indices) now take `igraph_vector_int_t` instead. Graph-related functions where the API was changed due to this reason are listed below, one by one.
 - Similarly, igraph functions that used to accept the `long` variant of a generic igraph data type (e.g., `igraph_vector_long_t`) now take the `int` variant of the same data type.
 - The type `igraph_stack_ptr_t` and its associated functions were removed. Use `igraph_vector_ptr_t` and associated functions instead.
 - Error handlers should no longer perform a `longjmp()`. Doing so will introduce memory leaks, as resource cleanup is now done in multiple stages, through multiple calls to the error handler. Thus, the error handler should either abort execution immediately (as the default handler does), or report the error, call `IGRAPH_FINALLY_FREE()`, and return normally.
 - Most callback functions now return an error code. In previous versions they returned a boolean value indicating whether to terminate the search. A request to stop the search is now indicated with the special return code `IGRAPH_STOP`.
 - `igraph_add_edges()` now uses an `igraph_vector_int_t` for its `edges` parameter.
 - `igraph_adjacency()` no longer accepts a negative number of edges in its adjacency matrix. When negative entries are found, an error is generated.
 - `igraph_adjacency()` gained an additional `loops` argument that lets you specify whether the diagonal entries should be ignored or should be interpreted as raw edge counts or _twice_ the number of edges (which is common in linear algebra contexts).
 - `igraph_all_minimal_st_separators()` now returns the separators in an `igraph_vector_int_list_t` containing `igraph_vector_int_t` vectors.
 - `igraph_all_st_cuts()` and `igraph_all_st_mincuts()` now return the cuts in an `igraph_vector_int_list_t` containing `igraph_vector_int_t` vectors.
 - `igraph_arpack_unpack_complex()` now uses `igraph_integer_t` for its `nev` argument instead of `long int`.
 - `igraph_articulation_points()` now uses an `igraph_vector_int_t` to return the list of articulation points, not an `igraph_vector_t`.
 - `igraph_assortativity_nominal()` now accepts vertex types in an `igraph_vector_int_t` instead of an `igraph_vector_t`.
 - `igraph_asymmetric_preferennce_game()` now uses an `igraph_vector_int_t` to return the types of the nodes in the generated graph.
 - `igraph_atlas()` now uses `igraph_integer_t` for its `number` argument.
 - `igraph_automorphism_group()` now returns the generators in an `igraph_vector_int_list_t` instead of a pointer vector containing `igraph_vector_t` objects.
 - `igraph_barabasi_game()`, `igraph_barabasi_aging_game()`, `igraph_recent_degree_game()` and `igraph_recent_degree_aging_game()` now use an `igraph_vector_int_t` for the out-degree sequence of the nodes being generated instead of an `igraph_vector_t`.
 - `igraph_bfs()` now takes an `igraph_vector_int_t` for its `roots`, `restricted`, `order`, `father`, `pred`, `succ` and `dist` arguments instead of an `igraph_vector_t`.
 - `igraph_bfs_simple()` now takes `igraph_vector_int_t` for its `vids`, `layers` and `parents` arguments instead of an `igraph_vector_t`.
 - `igraph_bfs_simple()` now returns -1 in `parents` for the root node of the traversal, and -2 for unreachable vertices. This is now consistent with other functions that return a parent vector.
 - `igraph_biconnected_components()` now uses an `igraph_vector_int_t` to return the list of articulation points, not an `igraph_vector_t`. Also, the container used for the edges and vertices of the components is now an `igraph_vector_int_list_t` instead of a pointer vector containing `igraph_vector_t` objects.
 - `igraph_bipartite_projection()` now uses `igraph_vector_int_t` to return `multiplicity1` and `multiplicity2`, not `igraph_vector_t`.
 - `igraph_bridges()` now uses an `igraph_vector_int_t` to return the list of bridges, not an `igraph_vector_t`.
 - `igraph_callaway_traits_game()` returns the node types in an `igraph_vector_int_t` instead of an `igraph_vector_t`.
 - `igraph_canonical_permutation()` now uses an `igraph_vector_int_t` for its labeling parameter.
 - `igraph_cattribute_list()` now uses `igraph_vector_int_t` to return `gtypes`, `vtypes` and `etypes`.
 - `igraph_cited_type_game()` now uses an `igraph_vector_int_t` for its types parameter.
 - `igraph_citing_cited_type_game()` now uses an `igraph_vector_int_t` for its
   types parameter.
 - `igraph_clique_handler_t` now uses an `igraph_vector_int_t` for its `clique` parameter, and must return an `igraph_error_t`. Use `IGRAPH_STOP` as the return code to terminate the search prematurely. The vector that the handler receives is owned by the clique search routine. If you want to hold on to the vector for a longer period of time, you need to make a copy of it in the handler. Cliques passed to the callback are marked as `const` as a reminder to this change.
 - The `res` parameter of `igraph_cliques()` is now an `igraph_vector_int_list_t`.
 - Callbacks used by `igraph_cliques_callback()` need to be updated to account for the fact that the callback does not own the clique passed to it any more; the callback needs to make a copy if it wants to hold on to the clique for a longer period of time. If the callback does not need to store the clique, it does not need to do anything any more, and it must not destroy or free the clique.
 - `igraph_closeness()` and `igraph_closeness_cutoff()` now use an `igraph_vector_int_t` to return `reachable_count`, not an `igraph_vector_t`.
 - `igraph_cohesive_blocks()` now uses an `igraph_vector_int_t` to return the mapping from block indices to parent block indices, and the `cohesion`; also, it uses an `igraph_vector_int_list_t` to return the blocks themselves instead of a pointer vector of `igraph_vector_t`.
 - The `igraph_community_eb_get_merges()` bridges parameter now starts the indices into the edge removal vector at 0, not 1.
 - The `igraph_community_eb_get_merges()` now reports an error when not all edges in the graph are removed, instead of a nonsensical result.
 - `igraph_community_edge_betweenness()` now uses an `igraph_vector_int_t` to return the edge IDs in the order of their removal as well as the list of edge IDs whose removal broke a single component into two.
 - `igraph_community_fluid_communities()` does not provide the modularity in a separate output argument any more; use `igraph_modularity()` to retrieve the modularity if you need it.
 - `igraph_community_infomap()` now uses `igraph_integer_t` for its `nb_trials` argument.
 - `igraph_community_label_propagation()` now uses an `igraph_vector_int_t` for its `initial` parameter. It also takes a `mode` argument that specifies how labels should be propagated along edges (forward, backward or ignoring edge directions).
 - `igraph_community_label_propagation()` does not provide the modularity in a separate output argument any more; use `igraph_modularity()` to retrieve the modularity if you need it.
 - `igraph_community_leiden()` has an additional parameter to indicate the number of iterations to perform (PR #2177).
 - `igraph_community_walktrap()`, `igraph_community_edge_betweenness()`, `igraph_community_eb_get_merges()`, `igraph_community_fastgreedy()`, `igraph_community_to_membership()`, `igraph_le_community_to_membership()`, `igraph_community_leading_eigenvector()` now use an `igraph_vector_int_t` for their `merges` parameter.
 - `igraph_community_walktrap()` now uses `igraph_integer_t` for its `steps` argument.
 - `igraph_coreness()` now uses an `igraph_vector_int_t` to return the coreness
   values.
 - `igraph_convex_hull()` now uses an `igraph_vector_int_t` to return the indices of the input vertices that were chosen to be in the convex hull.
 - `igraph_correlated_game()` and `igraph_correlated_pair_game()` now take an `igraph_vector_int_t` as the permutation vector, not an `igraph_vector_t`.
 - `igraph_create()` now uses an `igraph_vector_int_t` for its `edges` parameter.
 - `igraph_create_bipartite()` now uses an `igraph_vector_int_t` for its `edges` parameter.
 - `igraph_compose()` now returns the edge maps in an `igraph_vector_int_t` instead of an `igraph_vector_t`.
 - `igraph_count_multiple()` now returns the multiplicities in an `igraph_vector_int_t` instead of an `igraph_vector_t`.
 - `igraph_decompose()` now uses an `igraph_integer_t` for its `maxcompno` and `minelements` arguments instead of a `long int`.
 - `igraph_degree()` now uses an `igraph_vector_int_t` to return the degrees.  If you need the degrees in a vector containing floating-point numbers instead (e.g., because you want to pass them on to some other function that takes an `igraph_vector_t`), use `igraph_strength()` instead with a null weight vector.
 - `igraph_degree_sequence_game()` now takes degree sequences represented as `igraph_vector_int_t` instead of `igraph_vector_t`.
 - `igraph_degseq_t`, used by `igraph_degree_sequence_game()`, uses new names for its constants. The old names are deprecated, but retained for compatibility.  See `igraph_constants.h` to see which new name corresponds to which old one.
 - `igraph_delete_vertices_idx()` now uses `igraph_vector_int_t` vectors to return the mapping and the inverse mapping of old vertex IDs to new ones.
 - `igraph_deterministic_optimal_imitation()` now expects the list of strategies in an `igraph_vector_int_t` instead of an `igraph_int_t`.
 - `igraph_dfs()` now takes an `igraph_vector_int_t` for its `order`, `order_out`, `father` and `dist` arguments instead of an `igraph_vector_t`. Furthermore, these vectors will contain -2 for vertices that have not been visited; in earlier versions, they used to contain NaN instead. Note that -1 is still used in the `father` vector to indicate the root of a DFS tree.
 - `igraph_diameter()` and `igraph_diameter_dijkstra()` now use `igraph_vector_int_t` vectors to return the list of vertex and edge IDs in the diameter.
 - `igraph_dominator_tree()` now takes an `igraph_vector_int_t` for its `dom` and `leftout` arguments instead of an `igraph_vector_t`.
 - `igraph_dyad_census()` now uses `igraph_real_t` instead of `igraph_integer_t` for its output arguments, and it no longer returns -1 when overflow occurs.
 - `igraph_edges()` now takes an `igraph_vector_int_t` for its `edges` argument instead of an `igraph_vector_t`.
 - `igraph_es_multipairs()` was removed; you can use the newly added `igraph_es_all_between()` instead.
 - `igraph_establishment_game()` now takes an `igraph_vector_int_t` for its `node_type_vec` argument instead of an `igraph_vector_t`.
 - `igraph_eulerian_path()` and `igraph_eulerian_cycle()` now use `igraph_vector_int_t` to return the list of edge and vertex IDs participating in an Eulerian path or cycle instead of an `igraph_vector_t`.
 - `igraph_feedback_arc_set()` now uses an `igraph_vector_int_t` to return the IDs of the edges in the feedback arc set instead of an `igraph_vector_t`.
 - `igraph_get_adjacency()` no longer has the `eids` argument, which would produce an adjacency matrix where non-zero values were 1-based (not 0-based) edge IDs. If you need a matrix with edge IDs, create it manually.
 - `igraph_get_adjacency_sparse()` now returns the sparse adjacency matrix in an `igraph_sparsemat_t` structure, and it assumes that the input matrix is _initialized_ for sake of consistency with other igraph functions.
 - `igraph_get_adjacency()` and `igraph_get_adjacency_sparse()` now has a `loops` argument that lets the user specify how loop edges should be handled.
 - `igraph_get_edgelist()` now uses an `igraph_vector_int_t` for its `res` parameter.
 - `igraph_get_eids()` now uses `igraph_vector_int_t` to return lists of edge IDs and to receive lists of vertex IDs.
 - The `path` argument of `igraph_get_eids()` was removed. You can replicate the old behaviour by constructing the list of vertex IDs explicitly from the path by duplicating each vertex in the path except the first and last ones. A helper function called `igraph_expand_path_to_pairs()` is provided to ease the transition.
 - `igraph_get_eids_multi()` was removed as its design was fundamentally broken; there was no way to retrieve the IDs of all edges between a specific pair of vertices without knowing in advance how many such edges there are in the graph.  Use `igraph_get_all_eids_between()` instead.
 - `igraph_get_incidence()` now returns the vertex IDs corresponding to the rows and columns of the incidence matrix as `igraph_vector_int_t`.
 - `igraph_get_shortest_path()`, `igraph_get_shortest_path_bellman_ford()` and `igraph_get_shortest_path_dijkstra()` now use `igraph_vector_int_t` vectors to return the list of vertex and edge IDs in the shortest path.
 - `igraph_get_shortest_paths()`, `igraph_get_shortest_paths_dijkstra()` and `igraph_get_shortest_paths_bellman_ford()` now use an `igraph_vector_int_t` to return the predecessors and inbound edges instead of an `igraph_vector_long_t`.
 - The functions `igraph_get_all_shortest_paths()`, `igraph_get_all_shortest_paths_dijkstra()`, `igraph_get_shortest_paths()`, `igraph_get_shortest_paths_bellman_ford()` and `igraph_get_shortest_paths_dijkstra()` now return paths in an `igraph_vector_int_list_t` instead of a pointer vector containing `igraph_vector_t` objects.
 - The vector of parents in `igraph_get_shortest_paths()`, `igraph_get_shortest_paths_bellman_ford()` and `igraph_get_shortest_paths_dijkstra()` now use -1 to represent the starting vertex, and -2 for unreachable vertices.
 - The `maps` parameters in `igraph_get_isomorphisms_vf2()` and `igraph_get_subisomorphisms_vf2()` are now of type `igraph_vector_int_list_t`.
 - `igraph_get_stochastic()` now has an additional `weights` argument for edge weights.
 - `igraph_get_stochastic_sparse()` now returns the sparse adjacency matrix in an `igraph_sparsemat_t` structure, and it assumes that the input matrix is _initialized_ for sake of consistency with other igraph functions. It also received an additional `weights` argument for edge weights.
 - `igraph_girth()` now uses an `igraph_vector_int_t` for its `circle` parameter.
 - `igraph_girth()` now uses `igraph_real_t` as the return value so we can return infinity for graphs with no cycles (instead of zero).
 - The `cliques` parameters of type `igraph_vector_ptr_t` in `igraph_graphlets()`, `igraph_graphlets_candidate_basis()` and `igraph_graphlets_project()` were changed to an `igraph_vector_int_list_t`.
 - `igraph_hrg_init()` and `igraph_hrg_resize()` now takes an `igraph_integer_t` as their size arguments instead of an `int`.
 - `igraph_hrg_consensus()` now returns the parent vector in an `igraph_vector_int_t` instead of an `igraph_vector_t`.
 - `igraph_hrg_create()` now takes a vector of probabilities corresponding to the internal nodes of the dendogram. It used to also take probabilities for the leaf nodes and then ignore them.
 - `igraph_hrg_predict()` now uses an `igraph_vector_int_t` for its `edges` parameter.
 - `igraph_hrg_sample()` now always samples a single graph only. Use `igraph_hrg_sample_many()` if you need more than one sample, and call `igraph_hrg_fit()` beforehand if you do not have a HRG model but only a single input graph.
 - `igraph_hrg_size()` now returns an `igraph_integer_t` instead of an `int`.
 - `igraph_incidence()` does not accept negative incidence counts any more.
 - `igraph_incident()` now uses an `igraph_vector_int_t` for its `eids` parameter.
 - The `res` parameter in `igraph_independent_vertex_sets()` is now an `igraph_vector_int_list_t`.
 - `igraph_induced_subgraph_map()` now uses `igraph_vector_int_t` vectors to return the mapping and the inverse mapping of old vertex IDs to new ones.
 - `igraph_intersection()` now uses an `igraph_vector_int_t` for its `edge_map1` and `edge_map2` parameters.
 - The `edgemaps` parameter of `igraph_intersection_many()` is now an `igraph_vector_int_list_t` instead of a pointer vector.
 - `igraph_is_chordal()` now uses an `igraph_vector_int_t` for its `alpha`, `alpham1` and `fill_in` parameters.
 - `igraph_is_graphical()` and `igraph_is_bigraphical()` now take degree sequences represented as `igraph_vector_int_t` instead of `igraph_vector_t`.
 - `igraph_is_matching()`, `igraph_is_maximal_matching()` and `igraph_maximum_bipartite_matching` now use an `igraph_vector_int_t` to return the matching instead of an `igraph_vector_long_t`.
 - `igraph_is_mutual()` has an additional parameter which controls whether directed self-loops are considered mutual.
 - The `vids` parameter for `igraph_isoclass_subgraph()` is now an `igraph_vector_int_t` instead of `igraph_vector_t`.
 - `igraph_isomorphic_vf2()`, `igraph_get_isomorphisms_vf2_callback()` (which used to be called `igraph_isomorphic_function_vf2()`) and `igraph_isohandler_t` now all use `igraph_vector_int_t` for their `map12` and `map21` parameters.
 - The `cliques` parameter of type `igraph_vector_ptr_t` in `igraph_largest_cliques()` was changed to an `igraph_vector_int_list_t`.
 - The `res` parameters of type `igraph_vector_ptr_t` in `igraph_largest_independent_vertex_sets()` and `igraph_largest_weighted_cliques()` were changed to an `igraph_vector_int_list_t`.
 - The dimension vector parameter for `igraph_square_lattice()` (used to be `igraph_lattice()`) is now an `igraph_vector_int_t` instead of `igraph_vector_t`.
 - The maxiter parameter of `igraph_layout_bipartite()` is now an `igraph_integer_t` instead of `long int`.
 - The fixed parameter of `igraph_layout_drl()` and `igraph_layout_drl_3d()` was removed as it has never been implemented properly.
 - The width parameter of `igraph_layout_grid()` is now an `igraph_integer_t` instead of `long int`.
 - The width and height parameters of `igraph_layout_grid_3d()` are now `igraph_integer_t` instead of `long int`.
 - The dimension parameter of `igraph_layout_mds()` is now an `igraph_integer_t` instead of `long int`.
 - The `roots` and `rootlevel` parameters of `igraph_layout_reingold_tilford()` are now `igraph_vector_int_t` instead of `igraph_vector_t`.
 - The `roots` and `rootlevel` parameters of `igraph_layout_reingold_tilford_circular()` are now `igraph_vector_int_t` instead of `igraph_vector_t`.
 - The order parameter of `igraph_layout_star()` is now an `igraph_vector_int_t` instead of an `igraph_vector_t`.
 - The maxiter parameter of `igraph_layout_sugiyama()` is now an `igraph_integer_t` instead of `long int`. Also, the function now uses an `igraph_vector_int_t` for its `extd_to_orig_eids` parameter.
 - The shifts parameter of `igraph_lcf_vector()` is now an `igraph_vector_int_t` instead of an `igraph_vector_t`.
 - `igraph_matrix_minmax()`, `igraph_matrix_which_minmax()`, `igraph_matrix_which_min()` and `igraph_matrix_which_max()` no longer return an error code. The return type is now `void`. These functions never fail.
 - `igraph_maxflow()` now uses an `igraph_vector_int_t` for its `cut`, `partition` and `partition2` parameters.
 - The `igraph_maxflow_stats_t` struct now contains `igraph_integer_t` values instead of `int` ones.
 - The `res` parameters in `igraph_maximal_cliques()` and `igraph_maximal_cliques_subset()` are now of type `igraph_vector_int_list_t`.
 - Callbacks used by `igraph_maximal_cliques_callback()` need to be updated to account for the fact that the callback does not own the clique passed to it any more; the callback needs to make a copy if it wants to hold on to the clique for a longer period of time. If the callback does not need to store the clique, it does not need to do anything any more, and it must not destroy or free the clique.
 - The `res` parameter in `igraph_maximal_independent_vertex_sets()` is now an `igraph_vector_int_list_t`.
 - `igraph_maximum_cardinality_search()` now uses an `igraph_vector_int_t` for its `alpha` and `alpham1` arguments.
 - `igraph_mincut()` now uses an `igraph_vector_int_t` for its `cut`, `partition` and `partition2` parameters.
 - `igraph_moran_process()` now expects the list of strategies in an `igraph_vector_int_t` instead of an `igraph_int_t`.
 - Motif callbacks of type `igraph_motifs_handler_t` now take an `igraph_vector_int_t` with the vertex IDs instead of an `igraph_vector_t`, and use `igraph_integer_t` for the isoclass parameter.
 - Motif functions now use `igraph_integer_t` instead of `int` for their `size` parameter.
 - `igraph_neighborhood_size()` now uses an `igraph_vector_int_t` for its `res` parameter.
 - The `res` parameter of `igraph_neighborhood()` is now an `igraph_vector_int_list_t`.
 - `igraph_neighbors()` now uses an `igraph_vector_int_t` for its `neis` parameter.
 - `igraph_permute_vertices()` now takes an `igraph_vector_int_t` as the permutation vector.
 - `igraph_power_law_fit()` does not calculate the p-value automatically any more because the previous estimation method did not match the results from the original paper of Clauset, Shalizi and Newman (2009) and the implementation of the method outlined in the paper runs slower than the previous naive estimate. A separate function named `igraph_plfit_result_calculate_p_value()` is now provided for calculating the p-value. The automatic selection of the `x_min` cutoff also uses a different method than earlier versions. As a consequence, results might be slightly different if you used tests where the `x_min` cutoff was selected automatically. The new behaviour is now consistent with the defaults of the underlying `plfit` library.
 - `igraph_preference_game()` now uses an `igraph_vector_int_t` to return the types of the nodes in the generated graph.
 - `igraph_random_walk()` now uses an `igraph_vector_int_t` for its results. Also, the function now takes both vertices and edges as parameters. It can return IDs of vertices and/or edges on the walk.  The function now takes weights as a parameter to support weighted graphs.
 - `igraph_random_edge_walk()` now uses an `igraph_vector_int_t` for its `edgewalk` parameter.
 - `igraph_read_graph_dimacs_flow()` now uses an `igraph_vector_int_t` for its label parameter.
 - `igraph_read_graph_graphml()` now uses `igraph_integer_t` for its `index` argument.
 - `igraph_read_graph_pajek()` now creates a Boolean `type` attribute for bipartite graphs.  Previously it created a numeric attribute.
 - `igraph_realize_degree_sequence()` now uses an `igraph_vector_int_t` for its `outdeg` and `indeg` parameters.
 - `igraph_reindex_membership()` now uses an `igraph_vector_int_t` for its `new_to_old` parameter.
 - `igraph_rng_seed()` now requires an `igraph_uint_t` as its seed arguments. RNG implementations are free to use only the lower bits of the seed if they do not support 64-bit seeds.
 - `igraph_rngtype_rand` (i.e. the RNG that is based on BSD `rand()`) was removed due to poor statistical properties that sometimes resulted in weird artifacts like all-even "random" numbers when igraph's usage patterns happened to line up with the shortcomings of the `rand()` generator in a certain way.
 - `igraph_roulette_wheel_imitation()` now expects the list of strategies in an `igraph_vector_int_t` instead of an `igraph_int_t`.
 - `igraph_similarity_dice_pairs()` now uses an `igraph_vector_int_t` for its `pairs` parameter.
 - `igraph_similarity_jaccard_pairs()` now uses an `igraph_vector_int_t` for its `pairs` parameter.
 - `igraph_simple_interconnected_islands_game()` does not generate multi-edges between islands any more.
 - `igraph_sort_vertex_ids_by_degree()` and `igraph_topological_sorting()` now use an `igraph_vector_int_t` to return the vertex IDs instead of an `igraph_vector_t`.
 - `igraph_spanning_tree()`, `igraph_minimum_spanning_tree()` and `igraph_random_spanning_tree()` now all use an `igraph_vector_int_t` to return the vector of edge IDs in the spanning tree instead of an `igraph_vector_t`.
 - `igraph_sparsemat_cholsol()`, `igraph_sparsemat_lusol()`, `igraph_sparsemat_symbqr()` and `igraph_sparsemat_symblu()` now take an `igraph_integer_t` as their `order` parameter.
 - `igraph_sparsemat_count_nonzero()` and `igraph_sparsemat_count_nonzerotol()` now return an `igraph_integer_t`.
 - `igraph_sparsemat_is_symmetric()` now returns an error code and the result itself is provided in an output argument.
 - The `values` argument of `igraph_sparsemat_transpose()` was removed; now the function always copies the values over to the transposed matrix.
 - `igraph_spmatrix_t` and related functions were removed as they mostly duplicated functionality that was already present in `igraph_sparsemat_t`.  Functions that used `igraph_spmatrix_t` in the library now use `igraph_sparsemat_t`.
 - `igraph_stochastic_imitation()` now expects the list of strategies in an `igraph_vector_int_t` instead of an `igraph_int_t`.
 - `igraph_st_mincut()` now uses an `igraph_vector_int_t` for its `cut`, `partition` and `partition2` parameters.
 - `igraph_st_vertex_connectivity()` now ignores edges between source and target for `IGRAPH_VCONN_NEI_IGNORE`
 - `igraph_strvector_get()` now returns strings in the return value, not in an output argument.
 - `igraph_subcomponent()` now uses an `igraph_integer_t` for the seed vertex instead of an `igraph_real_t`. It also uses an `igraph_vector_int_t` to return the list of vertices in the same component as the seed vertex instead of an `igraph_vector_t`.
 - `igraph_subisomorphic_vf2()`, `igraph_get_subisomorphisms_vf2_callback()` (which used to be called `igraph_subisomorphic_function_vf2()`) and `igraph_isomorphic_bliss()` now all use `igraph_vector_int_t` for their `map12` and `map21` parameters.
 - The `maps` parameters in `igraph_subisomorphic_lad()`, `igraph_get_isomorphisms_vf2()` and `igraph_get_subisomorphisms_vf2()` are now of type `igraph_vector_int_list_t`.
 - `igraph_subisomorphic_lad()` now uses an `igraph_vector_int_t` for its `map` parameter. Also, its `domains` parameter is now an `igraph_vector_int_list_t` instead of a pointer vector containing `igraph_vector_t` objects.
 - `igraph_unfold_tree()` now uses an `igraph_vector_int_t` for its `vertex_index` and `roots` parameters.
 - `igraph_union()` now uses an `igraph_vector_int_t` for its `edge_map1` and `edge_map2` parameters.
 - The `edgemaps` parameter of `igraph_union_many()` is now an `igraph_vector_int_list_t` instead of a pointer vector.
 - `igraph_vector_init_copy()` was refactored to take _another_ vector that the newly initialized vector should copy. The old array-based initialization function is now called `igraph_vector_init_array()`.
 - `igraph_vector_ptr_init_copy()` was renamed to `igraph_vector_ptr_init_array()` for sake of consistency.
 - `igraph_vs_vector()`, `igraph_vss_vector()` and `igraph_vs_vector_copy()` now all take an `igraph_vector_int_t` as the vector of vertex IDs, not an `igraph_vector_t`. Similarly, `igraph_vs_as_vector()` now returns the vector of matched vertex IDs in an `igraph_vector_int_t`, not an `igraph_vector_t`.
 - The `res` parameter of `igraph_weighted_cliques()` is now an `igraph_vector_int_list_t`.
 - `igraph_write_graph_dimacs_flow()` now uses `igraph_integer_t` for the source and target vertex index instead of a `long int`.
 - `igraph_vector_*()`, `igraph_matrix_*()`, `igraph_stack_*()`, `igraph_array_*()` and several other generic igraph data types now use `igraph_integer_t` for indexing, _not_ `long int`. Please refer to the headers for the exact details; the list of affected functions is too large to include here.
 - `igraph_vector_minmax()` and `igraph_vector_which_minmax()` no longer return an error code. The return type is now `void`. These functions never fail.
 - `igraph_vector_order()` was removed; use `igraph_vector_int_pair_order()` instead. (The original function worked for vectors containing integers only).
 - `igraph_vector_resize_min()` and `igraph_matrix_resize_min()` no longer return an error code (return type is now `void`). The vector or matrix is always left in a consistent state by these functions, with all data intact, even if releasing unused storage is not successful.
 - `igraph_vector_qsort_ind()` and its variants now take an `igraph_order_t` enum instead of a boolean to denote whether the order should be ascending or descending.
 - `igraph_weighted_adjacency()` now returns the weights in a separate vector instead of storing it in a vertex attribute. The reason is twofold: first, the previous solution worked only with the C attribute handler (not the ones from the higher-level interfaces), and second, it wasn't consistent with other igraph functions that use weights provided as separate arguments.
 - The `loops` argument of `igraph_weighted_adjacency()` was converted to an `igraph_loops_t` for sake of consistency with `igraph_adjacency()` and `igraph_get_adjacency()`.
 - `igraph_write_graph_gml()` takes an additional bitfield parameter controlling some aspects of writing the GML file.
 - The `add_edges()` function in the attribute handler now takes an `igraph_vector_int_t` for its `edges` parameter instead of an `igraph_vector_t`. The `add_vertices()` function now takes an `igraph_integer_t` for the vertex count instead of a `long int`. The `combine_vertices()` and `combine_edges()` functions now take an `igraph_vector_ptr_t` containing vectors of type `igraph_vector_int_t` in their `merges` parameters. The `get_info()` function now uses `igraph_vector_int_t` to return the types of the graph, vertex and edge attribute types. The `permute_vertices()` and `permute_edges()` functions in the attribute handler tables now take an `igraph_vector_int_t` instead of an `igraph_vector_t` for the index vectors. These are relevant only to maintainers of higher level interfaces to igraph; they should update their attribute handlers accordingly.
 - igraph functions that interface with external libraries such as BLAS or LAPACK may now fail if the underlying BLAS or LAPACK implementation cannot handle the size of input vectors or matrices (BLAS and LAPACK are usually limited to vectors whose size fits in an `int`). `igraph_blas_dgemv()` and `igraph_blas_dgemv_array()` thus now return an `igraph_error_t`, which may be set to `IGRAPH_EOVERFLOW` if the input vectors or matrices are too large.
 - Functions that used an `igraph_vector_t` to represent cluster size and cluster membership now use an `igraph_vector_int_t` instead. These are:
   - `igraph_connected_components()` (used to be `igraph_clusters()` in 0.9 and before)
   - `igraph_community_eb_get_merges()`
   - `igraph_community_edge_betweenness()`
   - `igraph_community_fastgreedy()`
   - `igraph_community_fluid_communities()`
   - `igraph_community_infomap()`
   - `igraph_community_label_propagation()`
   - `igraph_community_leading_eigenvector()`
   - `igraph_community_leiden()`
   - `igraph_community_multilevel()`
   - `igraph_community_optimal_modularity()`
   - `igraph_community_spinglass()`
   - `igraph_community_spinglass_single()`
   - `igraph_community_to_membership()`
   - `igraph_community_walktrap()`
   - `igraph_compare_communities()`
   - `igraph_le_community_to_membership()`
   - `igraph_modularity()`
   - `igraph_reindex_membership()`
   - `igraph_split_join_distance()`
   - `igraph_community_multilevel()` additionally uses a `igraph_matrix_int_t` instead of `igraph_matrix_t()` for its memberships parameter.
 - `IGRAPH_TOTAL` was removed from the `igraph_neimode_t` enum; use the equivalent `IGRAPH_ALL` instead.

### Added

 - A new integer type, `igraph_uint_t` has been added. This is the unsigned pair of `igraph_integer_t` and they are always consistent in size.
 - A new container type, `igraph_vector_list_t` has been added, replacing most uses of `igraph_vector_ptr_t` in the API where it was used to hold a variable-length list of vectors. The type contains `igraph_vector_t` objects, and it is fully memory managed (i.e. its contents do not need to be allocated and destroyed manually). There is also a variant named `igraph_vector_int_list_t` for vectors of `igraph_vector_int_t` objects.
 - A new container type, `igraph_matrix_list_t` has been added, replacing most uses of `igraph_vector_ptr_t` in the API where it was used to hold a variable-length list of matrices. The type contains `igraph_matrix_t` objects, and it is fully memory managed (i.e. its contents do not need to be allocated and destroyed manually).
 - A new container type, `igraph_graph_list_t` has been added, replacing most uses of `igraph_vector_ptr_t` in the API where it was used to hold a variable-length list of graphs. The type contains `igraph_t` objects, and it is fully memory managed (i.e. its contents do not need to be allocated and destroyed manually).
 - The vector container type, `igraph_vector_t`, has been extended with a new variant whose functions all start with `igraph_vector_fortran_int_...`. This vector container can be used for interfacing with Fortran code as it guarantees that the integers in the vector are compatible with Fortran integers. Note that `igraph_vector_int_t` is not suitable any more, as the elements of `igraph_vector_int_t` are of type `igraph_integer_t`, whose size may differ on 32-bit and 64-bit platforms, depending on how igraph was compiled.
 - `igraph_adjlist_init_from_inclist()` to create an adjacency list from an already existing incidence list by resolving edge IDs to their corresponding endpoints. This function is useful for algorithms when both an adjacency and an incidence list is needed and they should be in the same order.
 - `igraph_almost_equals()` and `igraph_cmp_epsilon()` to compare floating point numbers with a relative tolerance.
 - `igraph_betweenness_subset()` and `igraph_edge_betweenness_subset()` calculates betweenness and edge betweenness scores using shortest paths between a subset of vertices only (#1711, thanks to @guyroznb)
 - `igraph_blas_dgemm()` to multiply two matrices.
 - `igraph_calloc()` and `igraph_realloc()` are now publicly exposed; these functions provide variants of `calloc()` and `realloc()` that can safely be deallocated within igraph functions.
 - `igraph_circulant()` to create circulant graphs (#1856, thanks to @Gomango999).
 - `igraph_complex_almost_equals()` to compare complex numbers with a relative tolerance.
 - `igraph_eccentricity_dijkstra()` finds the longest weighted path length among all shortest paths between a set of vertices.
 - `igraph_enter_safelocale()` and `igraph_exit_safelocale()` for temporarily setting the locale to C. Foreign format readers and writers require a locale which uses a decimal point instead of decimal comma.
 - `igraph_es_all_between()` to create an edge selector that selects all edges between a pair of vertices.
 - `igraph_full_multipartite()` generates full multipartite graphs (a generalization of bipartite graphs to multiple groups).
 - `igraph_fundamental_cycles()` computes a fundamental cycle basis (experimental).
 - `igraph_generalized_petersen()` to create generalized Petersen graphs (#1844, thanks to @alexsyou).
 - `igraph_get_all_eids_between()` returns the IDs of all edges between a pair of vertices.
 - `igraph_get_k_shortest_paths()` finds the k shortest paths between a source and a target vertex.
 - `igraph_get_laplacian()` and `igraph_get_laplacian_sparse()` return the Laplacian matrix of the graph as a dense or sparse matrix, with various kinds of normalizations. They replace the now-deprecated `igraph_laplacian()` function. This makes the API consistent with `igraph_get_adjacency()` and `igraph_get_adjacency_sparse()`.
 - `igraph_get_widest_path()`, `igraph_get_widest_paths()`, `igraph_widest_path_widths_dijkstra()` and `igraph_widest_path_widths_floyd_warshall()` to find widest paths (#1893, thanks to @Gomango999).
 - `igraph_graph_center()` finds the central vertices of the graph. The central vertices are the ones having a minimum eccentricity (PR #2084, thanks to @pradkrish).
 - `igraph_graph_count()` returns the number of unlabelled graphs on a given number of vertices. It is meant to find the maximum isoclass value.
 - `igraph_has_mutual()` checks if a directed graph has any mutual edges.
 - `igraph_heap_clear()` and `igraph_heap_min_clear()` remove all elements from an `igraph_heap_t` or an `igraph_heap_min_t`, respectively.
 - `igraph_invalidate_cache()` invalidates all cached graph properties, forcing their recomputation next time they are requested. This function should not be needed in everyday usage, but may be useful in debugging and benchmarking.
 - `igraph_is_forest()` to check whether a graph is a forest (#1888, thanks to @rohitt28).
 - `igraph_is_acyclic()` to check whether a graph is acyclic (#1945, thanks to @borsgeorgica).
 - `igraph_is_perfect()` to check whether a graph is a perfect graph (#1730, thanks to @guyroznb).
 - `igraph_hub_and_authority_scores()` calculates the hub and authority scores of a graph as a matching pair.
 - `igraph_layout_umap()` and `igraph_layout_umap_3d()` to lay out a graph in 2D or 3D space using the UMAP dimensionality reduction algorithm.
 - `igraph_local_scan_subset_ecount()` counts the number of edges in induced sugraphs from a subset of vertices.
 - `igraph_matrix_view_from_vector()` allows interpreting the data stored in a vector as a matrix of the specified size.
 - `igraph_minimum_cycle_basis()` computes an unweighted minimum cycle basis (experimental).
 - `igraph_pseudo_diameter()` and `igraph_pseudo_diameter_dijkstra()` to determine a lower bound for the diameter of a graph (unweighted or weighted).
 - `igraph_regular_tree()` creates a regular tree where all internal vertices have the same total degree.
 - `igraph_rngtype_pcg32` and `igraph_rngtype_pcg64` implement 32-bit and 64-bit variants of the PCG random number generator.
 - `igraph_rng_get_pois()` generates random variates from the Poisson distribution.
 - `igraph_roots_for_tree_layout()` computes a set of roots suitable for a nice tree layout.
 - `igraph_spanner()` calculates a spanner of a graph with a given stretch factor (#1752, thanks to @guyroznb)
 - `igraph_sparse_adjacency()` and `igraph_sparse_weighted_adjacency()` constructs graphs from (weighted) sparse matrices.
 - `igraph_sparsemat_get()` to retrieve a single element of a sparse matrix.
 - `igraph_sparsemat_normalize_rows()` and `igraph_sparsemat_normalize_cols()` to normalize sparse matrices row-wise or column-wise.
 - `igraph_stack_capacity()` to query the capacity of a stack.
 - `igraph_strvector_capacity()` returns the maximum number of strings that can be stored in a string vector without reallocating the memory block holding the pointers to the individual strings.
 - `igraph_strvector_merge()` moves all strings from one string vectors to the end of another without re-allocating them.
 - `igraph_strvector_push_back_len()` adds a new string to the end of a string vector and allows the user to specify the length of the string being added.
 - `igraph_strvector_reserve()` reserves space for a given number of string pointers in a string vector.
 - `igraph_symmetric_tree()` to create a tree with the specified number of branches at each level (#1859, thanks to @YuliYudith and @DoruntinaM).
 - `igraph_trussness()` calculates the trussness of each edge in the graph (#1034, thanks to @alexperrone)
 - `igraph_turan()` generates Turán graphs (#2088, thanks to @pradkrish)
 - `igraph_vector_all_almost_e()`, `igraph_vector_complex_all_almost_e()`, `igraph_matrix_all_almost_e()`, `igraph_matrix_complex_all_almost_e()` for elementwise comparisons of floating point vector and matrices with a relative tolerance.
 - `igraph_vector_complex_zapsmall()` and `igraph_matrix_complex_zapsmall()` for replacing small components of complex vector or matrix elements with exact zeros.
 - `igraph_vector_lex_cmp_untyped()` and `igraph_vector_colex_cmp_untyped()` for lexicographic and colexicographic comparison of vectors, similarly to `igraph_vector_lex_cmp()` and `igraph_vector_colex_cmp()`. The difference between the two variants is that the untyped versions declare the vectors as `const void*`, making the functions suitable as comparators for `qsort()`.
 - `igraph_vector_permute()` functions to permute a vector based on an index vector.
 - `igraph_vector_ptr_sort_ind()` to obtain an index vector that would sort a vector of pointers based on some comparison function.
 - `igraph_vector_range()` to fill an existing vector with a range of increasing numbers.
 - `igraph_vector_remove_fast()` functions to remove an item from a vector by swapping it with the last element and then popping it off. It allows one to remove an item from a vector in constant time if the order of items does not matter.
 - `igraph_vertex_path_from_edge_path()` converts a sequence of edge IDs representing a path to an equivalent sequence of vertex IDs that represent the vertices the path travelled through.
 - `igraph_vs_range()`, `igraph_vss_range()`, `igraph_es_range()` and `igraph_ess_range()` creates vertex and edge sequences from C-style intervals (closed from the left, open from the right).
 - `igraph_wheel()` to create a wheel graph (#1938, thanks to @kwofach).

### Removed

 - `igraph_adjlist_remove_duplicate()`, `igraph_betweenness_estimate()`, `igraph_closeness_estimate()`, `igraph_edge_betweenness_estimate()`, `igraph_inclist_remove_duplicate()`, `igraph_is_degree_sequence()` and `igraph_is_graphical_degree_sequence()` were deprecated earlier in 0.9.0 and are now removed in this release.
 - `igraph_dnorm()`, `igraph_strvector_move_interval()`, `igraph_strvector_permdelete()` and `igraph_strvector_remove_negidx()` were removed. These are not breaking changes as the functions were never documented, they were only exposed from one of the headers.
 - `igraph_eigen_laplacian()`, `igraph_es_fromto()` and `igraph_maximum_matching()` were removed. These are not breaking changes either as the functions were never implemented, they returned an error code unconditionally.

### Changed

 - `igraph_degree_sequence_game()` now supports an additional method, `IGRAPH_DEGSEQ_EDGE_SWITCHING_SIMPLE`, an edge-switching MCMC sampler.
 - `igraph_get_adjacency()` and `igraph_get_adjacency_sparse()` now count loop edges _twice_ in undirected graphs when using `IGRAPH_GET_ADJACENCY_BOTH`. This is to ensure consistency with `IGRAPH_GET_ADJACENCY_UPPER` and `IGRAPH_GET_ADJACENCY_LOWER` such that the sum of the upper and the lower triangle matrix is equal to the full adjacency matrix even in the presence of loop edges.
 - `igraph_matrix_print()` and `igraph_matrix_fprint()` functions now align columns when priting.
 - `igraph_read_graph_gml()` now supports graph attributes (in addition to vertex and edge attributes).
 - `igraph_read_graph_gml()` now uses NaN as the default numerical attribute values instead of 0.
 - The Pajek parser in `igraph_read_graph_pajek()` is now less strict and accepts more files.
 - `igraph_ring()` no longer simplifies its result when generating a one- or two-vertex graph. The one-cycle has a self-loop and the undirected two-cycle has parallel edges.
 - `igraph_vector_view()` now allows `data` to be `NULL` in the special case when `length == 0`.
 - `igraph_version()` no longer returns an error code.
 - `igraph_write_graph_gml()` uses the `creator` parameter in a different way: the supplied string is now written into the Creator line as-is instead of being appended to a default value.
 - `igraph_write_graph_gml()` skips writing NaN values. These two changes ensure consistent round-tripping.
 - `igraph_write_graph_gml()` and `igraph_read_graph_gml()` now have limited support for entity encoding.
 - `igraph_write_graph_ncol()` now preserves the edge ordering of the graph when writing an NCOL file.
 - igraph functions that take an ARPACK options object now also accept `NULL` in place of an options object, and they will fall back to using a default object provided by `igraph_arpack_options_get_default()`.
 - Foreign format readers now present more informative error messages.
 - The default tolerance of the zapsmall functions is now `eps^(2/3)` instead of `eps^(1/2)` where eps is the machine epsilon of `igraph_real_t`.
 - It is now possible to override the uniform integer and the Poisson samplers in the random number generator interface.

### Fixed

 - When an error occurs during parsing DL, GML, NCOL, LGL or Pajek files, line numbers are now reported correctly.
 - The GraphML parser does not print to stderr any more in case of encoding errors and other error conditions originating from the underlying `libxml2` library.
 - The GraphML parser would omit some edges and vertices when reading files with custom attribute types, such as those produced by yEd. This is now corrected.
 - The GML parser no longer mixes up Inf and NaN and -Inf now works.
 - The GML parser now supports nodes with no id field.
 - The GML parser now performs more stringent checks on the input file, such as verifying that `id`, `source`, `target` and `directed` fields are not duplicated.
 - The core data structures (vector, etc.) have overflow checks now.
 - Deterministic graph generators, as well as most random ones, have overflow checks now.
 - Graphs no longer lose all their attributes after calling `igraph_contract_vertices()`.
 - `igraph_hrg_init()` does not throw an assertion error anymore for zero vertices.
 - `igraph_matrix_complex_create()` and `igraph_matrix_complex_create_polar()` now set their sizes correctly.
 - `igraph_random_walk()` took one fewer steps than specified.
 - `igraph_sparsemat_getelements_sorted()` did not sort the elements for triplet matrices correctly; this is fixed now.
 - `igraph_write_graph_gml()` no longer produces corrupt output when some string attribute values contain `"` characters.

### Deprecated

 - `igraph_clusters()` has been renamed to `igraph_connected_components()`; the old name is deprecated and will be removed in 0.11.
 - `igraph_complex_eq_tol()` is now deprecated in favour of `igraph_complex_almost_equals()`.
 - `igraph_get_sparsemat()` is deprecated in favour of `igraph_get_adjacency_sparse()`, and will be removed in 0.11. Note that `igraph_get_adjacency_sparse()` takes an _initialized_ sparse matrix as input, unlike `igraph_get_sparsemat()` which takes an uninitialized one.
 - `igraph_get_stochastic_sparsemat()` is deprecated in favour of `igraph_get_stochastic_sparse()`, and will be removed in 0.11. Note that `igraph_get_stochastic_sparse()` takes an _initialized_ sparse matrix as input, unlike `igraph_get_stochastic_sparsemat()`, which takes an uninitialized one.
 - `igraph_isomorphic_34()` has been deprecated in favour of `igraph_isomorphic()`.  Note that `igraph_isomorphic()` calls an optimized version for directed graphs of size 3 and 4, and undirected graphs with 3-6 vertices, so there is no need for a separate function.
 - `igraph_laplacian()` is now deprecated; use `igraph_get_laplacian()` or `igraph_get_laplacian_sparse()` depending on whether you need a dense or a sparse matrix.
 - `igraph_lattice()` has been renamed to `igraph_square_lattice()` to indicate that this function generates square lattices only. The old name is deprecated and will either be removed in 0.11 or will be changed to become a generic lattice generator that also supports other types of lattices.
 - `igraph_local_scan_neighborhood_ecount()` is now deprecated in favour of `igraph_local_scan_subset_ecount()`.
 - `igraph_matrix_all_e_tol()` is now deprecated in favour of `igraph_matrix_all_almost_e()`.
 - `igraph_matrix_copy()` is now deprecated; use `igraph_matrix_init_copy()` instead. The new name emphasizes that the function _initializes_ the first argument instead of expecting an already-initialized target matrix. The old name will be removed in 0.11.
 - `igraph_matrix_e()` and `igraph_matrix_e_ptr()` have been renamed to `igraph_matrix_get()` and `igraph_matrix_get_ptr()`. The old names are deprecated and will be removed in 0.11.
- `igraph_random_edge_walk()` has been deprecated by `igraph_random_walk()` to support edges and/or vertices for the random walk in a single function.  It will be removed in 0.11.
 - `igraph_read_graph_dimacs()` has been renamed to `igraph_read_graph_dimacs_flow()`; the old name is deprecated and might be re-used as a generic DIMACS reader in the future. Also, the function now uses `igraph_integer_t` as the source and target vertex IDs instead of a `long int`.
 - `igraph_shortest_paths()` and related functions were renamed to `igraph_distances()`; the old name was unfortunate because these functions calculated _path lengths_ only and not the paths themselves. The old names are deprecated and will be removed in 0.11.
 - `igraph_sparsemat_copy()`, `igraph_sparsemat_diag()` and `igraph_sparsemat_eye()` have been renamed to `igraph_sparsemat_init_copy()`, `igraph_sparsemat_init_diag()` and `igraph_sparsemat_init_eye()` to indicate that they _initialize_ a new sparse matrix. The old names are deprecated and will be removed in 0.11.
 - `igraph_strvector_add()` has been renamed to `igraph_strvector_push_back()` for sake of consistency with other vector-like data structures; the old name is deprecated and will be removed in 0.11.
 - `igraph_strvector_copy()` has been renamed to `igraph_strvector_init_copy()` for sake of consistency with other vector-like data structures; the old name is deprecated and will be removed in 0.11.
 - `igraph_strvector_get()` now returns a `const char*` and not a `char*` to indicate that you are not supposed to modify the string in the vector directly. If you do want to modify it and you are aware of the implications (i.e. the new string must not be longer than the original one), you can cast away the constness of the return value before modifying it.
 - `igraph_strvector_set2()` has been renamed to `igraph_strvector_set_len()`; the old name is deprecated and will be removed in 0.11.
 - `igraph_tree()` has been renamed to `igraph_kary_tree()`; the old name is deprecated and will be removed in 0.11.
 - `igraph_vector_e()` and `igraph_vector_e_ptr()` have been renamed to `igraph_vector_get()` and `igraph_vector_get_ptr()`. The old names are deprecated and will be removed in 0.11.
 - `igraph_vector_e_tol()` is now deprecated in favour of `igraph_vector_all_almost_e()`.
 - `igraph_vector_copy()` is now deprecated; use `igraph_vector_init_copy()` instead. The new name emphasizes that the function _initializes_ the first argument instead of expecting an already-initialized target vector. The old name will be removed in 0.11.
 - `igraph_vector_init_seq()` is now deprecated in favour of `igraph_vector_init_range()`, which uses C-style intervals (closed from the left and open from the right).
 - `igraph_vs_seq()`, `igraph_vss_seq()`, `igraph_es_seq()` and `igraph_ess_seq()` are now deprecated in favour of `igraph_vs_range()`, `igraph_vss_range()`, `igraph_es_range()` and `igraph_ess_range()` because these use C-style intervals (closed from the left, open from the right).
 - `igraph_write_graph_dimacs()` has been renamed to `igraph_write_graph_dimacs_flow()`; the old name is deprecated and might be re-used as a generic DIMACS writer in the future. Also, the function now uses `igraph_integer_t` as the source and target vertex IDs instead of a `long int`.
 - `igraph_zeroin()` is deprecated and will be removed in 0.11, with no replacement. The function is not graph-related and was never part of the public API.
 - The macros `igraph_Calloc`, `igraph_Realloc` and `igraph_Free` have been deprecated in favour of `IGRAPH_CALLOC`, `IGRAPH_REALLOC` and `IGRAPH_FREE` to simplify the API. The deprecated variants will be removed in 0.11.

### Other

 - Documentation improvements.
 - Support for Intel's LLVM-based compiler.

## [0.9.10] - 2022-09-02

### Added

 - `igraph_reverse_edges()` reverses the specified edges in the graph while preserving all attributes.

### Changed

 - The `IGRAPH_ARPACK_PROD` error code is no longer used. Instead, the specific error encountered while doing matrix multiplication is reported.
 - XML external entities are not resolved any more when parsing GraphML files to prevent XML external entity injection (XXE) attacks. Standard XML entities like `&lt;` or `&quot;` still work.

### Fixed

 - Fixed incorrect results from `igraph_local_scan_1_ecount()` when the graph was directed but the mode was `IGRAPH_ALL` and some nodes had loop edges. See issue #2092.
 - Fixed incorrect counting of self-loops in `igraph_local_scan_neighborhood_ecount()` when the graph was undirected.
 - In some rare edge cases, `igraph_pagerank()` with the ARPACK method and `igraph_hub_score()` / `igraph_authority_score()` could return incorrect results. The problem could be detected by checking that the returned eigenvalue is not negative. See issue #2090.
 - `igraph_permute_vertices()` now checks for out-of-range indices and duplicates in the permutation vector.
 - `igraph_create()` now checks for non-finite vertex indices in the edges vector.
 - `igraph_eigenvector_centrality()` would return incorrect scores when some weights were negative.
 - `igraph_es_seq()` and `igraph_ess_seq()` did not include the `to` vertex in the sequence.
 - `igraph_eit_create()` and `igraph_vit_create()` now check that all edge/vertex indices are in range when creating iterators from sequence-type selectors.
 - `igraph_grg_game()` now validates its arguments.
 - `igraph_layout_drl()` and its 3D version now validate their inputs.
 - `igraph_layout_kamada_kawai()`, `igraph_layout_fruchterman_reingold()`, `igraph_layout_drl()`, as well as their 3D versions now check for non-positive weights.
 - `igraph_asymmetric_preference_game()` interpreted its `type_dist_matrix` argument incorrectly.
 - Fixed incorrect result of `igraph_community_spinglass()` for null and singleton graphs.
 - `igraph_layout_gem()` does not crash any more for graphs with only a single vertex.
 - `igraph_bridges()` no longer uses recursion and thus is no longer prone to stack overflow.
 - Include paths of dependent packages would be specified incorrectly in some environments.

### Other

 - Documentation improvements.

## [0.9.9] - 2022-06-04

### Changed

 - `igraph_community_walktrap()` now uses double precision floating point operations internally instead of single precision.
 - In `igraph_community_leiden()`, the `nb_clusters` output parameter is now optional (i.e. it can be `NULL`).
 - `igraph_read_graph_graphml()` no longer attempts to temporarily set the C locale, and will therefore not work correctly if the current locale uses a decimal comma.

### Fixed

 - `igraph_community_walktrap()` would return an invalid `modularity` vector when the `merges` matrix was not requested.
 - `igraph_community_walktrap()` would return a `modularity` vector that was too long for disconnected graphs. This would cause a failure in some weighted graphs when the `membership` vector was requested.
 - `igraph_community_walktrap()` now checks the weight vector: only non-negative weights are accepted, and all vertices must have non-zero strength.
 - `igraph_community_walktrap()` now returns a modularity score of NaN for graphs with no edges.
 - `igraph_community_fast_greedy()` now returns a modularity score of NaN for graphs with no edges.
 - `igraph_community_edge_betweenness()` now returns a modularity vector with a single NaN entry for graph with no edges. Previously it returned a zero-length vector.
 - `igraph_community_leading_eigenvector()` does not ignore non-ARPACK-related errors from `igraph_arpack_rssolve()` any more.
 - `igraph_preference_game()` now works correctly when `fixed_size` is true and
   `type_dist` is not given; earlier versions had a bug where more than half of
   the vertices mistakenly ended up in group 0.
 - Fixed a memory leak in `igraph_hrg_fit()` when using `start=1`.
 - `igraph_write_graph_dot()` now outputs NaN values unchanged.
 - `igraph_write_graph_dot()` no longer produces invalid DOT files when empty string attributes are present.
 - `igraph_layout_fruchterman_reingold()` and `igraph_layout_kamada_kawai()`, as well as their 3D versions, did not respect vertex coordinate bounds (`xmin`, `xmax`, etc.) when minimum values were large or maximum values were small. This is now fixed.
 - The initial coordinates of the Kamada-Kawai layout (`igraph_layout_kamada_kawai()` and `igraph_layout_kamada_kawai_3d()`) are chosen to be more in line with the original publication, improving the stability of the result. See isse #963. This changes the output of the function for the same graph, compared with previous versions. To obtain the same layout, initialize coordinates with `igraph_layout_circle()` (in 2D) or `igraph_layout_sphere()` (in 3D).
 - Improved numerical stability in Kamada-Kawai layout.
 - Corrected a problem in the calculation of displacements in `igraph_layout_fruchterman_reingold()` and its 3D version. This fixes using the "grid" variant of the algorithm on disconnected graphs.
 - `igraph_sumtree_search()` would consider search intervals open on the left and closed on the right, contrary to the documentation. This is now corrected to closed on the left and open on the right. In some cases this lead to a zero-weight element being returned for a zero search value. See issue #2080.

### Other

 - Greatly improved error reporting from foregin format parsers.
 - Documentation improvements.

## [0.9.8] - 2022-04-08

### Fixed

 - Assertion failure in `igraph_bfs()` when an empty `roots` or `restricted` vector was provided.
 - `igraph_diversity()` now returns 0 for degree-1 vertices. Previously it incorrectly returned NaN or +-Inf depending on roundoff errors.
 - `igraph_community_walktrap()` does not crash any more when provided with
   `modularity=NULL` and `membership=NULL`.

### Other

 - Documentation improvements.

## [0.9.7] - 2022-03-16

### Changed

 - `igraph_get_all_shortest_paths_dijsktra()` now uses tolerances when comparing path
   lengths, and is thus robust to numerical roundoff errors.
 - `igraph_vector_*_swap` and `igraph_matrix_swap` now take O(1) instead of O(n) and accept all sizes.

### Fixed

 - NCOL and LGL format writers no longer accept "name" and "weight" attributes
   of invalid types.
 - The LGL writer could not access numerical weight attributes, potentially leading
   to crashes.
 - External PLFIT libraries and their headers are now detected at their standard
   installation location.
 - `igraph_vector_init()` no longer accepts negative vector sizes.
 - `igraph_assortativity_nominal()` crashed on the null graph.
 - Label propagation now ensures that all labels are dominant.
 - Fixed incorrect partition results for walktrap algorithm (issue #1927)
 - Negative values returned by `igraph_rng_get_integer()` and `RNG_INTEGER()` were incorrect,
   one larger than they should have been.
 - `igraph_community_walktrap()` now checks its `steps` input argument.
 - The first modularity value reported by `igraph_community_walktrap()` was
   incorrect (it was always zero). This is now fixed.
 - `igraph_correlated_game()` would return incorrect results, or exhaust the memory,
    for most input graphs that were not generated with `igraph_erdos_renyi_game_gnp()`.
 - `igraph_community_label_propagation` incorrectly did not result in all labels being dominant (issue #1963, fixed in PR #1966).

### Other

 - The C attribute handler now verifies attribute types when retrieving attributes.
 - Documentation improvements.

## [0.9.6] - 2022-01-05

 - Isomorphism class functions (`igraph_isoclass()`, `igraph_isoclass_subgraph()`,
   `igraph_isoclass_create`) and motif finder functions (`igraph_motifs_randesu()`,
   `igraph_motifs_randesu_estimate()`, `igraph_motifs_randesu_callback()`) now
   support undirected (sub)graphs of sizes 5 and 6. Previsouly only sizes 3 and 4
   were supported.

### Fixed

 - igraph would not build with MinGW when using the vendored GLPK and enabling TLS.
 - Removed some uses of `abort()` from vendored libraries, which could unexpectedly
   shut down the host language of igraph's high-level interfaces.
 - `igraph_community_label_propagation()` no longer leaves any vertices unlabeled
   when they were not reachable from any labeled ones, i.e. the returned membership
   vector is guaranteed not to contain negative values (#1853).
 - The Kamada-Kawai layout is now interruptible.
 - The Fruchterman-Reingold layout is now interruptible.
 - Fixed a bug in `igraph_cmp_epsilon()` that resulted in incorrect results for
   edge betweenness calculations in certain rare cases with x87 floating point
   math when LTO was also enabled (#1894).
 - Weighted clique related functions now fall back to the unweighted variants
   when a null vertex weight vector is given to them.
 - `igraph_erdos_renyi_game_(gnm|gnp)` would not produce self-loops for the singleton
   graph.
 - Fixed a bug in `igraph_local_efficiency()` that sometimes erroneously
   reported zero as the local efficiency of a vertex in directed graphs.
 - `igraph_vector_update()` (and its type-specific variants) did not check for
   memory allocation failure.
 - Fixed a potential crash in the GraphML reader that would be triggered by some
   invalid GraphML files.

### Other

 - `igraph_is_tree()` has improved performance and memory usage.
 - `igraph_is_connected()` has improved performance when checking weak connectedness.
 - Improved error handling in `igraph_maximal_cliques()` and related functions.
 - The build system now checks that GLPK is of a compatible version (4.57 or later).
 - The vendored `plfit` package was updated to 0.9.3.
 - You can now build igraph with an external `plfit` instead of the vendored one.
 - Documentation improvements.

## [0.9.5] - 2021-11-11

### Fixed

 - `igraph_reindex_membership()` does not allow negative membership indices any more.

 - `igraph_rewire_directed_edges()` now generates multigraphs when edge directions
   are ignored, to make it consistent with the directed case.

 - Fixed a bug in `igraph_gomory_hu_tree()` that returned only the equivalent flow
   tree instead of the cut tree (#1810).

 - Fixed a bug in the `IGRAPH_TO_UNDIRECTED_COLLAPSE` mode of
   `igraph_to_undirected()` that provided an incorrect merge vector to the
   attribute handler, leading to problems when edge attributes were merged
   using an attribute combination (#1814).

 - Fixed the behaviour of the `IGRAPH_ENABLE_LTO` option when it was set to
   `AUTO`; earlier versions had a bug where `AUTO` simply checked whether LTO
   is supported but then did not use LTO even if it was supported.

 - When using igraph from a CMake project, it is now checked that the project has
   the C++ language enabled. This is necessary for linking to igraph with CMake.

### Other

 - Improved the root selection method for disconnected graphs in the
   Reingold-Tilford layout (#1836). The new root selection method provides
   niceer results if the graph is not a tree, although it is still recommended
   to use the Sugiyama layout instead, unless the input graph is _almost_ a
   tree, in which case Reingold-Tilfold may still be preferred.

 - `igraph_decompose()` is now much faster for large graphs containing many
   isolates or small components (#960).

 - `igraph_largest_cliques()` and `igraph_clique_number()` were re-written to
   use `igraph_maximal_cliques_callback()` so they are much faster now (#804).

 - The vendored GLPK has been upgraded to GLPK 5.0.

 - Documentation improvements.

## [0.9.4] - 2021-05-31

### Changed

 - Unweighted transitivity (i.e. clustering coefficient) calculations now ignore multi-edges and edge directions instead of rejecting multigraphs and directed graphs.
 - `igraph_transitivity_barrat()` now returns an error code if the input graph has multiple edges (which is not handled correctly by the implementation yet).

### Fixed

 - `igraph_local_scan_k_ecount()` now handles loops correctly.
 - `igraph_transitivity_avglocal_undirected()` is no longer slower than `igraph_transitivity_local_undirected()`.
 - Worked around an invalid warning issued by Clang 9.0 when compiling with OpenMP.

### Other

 - Documentation improvements.

## [0.9.3] - 2021-05-05

### Added

 - OpenMP is now enabled and used by certain functions (notably PageRank calculation) when the compiler supports it. Set `IGRAPH_OPENMP_SUPPORT=OFF` at configuration time to disable this.

### Fixed

 - `igraph_get_incidence()` no longer reads and writes out of bounds when given a non-bipartite graph, but gives a warning and ignores edges within a part.
 - `igraph_dyad_census()` no longer reports an overflow on singleton graphs, and handles loops and multigraphs correctly. Undirected graphs are handled consistently and will no longer give a warning.
 - `igraph_vector_lex_cmp()` and `igraph_vector_colex_cmp()` dereferenced their arguments only once instead of twice, and therefore did not work with `igraph_vector_ptr_sort()`.
 - `igraph_maximal_cliques_subset()` and `igraph_transitivity_barrat()` corrupted the error handling stack ("finally stack") under some circumstances.
 - CMake package files did not respect `CMAKE_INSTALL_LIBDIR`. This only affected Linux distributions which install into `lib64` or other locations instead of `lib`.
 - The parser sources could not be generated when igraph was in a location that contained spaces in its path.
 - igraph no longer links to the math library (`libm`) when this is not necessary.
 - `_CRT_SECURE_NO_WARNINGS` is now defined during compilation to enable compatibility with UWP.
 - Fixed a compilation issue on MSYS / MinGW when link-time optimization was enabled and the `MSYS Makefiles` CMake generator was used. Some source files in igraph were renamed as a consequence, but these should not affect users of the library.

### Deprecated

 - `igraph_rng_min()` is now deprecated; assume a constant zero as its return value if you used this function in your own code.

### Other

 - Updated the vendored CXSparse library to version 3.2.0

## [0.9.2] - 2021-04-14

### Added

 - CMake package files are now installed with igraph. This allows `find_package(igraph)` to find igraph and detect the appropriate compilation options for projects that link to it.

### Fixed

 - igraph can now be used as a CMake subproject in other CMake-based projects.
 - The documentaton can now be built from the release tarball.
 - Configuration will no longer fail when the release tarball is extracted into a subdirectory of an unrelated git repository.
 - The generated pkg-config file was incorrect when `CMAKE_INSTALL_<dir>` variables were absolute paths.
 - On Unix-like systems, the library name is now `libigraph.so.0.0.0`, as it used to be for igraph 0.8 and earlier.
 - Fixed a return type mismatch in parser sources, and fixed some warnings with recent versions of gcc.
 - Fixed a bug in `igraph_get_shortest_paths_dijkstra()` and `igraph_get_shortest_paths_bellman_ford()` that returned incorrect results for unreachable vertices.

### Other

 - Improved installation instructions and tutorial.

## [0.9.1] - 2021-03-23

### Added

 - `igraph_vector_lex_cmp()` and `igraph_vector_colex_cmp()` for lexicographic
   and colexicographic comparison of vectors. These functions may also be used
   for sorting.

### Changed

 - `igraph_community_multilevel()` is now randomized (PR #1696, thanks to Daniel Noom).

### Fixed

 - CMake settings that controlled the library installation directory name, such as `CMAKE_INSTALL_LIBDIR`, were not respected.
 - Under some conditions, the generated pkg-config file contained an incorrect include directory path.
 - The following functions were not exported from the shared library: `igraph_subcomponent()`, `igraph_stack_ptr_free_all()`, `igraph_stack_ptr_destroy_all()`, `igraph_status_handler_stderr()`, `igraph_progress_handler_stderr()`.
 - Built-in random number generators (`igraph_rngtype_mt19937`, `igraph_rngtype_rand`, `igraph_rngtype_glibc2`) were not exported from the shared library.
 - `igraph_layout_graphopt()` no longer rounds the `spring_length` parameter to an integer.
 - `igraph_get_all_shortest_paths_dijkstra()` no longer modifies the `res` vector's item destructor.
 - `igraph_get_shortest_path_bellman_ford()` did not work correctly when calculating paths to all vertices.
 - `igraph_arpack_rnsolve()` checks its parameters more carefully.
 - `igraph_community_to_membership()` does not crash anymore when `csize` is requested but `membership` is not.
 - `igraph_citing_cited_type_game()`: fixed memory leaks (PR #1700, thanks to Daniel Noom).
 - `igraph_transitivity_undirected()`, `igraph_transitivity_avglocal_undirected()` and `igraph_transitivity_barrat()` no longer trigger an assertion failure when used with the null graph (PRs #1709, #1710).
 - `igraph_(personalized_)pagerank()` would return incorrect results for weighted multigraphs with fewer than 128 vertices when using `IGRAPH_PAGERANK_ALGO_PRPACK`.
 - `igraph_diversity()` now checks its input more carefully, and throws an error when the input graph has multi-edges or is directed.
 - `igraph_shortest_paths_johnson()` would return incorrect results when the `to` argument differed from `from` (thanks to Daniel Noom).
 - `igraph_is_graphical()` would fail to set the result variable for certain special degree sequences in the undirected simple graph case.
 - Non-maximal clique finding functions would sometimes return incomplete results when finding more than 2147483647 (i.e. 2^31 - 1) cliques.
 - GLPK internal errors no longer crash igraph.
 - Fixed some potential memory leaks that could happen on error conditions or when certain functions were interrupted.
 - When testing a DLL build on Windows, the `PATH` was sometimes not set correctly, causing the tests to fail (PR #1692).
 - When compiling from the git repository (as opposed to the release tarball), the build would fail with recent versions of `bison` and `flex`.

### Other

 - Documentation improvements.
 - Much faster documentation builds.
 - Allow using a pre-generated `arith.h` header for f2c when cross-compiling; see the Installation section of the documentation.
 - The `IGRAPH_ENABLE_LTO` build option now supports the `AUTO` value, which uses LTO only if the compiler supports it. Warning: CMake may not always be able to detect that LTO is not fully supported. Therefore, the default setting is `OFF`.
 - The following functions are now interruptible: `igraph_grg_game()`, `igraph_sbm_game()`, `igraph_barabasi_game()`, `igraph_barabasi_aging_game()`.
 - Functions that use GLPK, such as `igraph_feedback_arc_set()` and `igraph_community_optimal_modularity()` are now interruptible.
 - Add support for older versions of Clang that do not recognize the `-Wno-varargs` flag.

### Acknowledgments

 - Big thanks to Daniel Noom for continuing to expand the test suite and discovering and fixing several bugs in the process!

## [0.9.0] - 2021-02-16

### Added

 - Eulerian paths/cycles (PR #1346):
   * `igraph_is_eulerian()` finds out whether an Eulerian path/cycle exists.
   * `igraph_eulerian_path()` returns an Eulerian path.
   * `igraph_eulerian_cycle()` returns an Eulerian cycle.
 - Efficiency (PR #1344):
   * `igraph_global_efficiency()` computes the global efficiency of a network.
   * `igraph_local_efficiency()` computes the local efficiency around each vertex.
   * `igraph_average_local_efficiency()` computes the mean local efficiency.
 - Degree sequences (PR #1445):
   * `igraph_is_graphical()` checks if a degree sequence has a realization as a simple or multigraph, with or without self-loops.
   * `igraph_is_bigraphical()` checks if two degree sequences have a realization as a bipartite graph.
   * `igraph_realize_degree_sequence()` now supports constructing non-simple graphs as well.
 - There is a new fatal error handling mechanism (PR #1548):
   * `igraph_set_fatal_handler()` sets the fatal error handler. It is the only function in this functionality group that is relevant to end users.
   * The macro `IGRAPH_FATAL()` and the functions `igraph_fatal()` and `igraph_fatalf()` raise a fatal error. These are for internal use.
   * `IGRAPH_ASSERT()` is a replacement for the `assert()` macro. It is for internal use.
   * `igraph_fatal_handler_abort()` is the default fatal error handler.
 - The new `IGRAPH_WARNINGF`, `IGRAPH_ERRORF` and `IGRAPH_FATALF` macros provide warning/error reporting with `printf`-like syntax. (PR #1627, thanks to Daniel Noom!)
 - `igraph_average_path_length_dijkstra()` computes the mean shortest path length in weighted graphs (PR #1344).
 - `igraph_get_shortest_paths_bellman_ford()` computes the shortest paths (including the vertex and edge IDs along the paths) using the Bellman-Ford algorithm (PR #1642, thanks to Guy Rozenberg). This makes it possible to calculate the shortest paths on graphs with negative edge weights, which was not possible before with Dijkstra's algorithm.
 - `igraph_get_shortest_path_bellman_ford()` is a wrapper for `igraph_get_shortest_paths_bellman_ford()` for the single path case.
 - `igraph_is_same_graph()` cheks that two labelled graphs are the same (PR #1604).
 - Harmonic centrality (PR #1583):
   * `igraph_harmonic_centrality()` computes the harmonic centrality of vertices.
   * `igraph_harmonic_centrality_cutoff()` computes the range-limited harmonic centrality.
 - Range-limited centralities, currently equivalent to the old functions with names ending in `_estimate` (PR #1583):
   * `igraph_closeness_cutoff()`.
   * `igraph_betweenness_cutoff()`.
   * `igraph_edge_betweenness_cutoff()`.
 - `igraph_vector_is_any_nan()` checks if any elements of an `igraph_vector_t` is NaN.
 - `igraph_inclist_size()` returns the number of vertices in an incidence list.
 - `igraph_lazy_adjlist_size()` returns the number of vertices in a lazy adjacency list.
 - `igraph_lazy_inclist_size()` returns the number of vertices in a lazy incidence list.
 - `igraph_bfs_simple()` now provides a simpler interface to the breadth-first search functionality.

### Changed

 - igraph now uses a CMake-based build sysyem.
 - GMP support can no longer be disabled. When GMP is not present on the system, igraph will use an embedded copy of Mini-GMP (PR #1549).
 - Bliss has been updated to version 0.75. Bliss functions are now interruptible. Thanks to Tommi Junttila for making this possible!
 - Adjacency and incidence lists:
   * `igraph_adjlist_init()` and `igraph_lazy_adjlist_init()` now require the caller to specify what to do with loop and multiple edges.
   * `igraph_inclist_init()` and `igraph_lazy_inclist_init()` now require the caller to specify what to do with loop edges.
   * Adjacency and incidence lists now use `igraph_vector_int_t` consistently.
 - Community detection:
   * `igraph_community_multilevel()`: added resolution parameter.
   * `igraph_community_fluid_communities()`: graphs with no vertices or with one vertex only are now supported; they return a trivial partition.
 - Modularity:
   * `igraph_modularity()` and `igraph_modularity_matrix()`: added resolution parameter.
   * `igraph_modularity()` and `igraph_modularity_matrix()` now support the directed version of modularity.
   * `igraph_modularity()` returns NaN for graphs with no edges to indicate that the modularity is not well-defined for such graphs.
 - Centralities:
   * `cutoff=0` is no longer interpreted as infinity (i.e. no cutoff) in `betweenness`, `edge_betweenness` and `closeness`. If no cutoff is desired, use a negative value such as `cutoff=-1`.
   * The `nobigint` argument has been removed from `igraph_betweenness()`, `igraph_betweenness_estimate()` and `igraph_centralization_betweenness()`, as it is not longer needed. The current implementation is more accurate than the old one using big integers.
   * `igraph_closeness()` now considers only reachable vertices during the calculation (i.e. the closeness is calculated per-component in the undirected case) (PR #1630).
   * `igraph_closeness()` gained two additional output parameters, `reachable_count` and `all_reachable`, returning the number of reached vertices from each vertex, as well as whether all vertices were reachable. This allows for computing various generalizations of closeness for disconnected graphs (PR #1630).
   * `igraph_pagerank()`, `igraph_personalized_pagerank()` and `igraph_personalized_pagerank_vs()` no longer support the `IGRAPH_PAGERANK_ALGO_POWER` method. Their `options` argument now has type `igraph_arpack_options_t *` instead of `void *`.
 - Shortest paths (PR #1344):
   * `igraph_average_path_length()` now returns the number of disconnected vertex pairs in the new `unconn_pairs` output argument.
   * `igraph_diameter()` now return the result as an `igraph_real_t` instead of an `igraph_integer_t`.
   * `igraph_average_path_length()`  and `igraph_diameter()` now return `IGRAPH_INFINITY` when `unconn=FALSE` and the graph is not connected. Previously they returned the number of vertices.
 - Trait-based random graph generators:
   * `igraph_callaway_traits_game()` and `igraph_establishment_game()` now have an optional output argument to retrieve the generated vertex types.
   * `igraph_callaway_traits_game()` and `igraph_establishment_game()` now allow omitting the type distribution vector, in which case they assume a uniform distribution.
   * `igraph_asymmetric_preference_game()` now accept a different number of in-types and out-types.
 - `igraph_subisomorphic_lad()` now supports graphs with self-loops.
 - `igraph_is_chordal()` and `igraph_maximum_cardinality_search()` now support non-simple graphs and directed graphs.
 - `igraph_realize_degree_sequence()` has an additional argument controlling whether multi-edges or self-loops are allowed.
 - `igraph_is_connected()` now returns false for the null graph; see https://github.com/igraph/igraph/issues/1538 for the reasoning behind this decision.
 - `igraph_lapack_ddot()` is renamed to `igraph_blas_ddot()`.
 - `igraph_to_directed()`: added RANDOM and ACYCLIC modes (PR #1511).
 - `igraph_topological_sorting()` now issues an error if the input graph is not acyclic. Previously it issued a warning.
 - `igraph_vector_(which_)(min|max|minmax)()` now handles NaN elements.
 - `igraph_i_set_attribute_table()` is renamed to `igraph_set_attribute_table()`.
 - `igraph_i_sparsemat_view()` is renamed to `igraph_sparsemat_view()`.

### Deprecated

 - `igraph_is_degree_sequence()` and `igraph_is_graphical_degree_sequence()` are deprecated in favour of the newly added `igraph_is_graphical()`.
 - `igraph_closeness_estimate()` is deprecated in favour of the newly added `igraph_closeness_cutoff()`.
 - `igraph_betweenness_estimate()` and `igraph_edge_betweenness_estimate()` are deprecated in favour of the newly added `igraph_betweenness_cutoff()` and `igraph_edge_betweenness_cutoff()`.
 - `igraph_adjlist_remove_duplicate()` and `igraph_inclist_remove_duplicate()` are now deprecated in favour of the new constructor arguments in `igraph_adjlist_init()` and `igraph_inclist_init()`.

### Removed

 - The following functions, all deprecated in igraph 0.6, have been removed (PR #1562):
   * `igraph_adjedgelist_init()`, `igraph_adjedgelist_destroy()`, `igraph_adjedgelist_get()`, `igraph_adjedgelist_print()`, `igraph_adjedgelist_remove_duplicate()`.
   * `igraph_lazy_adjedgelist_init()`, `igraph_lazy_adjedgelist_destroy()`, `igraph_lazy_adjedgelist_get()`, `igraph_lazy_adjedgelist_get_real()`.
   * `igraph_adjacent()`.
   * `igraph_es_adj()`.
   * `igraph_subgraph()`.
 - `igraph_pagerank_old()`, deprecated in 0.7, has been removed.
 - `igraph_vector_bool` and `igraph_matrix_bool` functions that relied on inequality-comparing `igraph_bool_t` values are removed.

### Fixed

 - Betweenness calculations are no longer at risk from integer overflow.
 - The actual cutoff distance used in closeness calculation was one smaller than the `cutoff` parameter. This is corrected (PR #1630).
 - `igraph_layout_gem()` was not interruptible; now it is.
 - `igraph_barabasi_aging_game()` now checks its parameters more carefully.
 - `igraph_callaway_traits_game()` and `igraph_establishment_game()` now check their parameters.
 - `igraph_lastcit_game()` checks its parameters more carefully, and no longer crashes with zero vertices (PR #1625).
 - `igraph_cited_type_game()` incorrectly rounded the attractivity vector entries to integers.
 - `igraph_residual_graph()` now returns the correct _residual_ capacities; previously it wrongly returned the original capacities (PR #1598).
 - `igraph_psumtree_update()` now checks for negative values and NaN.
 - `igraph_communities_spinglass()`: fixed several memory leaks in the `IGRAPH_SPINCOMM_IMP_NEG` implementation.
 - `igraph_incident()` now returns edges in the same order as `igraph_neighbors()`.
 - `igraph_modularity_matrix()` returned incorrect results for weighted graphs. This is now fixed. (PR #1649, thanks to Daniel Noom!)
 - `igraph_lapack_dgetrf()` would crash when passing `NULL` for its `ipiv` argument (thanks for the fix to Daniel Noom).
 - Some `igraph_matrix` functions would fail to report errors on out-of-memory conditions.
 - `igraph_maxdegree()` now returns 0 for the null graph or empty vector set. Previously, it did not handle this case.
 - `igraph_vector_bool_all_e()` now considers all nonzero (i.e. "true") values to be the same.
 - PageRank (PR #1640):
   * `igraph_(personalized_)pagerank(_vs)()` now check their parameters more carefully.
   * `igraph_personalized_pagerank()` no longer modifies its `reset` parameter.
   * `igraph_(personalized_)pagerank(_vs)`: the `IGRAPH_PAGERANK_ALGO_ARPACK` method now handles self-loops correctly.
   * `igraph_personalized_pagerank(_vs)()`: the result retuned for edgeless or all-zero-weight graphs with the `IGRAPH_PAGERANK_ALGO_ARPACK` ignored the personalization vector. This is now corrected.
   * `igraph_personalized_pagerank(_vs)()` with a non-uniform personalization vector, a disconnected graph and the `IGRAPH_PAGERANK_ALGO_PRPACK` method would return results that were inconsistent with `IGRAPH_PAGERANK_ALGO_ARPACK`. This happened because PRPACK always used a uniform reset distribution when the random walk got stuck in a sink vertex. Now it uses the user-specified reset distribution for this case as well.
 - Fixed crashes in several functions when passing a weighted graph with zero edges (due to `vector_min` being called on the zero-length weight vector).
 - Fixed problems in several functions when passing in a graph with zero vertices.
 - Weighted betweenness, closeness, PageRank, shortest path calculations and random walk functions now check if any weights are NaN.
 - Many functions now reject input arguments containing NaN values.
 - Compatibility with the PGI compiler.

### Other

 - Documentation improvements.
 - Improved error and warning messages.
 - More robust error handling.
 - General code cleanup to reduce the number of compiler warnings.
 - igraph's source files have been re-organized for better maintainability.
 - Debugging aid: When igraph is build with AddressSanitizer, the default error handler prints a stack trace before exiting.
 - igraph can now be built with an external CXSparse library.
 - The references to igraph source files in error and warning messages are now always relative to igraph's base directory.
 - When igraph is built as a shared library, only public symbols are exported even on Linux and macOS.

### Acknowledgments

 - Thanks to Daniel Noom for significantly expanding igraph's test coverage and exposing several issues in the process!

## [0.8.5] - 2020-12-07

### Changed

 - `igraph_write_graph_pajek()`: the function now always uses the platform-native line endings (CRLF on Windows, LF on Unix and macOS). Earlier versions tried to enforce Windows line endings, but this was error-prone, and since all recent versions of Pajek support both line endings, enforcing Windows line endings is not necessary any more.

### Fixed

 - Fixed several compilation issues with MINGW32/64 (PR #1554)
 - `igraph_layout_davidson_harel()` was not interruptible; now it is.
 - Added a missing memory cleanup call in `igraph_i_cattribute_combine_vertices()`.
 - Fixed a few memory leaks in test cases.

## [0.8.4] - 2020-11-24

### Fixed

 - `igraph_i_cattribute_combine_vertices()`: fixed invalid cleanup code that eventually filled up the "finally" stack when combining vertices with attributes extensively.
 - `igraph_hrg_sample()`: fixed incorrect function prototype
 - `igraph_is_posinf()` and `igraph_is_neginf()`: fixed incorrect result on platforms where the sign of the result of `isinf()` is not indicative of the sign of the input.
 - Fixed building with vendored LAPACK and external BLAS
 - Fixed building with XCode 12.2 on macOS

### Other

 - Documentation improvements
 - General code cleanup to reduce the number of compiler warnings

## [0.8.3] - 2020-10-02

### Added

 - `igraph_vector_binsearch_slice()` performs binary search on a sorted slice of a vector.

### Changed

 - `igraph_eigenvector_centrality()` assumes the adjacency matrix of undirected graphs to have twice the number of self-loops for each vertex on the diagonal. This makes the results consistent between an undirected graph and its directed equivalent when each edge is replaced by a mutual edge pair.

### Fixed

 - `igraph_isomorphic()` now verifies that the input graphs have no multi-edges (PR #1464).
 - `igraph_difference()` was creating superfluous self loops (#597).
 - `igraph_count_multiple()` was giving incorrect results for self-loops in directed graph (PR #1399).
 - `igraph_betweenness_estimate()`: fixed incorrect results with finite cutoff (PR #1392).
 - `igraph_count_multiple()` was giving incorrect results for self-loops in directed graph (PR #1399).
 - `igraph_eigen_matrix_symmetric()`: fixed incorrect matrix multiplication (PR #1379).
 - Corrected several issues that could arise during an error condition (PRs #1405, #1406, #1438).
 - `igraph_realize_degree_sequence()` did not correctly detect some non-graphical inputs.
 - `igraph_is_graphical_degree_sequence()`: fixed incorrect results in undirected case (PR #1441).
 - `igraph_community_leiden()`: fixed incorrect result when self-loops are present (PR #1476).
 - `igraph_eigenvector_centrality()`: fixed incorrect value for isolated vertices in weighted graphs.
 - `igraph_eigenvector_centrality()`: corrected the handling of self-loops.
 - `igraph_layout_reingold_tilford()`: fixed an issue where branches of the tree would sometimes overlap.

### Other

 - `igraph_degree_sequence_game()`: improved performance with `IGRAPH_DEGSEQ_SIMPLE_NO_MULTIPLE_UNIFORM` method.
 - Improved the robustness of the test suite.
 - Documentation improvements.
 - Improved error and warning messages.
 - Improved compatibility with recent versions of Microsoft Visual C.

## [0.8.2] - 2020-04-28

### Changed

 - Improved argument checking: `igraph_all_st_mincuts()` and `igraph_sir()`
 - Improved interruptibility: `igraph_sir()`

### Fixed

 - `igraph_community_leiden()`: fixed crash when interrupting
 - The tests are now more robust. Some incorrect test failures were fixed when
   running on i386 architecture, or when using different versions of external
   dependencies.

### Other

 - Improved error messages from `igraph_sir()`.
 - Improved compatibility with more recent versions of Microsoft Visual C.

## [0.8.1] - 2020-03-13

### Changed

 - Improved interruptability: `igraph_degree_sequence_game()`
 - Improved argument checking: `igraph_forest_fire_game()`
 - Updated the plfit library to version 0.8.1

### Fixed

 - `igraph_community_edge_betweenness()`: fix for graphs with no edges (PR #1312)
 - `igraph_bridges()` now handles multigraphs correctly (PR #1335)
 - `igraph_avg_nearest_neighbor_degree()`: fix for memory leak in weighted case (PR #1339)
 - `igraph_community_leiden()`: fix crash bug (PR #1357)

### Other

 - Included `ACKOWLEDGEMENTS.md`
 - Documentation improvements

## [0.8.0] - 2020-01-29

### Added

 * Trees

   - `igraph_to_prufer()` and `igraph_from_prufer()` convert labelled trees to/from Prüfer sequences
   - `igraph_tree_game()` samples uniformly from the set of labelled trees
   - `igraph_is_tree()` checks if a graph is a tree
   - `igraph_random_spanning_tree()` picks a spanning tree of a graph uniformly at random
   - `igraph_random_edge_walk()` returns the indices of edges traversed by a random walk; useful for multigraphs

 * Community detection

   - `igraph_community_fluid_communities()` detects communities based on interacting fluids
   - `igraph_community_leiden()` detects communities with the Leiden method

 * Cliques

   - `igraph_maximal_cliques_hist()` counts maximal cliques of each size
   - `igraph_maximal_cliques_callback()` calls a function for each maximal clique
   - `igraph_clique_size_hist()` counts cliques of each size
   - `igraph_cliques_callback()` calls a function for each clique
   - `igraph_weighted_cliques()` finds weighted cliques in graphs with integer vertex weights
   - `igraph_weighted_clique_number()` computes the weighted clique number
   - `igraph_largest_weighted_cliques()` finds the largest weighted cliques

 * Graph generators

   - `igraph_hsbm_game()` for a hierarchical stochastic block model
   - `igraph_hsbm_list_game()` for a more general hierarchical stochastic block model
   - `igraph_correlated_game()` generates pairs of correlated random graphs by perturbing existing adjacency matrix
   - `igraph_correlated_pair_game()` generates pairs of correlated random graphs
   - `igraph_tree_game()` samples uniformly from the set of labelled trees
   - `igraph_dot_product_game()` generates a random dot product graph
   - `igraph_realize_degree_sequence()` creates a single graph with a given degree sequence (Havel-Hakimi algorithm)

 * Graph embeddings

   - `igraph_adjacency_spectral_embedding()` and `igraph_laplacian_spectral_embedding()` provide graph embedddings
   - `igraph_dim_select()` provides dimensionality selection for singular values using profile likelihood

 * Isomorphism

   - `igraph_automorphism_group()` computes the generators of the automorphism group of a simple graph
   - `igraph_simplify_and_colorize()` encodes edge and self-loop multiplicities into edge and vertex colors; use in conjunction with VF2 to test isomorphism of non-simple graphs

 * Other

   - `igraph_bridges()` finds edges whose removal would disconnect a graph
   - `igraph_vertex_coloring_greedy()` computes a vertex coloring using a greedy algorithm
   - `igraph_rewire_directed_edges()` randomly rewires only the starting points or only the endpoints of directed edges
   - Various `igraph_local_scan_*` functions provide local counts and statistics of neighborhoods
   - `igraph_sample_sphere_surface()` samples points uniformly from the surface of a sphere
   - `igraph_sample_sphere_volume()` samples points uniformly from the volume of a sphere
   - `igraph_sample_dirichlet()` samples points from a Dirichlet distribution
   - `igraph_malloc()`, to be paired with the existing `igraph_free()`

### Changed

 - `igraph_degree_sequence_game()`: new method added for uniform sampling: `IGRAPH_DEGSEQ_SIMPLE_NO_MULTIPLE_UNIFORM`
 - `igraph_modularity_matrix()`: removed `membership` argument (PR #1194)
 - `igraph_avg_nearest_neighbor_degree()`: added `mode` and `neighbor_degree_mode` arguments (PR #1214).
 - `igraph_get_all_simple_paths()`: added `cutoff` argument (PR #1232).
 - `igraph_unfold_tree()`: no longer preserves edge ordering of original graph
 - `igraph_decompose()`: support strongly connected components
 - `igraph_isomorphic_bliss()`, `igraph_canonical_permutation()`, `igraph_automorphisms()`: added additional arguments to support vertex colored graphs (PR #873)
 - `igraph_extended_chordal_ring`: added argument to support direction (PR #1096), and fixed issue #1093.

### Other

 - The [Bliss isomorphism library](http://www.tcs.hut.fi/Software/bliss/) was updated to version 0.73. This version adds support for vertex colored and directed graphs.
 - igraph now uses the high-performance [Cliquer library](https://users.aalto.fi/~pat/cliquer.html) to find (non-maximal) cliques
 - Provide proper support for Windows, using `__declspec(dllexport)` and `__declspec(dllimport)` for `DLL`s and static usage by using `#define IGRAPH_STATIC 1`.
 - Provided integer versions of `dqueue` and `stack` data types.

<<<<<<< HEAD
[master]: https://github.com/igraph/igraph/compare/0.10.12..master
=======
[master]: https://github.com/igraph/igraph/compare/0.10.13..master
[0.10.13]: https://github.com/igraph/igraph/compare/0.10.12..0.10.13
>>>>>>> c0cac10f
[0.10.12]: https://github.com/igraph/igraph/compare/0.10.11..0.10.12
[0.10.11]: https://github.com/igraph/igraph/compare/0.10.10..0.10.11
[0.10.10]: https://github.com/igraph/igraph/compare/0.10.9..0.10.10
[0.10.9]: https://github.com/igraph/igraph/compare/0.10.8..0.10.9
[0.10.8]: https://github.com/igraph/igraph/compare/0.10.7..0.10.8
[0.10.7]: https://github.com/igraph/igraph/compare/0.10.6..0.10.7
[0.10.6]: https://github.com/igraph/igraph/compare/0.10.5..0.10.6
[0.10.5]: https://github.com/igraph/igraph/compare/0.10.4..0.10.5
[0.10.4]: https://github.com/igraph/igraph/compare/0.10.3..0.10.4
[0.10.3]: https://github.com/igraph/igraph/compare/0.10.2..0.10.3
[0.10.2]: https://github.com/igraph/igraph/compare/0.10.1..0.10.2
[0.10.1]: https://github.com/igraph/igraph/compare/0.10.0..0.10.1
[0.10.0]: https://github.com/igraph/igraph/compare/0.9.10..0.10.0
[0.9.10]: https://github.com/igraph/igraph/compare/0.9.9...0.9.10
[0.9.9]: https://github.com/igraph/igraph/compare/0.9.8...0.9.9
[0.9.8]: https://github.com/igraph/igraph/compare/0.9.7...0.9.8
[0.9.7]: https://github.com/igraph/igraph/compare/0.9.6...0.9.7
[0.9.6]: https://github.com/igraph/igraph/compare/0.9.5...0.9.6
[0.9.5]: https://github.com/igraph/igraph/compare/0.9.4...0.9.5
[0.9.4]: https://github.com/igraph/igraph/compare/0.9.3...0.9.4
[0.9.3]: https://github.com/igraph/igraph/compare/0.9.2...0.9.3
[0.9.2]: https://github.com/igraph/igraph/compare/0.9.1...0.9.2
[0.9.1]: https://github.com/igraph/igraph/compare/0.9.0...0.9.1
[0.9.0]: https://github.com/igraph/igraph/compare/0.8.5...0.9.0
[0.8.5]: https://github.com/igraph/igraph/compare/0.8.4...0.8.5
[0.8.4]: https://github.com/igraph/igraph/compare/0.8.3...0.8.4
[0.8.3]: https://github.com/igraph/igraph/compare/0.8.2...0.8.3
[0.8.2]: https://github.com/igraph/igraph/compare/0.8.1...0.8.2
[0.8.1]: https://github.com/igraph/igraph/compare/0.8.0...0.8.1
[0.8.0]: https://github.com/igraph/igraph/releases/tag/0.8.0<|MERGE_RESOLUTION|>--- conflicted
+++ resolved
@@ -4,14 +4,6 @@
 
 ### Added
 
-<<<<<<< HEAD
- - `igraph_bitset_fill()` sets all elements of a bitset to the same value.
- - `igraph_bitset_null()` clears all elements of a bitset.
-
-### Fixed
-
- - Corrected the detection of some MSVC-specific bitset intrinsics during configuration.
-=======
  - `igraph_bitset_update()` copies the contents of one bitset into another (experimental function).
  - `igraph_vector_sort_ind()` (rename of `igraph_vector_qsort_ind()`).
  - `igraph_vector_contains_sorted()` (rename of `igraph_vector_binsearch2()`).
@@ -85,16 +77,12 @@
  - `igraph_layout_lgl()` now uses a BFS tree rooted in the vertex specified as `proot` to guide the layout. Previously it used an unspecified (arbitrary) spanning tree.
  - Updated the internal heuristics used by igraph's ARPACK interface, `igraph_arpack_rssolve()` and `igraph_arpack_rnsolve()`, to improve the robustness of calculations.
  - Updated the initial vector construction in `igraph_hub_and_authority_scores()`, `igraph_eigenvector_centrality()` and `igraph_(personalized_)pagerank()` with `IGRAPH_PAGERANK_ALGO_ARPACK`. This improves the robustness and convergence of calculations.
->>>>>>> c0cac10f
 
 ### Other
 
  - Documentation improvements.
  - Reduced the memory usage of several functions by using bitsets instead of boolean vectors.
-<<<<<<< HEAD
-=======
  - `igraph_vector_intersect_sorted()` has better performance when the input vector sizes are similar.
->>>>>>> c0cac10f
 
 ## [0.10.12] - 2024-05-06
 
@@ -1446,12 +1434,8 @@
  - Provide proper support for Windows, using `__declspec(dllexport)` and `__declspec(dllimport)` for `DLL`s and static usage by using `#define IGRAPH_STATIC 1`.
  - Provided integer versions of `dqueue` and `stack` data types.
 
-<<<<<<< HEAD
-[master]: https://github.com/igraph/igraph/compare/0.10.12..master
-=======
 [master]: https://github.com/igraph/igraph/compare/0.10.13..master
 [0.10.13]: https://github.com/igraph/igraph/compare/0.10.12..0.10.13
->>>>>>> c0cac10f
 [0.10.12]: https://github.com/igraph/igraph/compare/0.10.11..0.10.12
 [0.10.11]: https://github.com/igraph/igraph/compare/0.10.10..0.10.11
 [0.10.10]: https://github.com/igraph/igraph/compare/0.10.9..0.10.10
