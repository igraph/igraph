# igraph C library changelog

## [Unreleased]

### Release notes

This release focuses on infrastructural improvements, stability, and making the igraph interface more consistent, more predictable and easier to use. It contains many API-breaking changes and function renamings, in preparation for a future 1.0 release, at which point the API will become stable. Changes in this direction are likely to continue through a 0.11 release. It is recommended that you migrate your code from 0.9 to 0.10 soon, to make the eventual transition to 1.0 easier.

Some of the highlights are:

 - A consistent use of `igraph_integer_t` for all indices and most integer quantities, both in the API and internally. This type is 64-bit by default on all 64-bit systems, bringing support for very large graphs with more than 2 billion vertices. Previously, vertex and edge indices were often represented as `igraph_real_t`. The move to an `igraph_integer_t` also implies a change from `igraph_vector_t` to `igraph_vector_int_t` in many functions.

 - The random number generation framework has been overhauled. Sampling from the full range of `igraph_integer_t` is now possible. Similarly, the sampling of random reals has been improved to utilize almost the full range of the mantissa of an `igraph_real_t`.

 - There is a new fully memory-managed container type for lists of vectors (`igraph_vector_list_t`), replacing most previous uses of the non-managed `igraph_vector_ptr_t`. Functions that previously used `igraph_vector_ptr_t` to return results and relied on the user to manage memory appropriately are now using `igraph_vector_list_t`, `igraph_graph_list_t` or similar and manage memory on their own.

 - Some simple graph properties, such as whether a graph contains self-loops or multi-edges, or whether it is connected, are now cached in the graph data structure. Querying these properties for a second time will take constant computational time. The `igraph_invalidate_cache()` function is provided for debugging purposes. It will invaidate all cache entries.

 - File format readers are much more robust and more tolerant of invalid input.

 - igraph is much more resilient to overflow errors.

 - Many improvements to robustness and reliability, made possible by internal refactorings.

### Breaking changes

 - igraph now requires CMake 3.18 or later.

 - In order to facilitate the usage of graphs with more than 2 billion vertices
   and edges, we have made the size of the `igraph_integer_t` data type to be
   32 bits on 32-bit platforms and 64 bits on 64-bit platforms by default. You
   also have the option to compile a 32-bit igraph variant on a 64-bit platform
   by changing the `IGRAPH_INTEGER_SIZE` build variable in CMake to 32.

 - `igraph_bool_t` is now a C99 `bool` and not an `int`. Similarly,
   `igraph_vector_bool_t` now consumes `sizeof(bool)` bytes per entry only, not
   `sizeof(int)`. The standard constants `true` and `false` may be used for Boolean
   values for readability. 

 - The random number generator interface, `igraph_rng_type_t`, has been overhauled.
   Check the declaration of the type for details.

 - Since `igraph_integer_t` aims to be the largest integer size that is feasible
   on a particular platform, there is no need for generic data types based on
   `long int` any more. The `long` variants of generic data types (e.g.,
   `igraph_vector_long_t`) are therefore removed; you should use the corresponding
   `int` variant instead, whose elements are of type `igraph_integer_t`.

 - Several igraph functions that used to take a `long int` or return a
   `long int` now takes or returns an `igraph_integer_t` instead to make the
   APIs more consistent. Similarly, igraph functions that used `igraph_vector_t`
   for arguments that take or return _integral_ vectors (e.g., vertex or
   edge indices) now take `igraph_vector_int_t` instead. Graph-related functions
   where the API was changed due to this reason are listed below, one by one.

 - Similarly, igraph functions that used to accept the `long` variant of a
   generic igraph data type (e.g., `igraph_vector_long_t`) now take the `int`
   variant of the same data type.

 - Error handlers should no longer perform a `longjmp()`. Doing so will introduce
   memory leaks, as resource cleanup is now done in multiple stages, through
   multiple calls to the error handler. Thus, the error handler should either
   abort execution immediately (as the default handler does), or report the error,
   call `IGRAPH_FINALLY_FREE()`, and return normally.

 - Most callback functions now return an error code. In previous versions they
   returned a boolean value indicating whether to terminate the search. A request
   to stop the search is now indicated with the special return code `IGRAPH_STOP`.

 - `igraph_add_edges()` now uses an `igraph_vector_int_t` for its `edges`
   parameter.

 - `igraph_all_minimal_st_separators()` now returns the separators in
   an `igraph_vector_int_list_t` containing `igraph_vector_int_t` vectors.

 - `igraph_all_st_cuts()` and `igraph_all_st_mincuts()` now return the cuts in
   an `igraph_vector_int_list_t` containing `igraph_vector_int_t` vectors.

 - `igraph_arpack_unpack_complex()` now uses `igraph_integer_t` for its `nev`
   argument instead of `long int`.

 - `igraph_articulation_points()` now uses an `igraph_vector_int_t` to return
   the list of articulation points, not an `igraph_vector_t`.

 - `igraph_assortativity_nominal()` now accepts vertex types in an `igraph_vector_int_t`
   instead of an `igraph_vector_t`.

 - `igraph_asymmetric_preferennce_game()` now uses an `igraph_vector_int_t` to
   return the types of the nodes in the generated graph.

 - `igraph_automorphism_group()` now returns the generators in an `igraph_vector_int_list_t`
   instead of a pointer vector containing `igraph_vector_t` objects.

 - `igraph_barabasi_game()`, `igraph_barabasi_aging_game()`,
   `igraph_recent_degree_game()` and `igraph_recent_degree_aging_game()` now use
   an `igraph_vector_int_t` for the out-degree sequence of the nodes being
   generated instead of an `igraph_vector_t`.

 - `igraph_bfs()` now takes an `igraph_vector_int_t` for its `roots`,
   `restricted`, `order`, `father`, `pred`, `succ` and `dist` arguments instead
   of an `igraph_vector_t`.

 - `igraph_bfs_simple()` now takes `igraph_vector_int_t` for its `vids`,
   `layers` and `parents` arguments instead of an `igraph_vector_t`.

 - `igraph_bfs_simple()` now returns -1 in `parents` for the root node of the
   traversal, and -2 for unreachable vertices. This is now consistent with other
   functions that return a parent vector.

 - `igraph_biconnected_components()` now uses an `igraph_vector_int_t` to return
   the list of articulation points, not an `igraph_vector_t`. Also, the container
   used for the edges and vertices of the components is now an `igraph_vector_int_list_t`
   instead of a pointer vector containing `igraph_vector_t` objects.

 - `igraph_bipartite_projection()` now uses `igraph_vector_int_t` to return
   `multiplicity1` and `multiplicity2`, not `igraph_vector_t`.

 - `igraph_bridges()` now uses an `igraph_vector_int_t` to return the list of
   bridges, not an `igraph_vector_t`.

 - `igraph_callaway_traits_game()` returns the node types in an `igraph_vector_int_t`
   instead of an `igraph_vector_t`.

 - `igraph_cattribute_list()` now uses `igraph_vector_int_t`
   to return `gtypes`, `vtypes` and `etypes`.

 - `igraph_canonical_permutation()` now uses an `igraph_vector_int_t` for its
   labeling parameter.

 - `igraph_cited_type_game()` now uses an `igraph_vector_int_t` for its
   types parameter.

 - `igraph_citing_cited_type_game()` now uses an `igraph_vector_int_t` for its
   types parameter.

 - `igraph_clique_handler_t` now uses an `igraph_vector_int_t` for its
   `clique` parameter, and must return an `igraph_error_t`. Use `IGRAPH_STOP`
   as the return code to terminate the search prematurely. The vector that the
   handler receives is owned by the clique search routine. If you want to hold
   on to the vector for a longer period of time, you need to make a copy of it
   in the handler. Cliques passed to the callback are marked as `const` as a
   reminder to this change.

 - The `res` parameter of `igraph_cliques()` is now an `igraph_vector_int_list_t`.

 - Callbacks used by `igraph_cliques_callback()` need to be updated to account
   for the fact that the callback does not own the clique passed to it any more;
   the callback needs to make a copy if it wants to hold on to the clique for a
   longer period of time. If the callback does not need to store the clique, it
   does not need to do anything any more, and it must not destroy or free the
   clique.

 - `igraph_closeness()` and `igraph_closeness_cutoff()` now use an
   `igraph_vector_int_t` to return `reachable_count`, not an `igraph_vector_t`.

 - `igraph_cohesive_blocks()` now uses an `igraph_vector_int_t` to return the
   mapping from block indices to parent block indices, and the `cohesion`; also,
   it uses an `igraph_vector_int_list_t` to return the blocks themselves instead of
   a pointer vector of `igraph_vector_t`.

 - `igraph_community_walktrap()`, `igraph_community_edge_betweenness()`,
   `igraph_community_eb_get_merges()`, `igraph_community_fastgreedy()`,
   `igraph_community_to_membership()`, `igraph_le_community_to_membership()`,
   `igraph_community_leading_eigenvector()` now use an `igraph_vector_int_t`
   for their `merges` parameter.

 - `igraph_community_walktrap()` now uses `igraph_integer_t` for its `steps` argument.

 - `igraph_community_infomap()` now uses `igraph_integer_t` for its `nb_trials` argument.

 - `igraph_community_edge_betweenness()` now uses an `igraph_vector_int_t` to
   return the edge IDs in the order of their removal as well as the list of edge
   IDs whose removal broke a single component into two.

 - `igraph_community_fluid_communities()` does not provide the modularity in a
   separate output argument any more; use `igraph_modularity()` to retrieve the
   modularity if you need it.

 - `igraph_community_label_propagation()` now uses an `igraph_vector_int_t` for its
   `initial` parameter. It also takes a `mode` argument that specifies how
   labels should be propagated along edges (forward, backward or ignoring edge
   directions).

 - `igraph_community_label_propagation()` does not provide the modularity in a
   separate output argument any more; use `igraph_modularity()` to retrieve the
   modularity if you need it.

 - `igraph_coreness()` now uses an `igraph_vector_int_t` to return the coreness
   values.

 - `igraph_convex_hull()` now uses an `igraph_vector_int_t` to return the
   indices of the input vertices that were chosen to be in the convex hull.

 - `igraph_correlated_game()` and `igraph_correlated_pair_game()` now take an
   `igraph_vector_int_t` as the permutation vector, not an `igraph_vector_t`.

 - `igraph_create()` now uses an `igraph_vector_int_t` for its
   `edges` parameter.

 - `igraph_create_bipartite()` now uses an `igraph_vector_int_t` for its
   `edges` parameter.

 - `igraph_compose()` now returns the edge maps in an `igraph_vector_int_t`
   instead of an `igraph_vector_t`.

 - `igraph_count_multiple()` now returns the multiplicities in an
   `igraph_vector_int_t` instead of an `igraph_vector_t`.

 - `igraph_decompose()` now uses an `igraph_integer_t` for its `maxcompno` and
   `minelements` arguments instead of a `long int`.

 - `igraph_degree()` now uses an `igraph_vector_int_t` to return the degrees.
   If you need the degrees in a vector containing floating-point numbers
   instead (e.g., because you want to pass them on to some other function that
   takes an `igraph_vector_t`), use `igraph_strength()` instead with a null
   weight vector.

 - `igraph_degree_sequence_game()` now takes degree sequences represented as
   `igraph_vector_int_t` instead of `igraph_vector_t`.

 - `igraph_degseq_t`, used by `igraph_degree_sequence_game()`, uses new names
   for its constants. The old names are deprecated, but retained for compatibility.
   See `igraph_constants.h` to see which new name corresponds to which old one.

 - `igraph_delete_vertices_idx()` now uses `igraph_vector_int_t` vectors to
   return the mapping and the inverse mapping of old vertex IDs to new ones.

 - `igraph_deterministic_optimal_imitation()` now expects the list of strategies
   in an `igraph_vector_int_t` instead of an `igraph_int_t`.

 - `igraph_dfs()` now takes an `igraph_vector_int_t` for its `order`, `order_out`,
   `father` and `dist` arguments instead of an `igraph_vector_t`. Furthermore,
   these vectors will contain -2 for vertices that have not been visited; in
   earlier versions, they used to contain NaN instead. Note that -1 is still
   used in the `father` vector to indicate the root of a DFS tree.

 - `igraph_diameter()` and `igraph_diameter_dijkstra()` now use `igraph_vector_int_t`
   vectors to return the list of vertex and edge IDs in the diameter.

 - `igraph_dnorm()` was removed. This is not really a breaking change as the
   function was never documented, but it was exposed from one of the headers.

 - `igraph_dominator_tree()` now takes an `igraph_vector_int_t` for its
   `dom` and `leftout` arguments instead of an `igraph_vector_t`.

 - `igraph_dyad_census()` now uses `igraph_real_t` instead of `igraph_integer_t` for
    its output arguments, and it no longer returns -1 when overflow occurs.

 - `igraph_edges()` now takes an `igraph_vector_int_t` for its
   `edges` argument instead of an `igraph_vector_t`.

 - `igraph_es_multipairs()` was removed; you can use the newly added
   `igraph_es_all_between()` instead.

 - `igraph_establishment_game()` now takes an `igraph_vector_int_t` for its
   `node_type_vec` argument instead of an `igraph_vector_t`.

 - `igraph_eulerian_path()` and `igraph_eulerian_cycle()` now use
   `igraph_vector_int_t` to return the list of edge and vertex IDs participating
   in an Eulerian path or cycle instead of an `igraph_vector_t`.

 - `igraph_feedback_arc_set()` now uses an `igraph_vector_int_t` to return the
   IDs of the edges in the feedback arc set instead of an `igraph_vector_t`.

 - `igraph_get_adjacency()` no longer has the `eids` argument, which would produce
   an adjacency matrix where non-zero values were 1-based (not 0-based) edge IDs.
   If you need a matrix with edge IDs, create it manually.

 - `igraph_get_adjacency_sparse()` now returns the sparse adjacency matrix in
   an `igraph_sparsemat_t` structure, and it assumes that the input matrix is
   _initialized_ for sake of consistency with other igraph functions.

 - `igraph_get_adjacency()` and `igraph_get_adjacency_sparse()` now has a
   `loops` argument that lets the user specify how loop edges should be handled.

 - `igraph_get_edgelist()` now uses an `igraph_vector_int_t` for its
   `res` parameter.

 - `igraph_get_eids()` now uses `igraph_vector_int_t` to return lists of edge IDs
   and to receive lists of vertex IDs.

 - The `path` argument of `igraph_get_eids()` was removed. You can replicate the
   old behaviour by constructing the list of vertex IDs explicitly from the
   path by duplicating each vertex in the path except the first and last ones.
   A helper function called `igraph_expand_path_to_pairs()` is provided to ease
   the transition.

 - `igraph_get_eids_multi()` was removed as its design was fundamentally broken;
   there was no way to retrieve the IDs of all edges between a specific pair of
   vertices without knowing in advance how many such edges there are in the graph.

 - `igraph_get_incidence()` now returns the vertex IDs corresponding to the
   rows and columns of the incidence matrix as `igraph_vector_int_t`.

 - `igraph_get_shortest_path()`, `igraph_get_shortest_path_bellman_ford()` and
   `igraph_get_shortest_path_dijkstra()` now use `igraph_vector_int_t` vectors
   to return the list of vertex and edge IDs in the shortest path.

 - `igraph_get_shortest_paths()`, `igraph_get_shortest_paths_dijkstra()` and
   `igraph_get_shortest_paths_bellman_ford()` now use an `igraph_vector_int_t`
   to return the predecessors and inbound edges instead of an
   `igraph_vector_long_t`.

 - The functions `igraph_get_all_shortest_paths()`,
   `igraph_get_all_shortest_paths_dijkstra()`, `igraph_get_shortest_paths()`,
   `igraph_get_shortest_paths_bellman_ford()` and
   `igraph_get_shortest_paths_dijkstra()` now return paths in an
   `igraph_vector_int_list_t` instead of a pointer vector containing
   `igraph_vector_t` objects.

 - The `maps` parameters in `igraph_get_isomorphisms_vf2()` and
   `igraph_get_subisomorphisms_vf2()` are now of type `igraph_vector_int_list_t`.

 - `igraph_get_stochastic()` now has an additional `weights` argument for edge
   weights.

 - `igraph_get_stochastic_sparse()` now returns the sparse adjacency matrix in
   an `igraph_sparsemat_t` structure, and it assumes that the input matrix is
   _initialized_ for sake of consistency with other igraph functions. It also
   received an additional `weights` argument for edge weights.

 - `igraph_girth()` now uses an `igraph_vector_int_t` for its
   `circle` parameter.

 - `igraph_girth()` now uses `igraph_real_t` as the return value so we can
   return infinity for graphs with no cycles (instead of zero).

 - The `igraph_vector_ptr_t` cliques parameter in `igraph_graphlets()`
   now contains `igraph_vector_int_t`, not `igraph_vector_t`.

 - The `igraph_vector_ptr_t` cliques parameter in `igraph_graphlets_candidate_basis()`
   now contains `igraph_vector_int_t`, not `igraph_vector_t`.

 - The `igraph_vector_ptr_t` cliques parameter in `igraph_graphlets_project()`
   now contains `igraph_vector_int_t`, not `igraph_vector_t`.

 - `igraph_hrg_init()` and `igraph_hrg_resize()` now takes an `igraph_integer_t`
   as their size arguments instead of an `int`.

 - `igraph_hrg_consensus()` now returns the parent vector in an `igraph_vector_int_t`
   instead of an `igraph_vector_t`.

 - `igraph_hrg_predict()` now uses an `igraph_vector_int_t` for its
   `edges` parameter.

 - `igraph_hrg_sample()` now always samples a single graph only. Use
   `igraph_hrg_sample_many()` if you need more than one sample, and call
   `igraph_hrg_fit()` beforehand if you do not have a HRG model but only a
   single input graph.

 - `igraph_hrg_size()` now returns an `igraph_integer_t` instead of an `int`.

 - `igraph_incident()` now uses an `igraph_vector_int_t` for its
   `eids` parameter.

 - The `res` parameter in `igraph_independent_vertex_sets()` is now an
   `igraph_vector_int_list_t`.

 - `igraph_induced_subgraph_map()` now uses `igraph_vector_int_t` vectors to
   return the mapping and the inverse mapping of old vertex IDs to new ones.

 - `igraph_intersection()` now uses an `igraph_vector_int_t` for its
   `edge_map1` and `edge_map2` parameters.

 - The `edgemaps` parameter of `igraph_intersection_many()` is now an
   `igraph_vector_int_list_t` instead of a pointer vector.

 - `igraph_is_chordal()` now uses an `igraph_vector_int_t` for its
   `alpha`, `alpham1` and `fill_in` parameters.

 - `igraph_is_graphical()` and `igraph_is_bigraphical()` now take degree
   sequences represented as `igraph_vector_int_t` instead of `igraph_vector_t`.

 - `igraph_is_matching()`, `igraph_is_maximal_matching()`,
   `igraph_maximum_bipartite_matching` and `igraph_maximum_matching()` now
   use an `igraph_vector_int_t` to return the matching instead of an
   `igraph_vector_long_t`.

 - The `vids` parameter for `igraph_isoclass_subgraph()` is now an
   `igraph_vector_int_t` instead of `igraph_vector_t`.

 - `igraph_isomorphic_vf2()`, `igraph_get_isomorphisms_vf2_callback()` (which
   used to be called `igraph_isomorphic_function_vf2()`) and
   `igraph_isohandler_t` now all use `igraph_vector_int_t` for their `map12` and
   `map21` parameters.

 - The `igraph_vector_ptr_t` cliques parameter in `igraph_largest_cliques()`
   now contains `igraph_vector_int_t`, not `igraph_vector_t`.

 - The `igraph_vector_ptr_t` res parameter in `igraph_largest_independent_vertex_sets()`
   now contains `igraph_vector_int_t`, not `igraph_vector_t`.

 - The `igraph_vector_ptr_t` res parameter in `igraph_largest_weighted_cliques()`
   now contains `igraph_vector_int_t`, not `igraph_vector_t`.

 - The dimension vector parameter for `igraph_square_lattice()` (used to be
   `igraph_lattice()`) is now an `igraph_vector_int_t` instead of `igraph_vector_t`.

 - The maxiter parameter of `igraph_layout_bipartite()` is now an `igraph_integer_t`
   instead of `long int`.

 - The fixed parameter of `igraph_layout_drl()` and `igraph_layout_drl_3d()`
   was removed as it has never been implemented properly.

 - The width parameter of `igraph_layout_grid()` is now an `igraph_integer_t`
   instead of `long int`.

 - The width and height parameters of `igraph_layout_grid_3d()` are now
   `igraph_integer_t` instead of `long int`.

 - The dimension parameter of `igraph_layout_mds()` is now an `igraph_integer_t`
   instead of `long int`.

 - The `roots` and `rootlevel` parameters of `igraph_layout_reingold_tilford()`
   are now `igraph_vector_int_t` instead of `igraph_vector_t`.

 - The `roots` and `rootlevel` parameters of `igraph_layout_reingold_tilford_circular()`
   are now `igraph_vector_int_t` instead of `igraph_vector_t`.

 - The order parameter of `igraph_layout_star()` is now an `igraph_vector_int_t`
   instead of an `igraph_vector_t`.

 - The maxiter parameter of `igraph_layout_sugiyama()` is now an `igraph_integer_t`
   instead of `long int`. Also, the function now uses an `igraph_vector_int_t`
   for its `extd_to_orig_eids` parameter.

 - The shifts parameter of `igraph_lcf_vector()` is now an `igraph_vector_int_t`
   instead of an `igraph_vector_t`.

 - `igraph_maxflow()` now uses an `igraph_vector_int_t` for its
   `cut`, `partition` and `partition2` parameters.

 - The `igraph_maxflow_stats_t` struct now contains `igraph_integer_t` values instead of `int` ones.

 - The `res` parameters in `igraph_maximal_cliques()` and `igraph_maximal_cliques_subset()`
   are now of type `igraph_vector_int_list_t`.

 - Callbacks used by `igraph_maximal_cliques_callback()` need to be updated to account
   for the fact that the callback does not own the clique passed to it any more;
   the callback needs to make a copy if it wants to hold on to the clique for a
   longer period of time. If the callback does not need to store the clique, it
   does not need to do anything any more, and it must not destroy or free the
   clique.

 - The `res` parameter in `igraph_maximal_independent_vertex_sets()` is now
   an `igraph_vector_int_list_t`.

 - `igraph_maximum_cardinality_search()` now uses an `igraph_vector_int_t` for
   its `alpha` and `alpham1` arguments.

 - `igraph_mincut()` now uses an `igraph_vector_int_t` for its
   `cut`, `partition` and `partition2` parameters.

 - `igraph_moran_process()` now expects the list of strategies in an
   `igraph_vector_int_t` instead of an `igraph_int_t`.

 - Motif callbacks of type `igraph_motifs_handler_t` now take an `igraph_vector_int_t`
   with the vertex IDs instead of an `igraph_vector_t`, and use `igraph_integer_t`
   for the isoclass parameter.

 - Motif functions now use `igraph_integer_t` instead of `int` for their `size`
   parameter.

 - `igraph_neighborhood_size()` now uses an `igraph_vector_int_t` for its
   `res` parameter.

 - The `res` parameter of `igraph_neighborhood()` is now an `igraph_vector_int_list_t`.

 - `igraph_neighbors()` now uses an `igraph_vector_int_t` for its
   `neis` parameter.

 - `igraph_permute_vertices()` now takes an `igraph_vector_int_t` as the
   permutation vector.

 - `igraph_power_law_fit()` does not calculate the p-value automatically any
   more because the previous estimation method did not match the results from
   the original paper of Clauset, Shalizi and Newman (2009) and the
   implementation of the method outlined in the paper runs slower than the
   previous naive estimate. A separate function named
   `igraph_plfit_result_calculate_p_value()` is now provided for calculating
   the p-value. The automatic selection of the `x_min` cutoff also uses a
   different method than earlier versions. As a consequence, results might be
   slightly different if you used tests where the `x_min` cutoff was selected
   automatically. The new behaviour is now consistent with the defaults of the
   underlying `plfit` library.

 - `igraph_preference_game()` now uses an `igraph_vector_int_t` to return the
   types of the nodes in the generated graph.

 - `igraph_random_walk()` now uses an `igraph_vector_int_t` for its
   results. Also, the function now takes both vertices and edges as
   parameters. It can return IDs of vertices and/or edges on the walk.
   The function now takes weights as a parameter to support weighted graphs.

 - `igraph_random_edge_walk()` now uses an `igraph_vector_int_t` for its
   `edgewalk` parameter.

 - `igraph_read_graph_dimacs_flow()` now uses an `igraph_vector_int_t` for its
   label parameter.

 - `igraph_realize_degree_sequence()` now uses an `igraph_vector_int_t` for its
   `outdeg` and `indeg` parameters.

 - `igraph_reindex_membership()` now uses an `igraph_vector_int_t` for its
   `new_to_old` parameter.

 - `igraph_roulette_wheel_imitation()` now expects the list of strategies
   in an `igraph_vector_int_t` instead of an `igraph_int_t`.

 - `igraph_similarity_dice_pairs()` now uses an `igraph_vector_int_t` for its
   `pairs` parameter.

 - `igraph_similarity_jaccard_pairs()` now uses an `igraph_vector_int_t` for its
   `pairs` parameter.

 - `igraph_simple_interconnected_islands_game()` does not generate multi-edges
   between islands any more.

 - `igraph_sort_vertex_ids_by_degree()` and `igraph_topological_sorting()` now
   use an `igraph_vector_int_t` to return the vertex IDs instead of an
   `igraph_vector_t`.

 - `igraph_spanner()` now uses an `igraph_vector_int_t` to return the vector
   of edge IDs in the spanner instead of an `igraph_vector_t`.

 - `igraph_spanning_tree()`, `igraph_minimum_spanning_tree()` and
   `igraph_random_spanning_tree()` now all use an `igraph_vector_int_t` to
   return the vector of edge IDs in the spanning tree instead of an
   `igraph_vector_t`.

 - `igraph_spmatrix_t` and related functions were removed as they mostly
   duplicated functionality that was already present in `igraph_sparsemat_t`.
   Functions that used `igraph_spmatrix_t` in the library now use
   `igraph_sparsemat_t`.

 - `igraph_sparsemat_is_symmetric()` now returns an error code and the result
   itself is provided in an output argument.

 - `igraph_stochastic_imitation()` now expects the list of strategies
   in an `igraph_vector_int_t` instead of an `igraph_int_t`.

 - `igraph_st_mincut()` now uses an `igraph_vector_int_t` for its
   `cut`, `partition` and `partition2` parameters.

 - `igraph_strvector_get()` now returns strings in the return value, not in an
   output argument.

 - `igraph_subcomponent()` now uses an `igraph_integer_t` for the seed vertex
   instead of an `igraph_real_t`. It also uses an `igraph_vector_int_t` to
   return the list of vertices in the same component as the seed vertex instead
   of an `igraph_vector_t`.

 - `igraph_subisomorphic_vf2()`, `igraph_get_subisomorphisms_vf2_callback()`
   (which used to be called `igraph_subisomorphic_function_vf2()`) and
   `igraph_isomorphic_bliss()` now all use `igraph_vector_int_t` for their `map12`
   and `map21` parameters.

 - The `maps` parameters in `igraph_subisomorphic_lad()`,
   `igraph_get_isomorphisms_vf2()` and `igraph_get_subisomorphisms_vf2()` are
   now of type `igraph_vector_int_list_t`.

 - `igraph_subisomorphic_lad()` now uses an `igraph_vector_int_t` for its `map`
   parameter. Also, its `domains` parameter is now an `igraph_vector_int_list_t`
   instead of a pointer vector containing `igraph_vector_t` objects.

 - `igraph_unfold_tree()` now uses an `igraph_vector_int_t` for its `vertex_index`
   and `roots` parameters.

 - `igraph_union()` now uses an `igraph_vector_int_t` for its
   `edge_map1` and `edge_map2` parameters.

 - The `edgemaps` parameter of `igraph_union_many()` is now an
   `igraph_vector_int_list_t` instead of a pointer vector.

 - `igraph_vector_init_copy()` was refactored to take _another_ vector that the
   newly initialized vector should copy. The old array-based initialization
   function is now called `igraph_vector_init_array()`.

 - `igraph_vector_ptr_init_copy()` was renamed to `igraph_vector_ptr_init_array()`
   for sake of consistency.

 - `igraph_vs_vector()`, `igraph_vss_vector()` and `igraph_vs_vector_copy()` now
   all take an `igraph_vector_int_t` as the vector of vertex IDs, not an
   `igraph_vector_t`. Similarly, `igraph_vs_as_vector()` now returns the vector
   of matched vertex IDs in an `igraph_vector_int_t`, not an `igraph_vector_t`.

 - The `res` parameter of `igraph_weighted_cliques()` is now an
   `igraph_vector_int_list_t`.

 - `igraph_write_graph_dimacs_flow()` now uses `igraph_integer_t` for the source and
   target vertex index instead of a `long int`.

 - `igraph_vector_*()`, `igraph_matrix_*()`, `igraph_stack_*()`, `igraph_array_*()`
   and several other generic igraph data types now use `igraph_integer_t` for
   indexing, _not_ `long int`. Please refer to the headers for the exact details;
   the list of affected functions is too large to include here.

 - `igraph_vector_order()` was removed; use `igraph_vector_int_pair_order()` instead.
   (The original function worked for vectors containing integers only).

 - `igraph_vector_qsort_ind()` and its variants now take an `igraph_order_t` enum
   instead of a boolean to denote whether the order should be ascending or
   descending.

 - The `add_edges()` function in the attribute handler now takes an
   `igraph_vector_int_t` for its `edges` parameter instead of an
   `igraph_vector_t`. The `add_vertices()` function now takes an
   `igraph_integer_t` for the vertex count instead of a `long int`. The
   `combine_vertices()` and `combine_edges()` functions now take an
   `igraph_vector_ptr_t` containing vectors of type `igraph_vector_int_t` in
   their `merges` parameters. The `get_info()` function now uses
   `igraph_vector_int_t` to return the types of the graph, vertex and edge
   attribute types. The `permute_vertices()` and `permute_edges()` functions in
   the attribute handler tables now take an `igraph_vector_int_t` instead of an
   `igraph_vector_t` for the index vectors. These are relevant only to maintainers
   of higher level interfaces to igraph; they should update their attribute
   handlers accordingly.

 - igraph functions that interface with external libraries such as BLAS or LAPACK
   may now fail if the underlying BLAS or LAPACK implementation cannot handle
   the size of input vectors or matrices (BLAS and LAPACK are usually limited to
   vectors whose size fits in an `int`). `igraph_blas_dgemv()` and
   `igraph_blas_dgemv_array()` thus now return an `igraph_error_t`, which may be
   set to `IGRAPH_EOVERFLOW` if the input vectors or matrices are too large.

 - The `values` argument of `igraph_sparsemat_transpose()` was removed; now the
   function always copies the values over to the transposed matrix.

 - `igraph_sparsemat_cholsol()`, `igraph_sparsemat_lusol()`, `igraph_sparsemat_symbqr`
   and `igraph_sparsemat_symblu` now take an `igraph_integer_t` as their `order` parameter.

 - `igraph_sparsemat_count_nonzero()` and `igraph_sparsemat_count_nonzerotol()` now
   return an `igraph_integer_t`.

 - Functions that used an `igraph_vector_t` to represent cluster size
   and cluster membership now use an `igraph_vector_int_t` instead. These are:
   - `igraph_connected_components()` (used to be `igraph_clusters()` in 0.9 and before)
   - `igraph_community_eb_get_merges()`
   - `igraph_community_edge_betweenness()`
   - `igraph_community_fastgreedy()`
   - `igraph_community_fluid_communities()`
   - `igraph_community_infomap()`
   - `igraph_community_label_propagation()`
   - `igraph_community_leading_eigenvector()`
   - `igraph_community_leiden()`
   - `igraph_community_multilevel()`
   - `igraph_community_optimal_modularity()`
   - `igraph_community_spinglass()`
   - `igraph_community_spinglass_single()`
   - `igraph_community_to_membership()`
   - `igraph_community_walktrap()`
   - `igraph_compare_communities()`
   - `igraph_le_community_to_membership()`
   - `igraph_modularity()`
   - `igraph_reindex_membership()`
   - `igraph_split_join_distance()`
   `igraph_community_multilevel()` additionaly uses a `igraph_matrix_int_t`
   instead of `igraph_matrix_t()` for its memberships parameter.

 - `IGRAPH_TOTAL` was removed from the `igraph_neimode_t` enum; use the equivalent
   `IGRAPH_ALL` instead.

 - `igraph_vector_resize_min()` and `igraph_matrix_resize_min()` no longer return an
   error code (return type is now `void`). The vector or matrix is always left in
   a consistent state by these functions, with all data intact, even if releasing
   unused storage is not successful.

 - `igraph_atlas()` now uses `igraph_integer_t` for its `number` argument.

 - `igraph_read_graph_graphml()` now uses `igraph_integer_t` for its `index` argument.

 - `igraph_read_graph_pajek()` now creates a Boolean `type` attribute for bipartite graphs.
   Previously it created a numeric attribute.

 - `igraph_adjacency()` no longer accepts a negative number of edges in its
   adjacency matrix. When negative entries are found, an error is generated.

 - `igraph_adjacency()` gained an additional `loops` argument that lets you
   specify whether the diagonal entries should be ignored or should be interpreted
   as raw edge counts or _twice_ the number of edges (which is common in linear
   algebra contexts).

 - `igraph_weighted_adjacency()` now returns the weights in a separate vector
   instead of storing it in a vertex attribute. The reason is twofold: first,
   the previous solution worked only with the C attribute handler (not the ones
   from the higher-level interfaces), and second, it wasn't consistent with
   other igraph functions that use weights provided as separate arguments.

 - The `loops` argument of `igraph_weighted_adjacency()` was converted to an
   `igraph_loops_t` for sake of consistency with `igraph_adjacency()` and
   `igraph_get_adjacency()`.

 - `igraph_st_vertex_connectivity()` now ignores edges between source and target for `IGRAPH_VCONN_NEI_IGNORE`

 - The `igraph_community_eb_get_merges()` bridges parameter now starts the indices into the
   edge removal vector at 0, not 1.

 - The `igraph_community_eb_get_merges()` now reports an error when not all edges in the graph are
   removed, instead of a nonsensical result.

 - `igraph_incidence()` does not accept negative incidences anymore.

 - `igraph_write_graph_gml()` takes an additional bitfield parameter controlling some aspects of writing
   the GML file.

 - The vector of parents in `igraph_get_shortest_paths()`, `igraph_get_shortest_paths_bellman_ford()`
   and `igraph_get_shortest_paths_dijkstra()` now use -1 to represent the starting vertex, and -2
   for unreachable vertices.

 - `igraph_rng_seed()` now requires an `igraph_uint_t` as its seed arguments. RNG implementations are free to use only the lower bits of the seed if they do not support 64-bit seeds.

 - `igraph_rngtype_rand` (i.e. the RNG that is based on BSD `rand()`) was removed due to poor statistical properties that sometimes resulted in weird artifacts like all-even "random" numbers when igraph's usage patterns happened to line up with the shortcomings of the `rand()` generator in a certain way.

 - The default random number generator has been changed from Mersenne Twister to PCG32.

 - `igraph_vector_minmax()` and `igraph_vector_which_minmax()` no longer return an error code. The return type is now `void`. These functions never fail.

 - `igraph_matrix_minmax()`, `igraph_matrix_which_minmax()`, `igraph_matrix_which_min()` and `igraph_matrix_which_max()` no longer return an error code. The return type is now `void`. These functions never fail.

 - `igraph_is_mutual()` has an additional parameter which controls whether directed self-loops are considered mutual.

<<<<<<< HEAD
 - `igraph_hrg_create()` now takes a vector of probabilities corresponding to the internal nodes of the dendogram. It used to also take probabilities for the leaf nodes and then ignore them.
=======
 - `igraph_community_leiden` has an additional parameter to indicate the number of iterations to perform (PR #2177).
>>>>>>> e5b785f9

### Added

 - A new integer type, `igraph_uint_t` has been added. This is the unsigned pair of `igraph_integer_t` and they are always consistent in size.
 - A new container type, `igraph_vector_list_t` has been added, replacing most uses of `igraph_vector_ptr_t` in the API. It contains `igraph_vector_t` objects, and it is fully memory managed (i.e. its contents do not need to be allocated and destroyed manually). There are specializations for all vector types, such as for `igraph_vector_int_list_t`.
 - `igraph_adjlist_init_from_inclist()` to create an adjacency list from an already existing incidence list by resolving edge IDs to their corresponding endpoints. This function is useful for algorithms when both an adjacency and an incidence list is needed and they should be in the same order.
 - `igraph_vector_*_permute()` functions to permute a vector based on an index vector.
 - `igraph_vector_*_remove_fast()` functions to remove an item from a vector by swapping it with the last element and then popping it off. It allows one to remove an item from a vector in constant time if the order of items does not matter.
 - `igraph_matrix_view_from_vector()` allows interpreting the data stored in a vector as a matrix of the specified size.
 - `igraph_vector_ptr_sort_ind()` to obtain an index vector that would sort a vector of pointers based on some comparison function.
 - `igraph_hub_and_authority_scores()` calculates the hub and authority scores of a graph as a matching pair.
 - `igraph_generalized_petersen()` to create generalized Petersen graphs (#1844, thanks to @alexsyou).
 - `igraph_circulant()` to create circulant graphs (#1856, thanks to @Gomango999).
 - `igraph_symmetric_tree()` to create a tree with the specified number of branches at each level (#1859, thanks to @YuliYudith and @DoruntinaM).
 - `igraph_regular_tree()` creates a regular tree where all internal vertices have the same total degree.
 - `igraph_is_forest()` to check whether a graph is a forest (#1888, thanks to @rohitt28).
 - `igraph_is_acyclic()` to check whether a graph is acyclic (#1945, thanks to @borsgeorgica).
 - `igraph_es_all_between()` to create an edge selector that selects all edges between a pair of vertices.
 - `igraph_blas_dgemm()` to multiply two matrices.
 - `igraph_wheel()` to create a wheel graph (#1938, thanks to @kwofach).
 - `igraph_stack_capacity()` to query the capacity of a stack.
 - `igraph_almost_equals()` and `igraph_cmp_epsilon()` to compare floating point numbers with a relative tolerance.
 - `igraph_complex_almost_equals()` to compare complex numbers with a relative tolerance.
 - `igraph_vector_all_almost_e()`, `igraph_vector_complex_all_almost_e()`, `igraph_matrix_all_almost_e()`, `igraph_matrix_complex_all_almost_e()` for elementwise comparisons of floating point vector and matrices with a relative tolerance.
 - `igraph_vector_range()` to fill an existing vector with a range of increasing numbers.
 - `igraph_roots_for_tree_layout()` computes a set of roots suitable for a nice tree layout.
 - `igraph_fundamental_cycles()` computes a fundamental cycle basis (experimental).
 - `igraph_minimum_cycle_basis()` computes an unweighted minimum cycle basis (experimental).
 - `igraph_strvector_merge()` moves all strings from one string vectors to the end of another without re-allocating them.
 - `igraph_get_k_shortest_paths()` finds the k shortest paths between a source and a target vertex (#1763, thanks to @GroteGnoom)
 - `igraph_get_widest_path()`, `igraph_get_widest_paths()`, `igraph_widest_path_widths_dijkstra()` and `igraph_widest_path_widths_floyd_warshall()` to find widest paths (#1893, thanks to @Gomango999).
 - `igraph_get_laplacian()` and `igraph_get_laplacian_sparse()` return the Laplacian matrix of the graph as a dense or sparse matrix, with various kinds of normalizations. They replace the now-deprecated `igraph_laplacian()`. This makes the API consistent with `igraph_get_adjacency()` and `igraph_get_adjacency_sparse()`.
 - `igraph_enter_safelocale()` and `igraph_exit_safelocale()` for temporarily setting the locale to C. Foreign format readers and writers require a locale which uses a decimal point instead of decimal comma.
 - `igraph_vertex_path_from_edge_path()` converts a sequence of edge IDs representing a path to an equivalent sequence of vertex IDs that represent the vertices the path travelled through.
 - `igraph_graph_count()` gives the number of unlabelled graphs on a given number of vertices. It is meant to find the maximum isoclass value.
 - `igraph_rngtype_pcg32` and `igraph_rngtype_pcg64` implement 32-bit and 64-bit variants of the PCG random number generator.
 - `igraph_rng_get_pois()` generates random variates from the Poisson distribution.
 - `igraph_sparse_adjacency()` and `igraph_sparse_weighted_adjacency()` constructs graphs from (weighted) sparse matrices.
 - `igraph_full_multipartite()` generates full multipartite graphs (a generalization of bipartite graphs to multiple groups).
 - `igraph_turan()` generates Turán graphs.
 - `igraph_local_scan_subset_ecount()` counts the number of edges in induced sugraphs from a subset of vertices.
 - `igraph_has_mutual()` checks if a directed graph has any mutual edges.
 - `igraph_vs_range()`, `igraph_vss_range()`, `igraph_es_range()` and `igraph_ess_range()` creates vertex and edge sequences from C-style intervals (closed from the left, open from the right).
 - `igraph_eccentricity()` and `igraph_eccentricity_dijkstra()` find the longest among all shortest paths from vertices.
 - `igraph_vector_complex_zapsmall()` and `igraph_matrix_complex_zapsmall()` for replacing small components of complex vector or matrix elements with exact zeros.
 - `igraph_invalidate_cache()` invalidates all cached graph properties, forcing their recomputation next time they are requested.

### Removed

 - The type `igraph_stack_ptr_t`, `igraph_stack_ptr_free_all()` and `igraph_stack_ptr_destroy_all()` are removed. Use `igraph_vector_ptr_t` and associated functions instead.

### Changed

 - `igraph_version()` no longer returns an error code.
 - `igraph_write_graph_ncol()` now preserves the edge ordering of the graph when writing an NCOL file.
 - The Pajek parser is now less strict and accepts more files.
 - `igraph_degree_sequence_game()` now supports an additional method, `IGRAPH_DEGSEQ_EDGE_SWITCHING_SIMPLE`,
    and edge-switching MCMC sampler.
 - `igraph_ring()` no longer simplifies its result when generating a one- or two-vertex graph. The one-cycle has a self-loop and the undirected two-cycle has parallel edges.
 - igraph functions that take an ARPACK options object now also accept `NULL` in place of an options object, and they will fall back to using a default object provided by `igraph_arpack_options_get_default()`.
 - `igraph_vector_view()` now allows `data` to be `NULL` in the special case when `length == 0`.
 - `igraph_write_graph_gml()` uses the `creator` parameter in a different way: the supplied
   string is now written into the Creator line as-is instead of being appended to a default
   value.
 - `igraph_read_graph_gml()` now supports graph attributes (in addition to vertex and edge attributes).
 - `igraph_read_graph_gml()` now uses NaN as the default numerical attribute values instead of 0.
   `igraph_write_graph_gml()` skips writing NaN values. These two changes ensure consistent round-tripping.
 - `igraph_write_graph_gml()` and `igraph_read_graph_gml()` now have limited support for entity encoding.
 - Foreign format readers now present more informative error messages.
 - `igraph_get_adjacency()` and `igraph_get_adjacency_sparse()` now counts loop edges _twice_ in undirected graphs when using `IGRAPH_GET_ADJACENCY_BOTH`. This is to ensure consistency with `IGRAPH_GET_ADJACENCY_UPPER` and `IGRAPH_GET_ADJACENCY_LOWER` such that the sum of the upper and the lower triangle matrix is equal to the full adjacency matrix even in the presence of loop edges.
 - The default tolerance of the zapsmall functions is now `eps^(2/3)` instead of `eps^(1/2)` where eps is the machine epsilon of `igraph_real_t`.
 - It is now possible to override the uniform integer and the Poisson samplers in the random number generator interface.

### Fixed

 - When an error occurs during parsing DL, GML, NCOL, LGL or Pajek files, line numbers are now reported correctly.
 - The GraphML parser does not print to stderr any more in case of encoding
   errors and other error conditions originating from the underlying `libxml2`
   library.
 - The GraphML parser would omit some edges and vertices when reading files with custom attribute types, such as those produced by yEd. This is now corrected.
 - The GML parser no longer mixes up Inf and NaN and -Inf now works.
 - The GML parser now supports nodes with no id field.
 - The GML parser now performs more stringent checks on the input file, such as verifying that `id`, `source`, `target` and `directed` fields are not duplicated.
 - `igraph_write_graph_gml()` no longer produces corrupt output when some string attribute values contain `"` characters.
 - Graphs no longer lose all their attributes after calling `igraph_contract_vertices()`.
 - `igraph_matrix_complex_create()` and `igraph_matrix_complex_create_polar()` now set their sizes correctly.
 - The core data structures (vector, etc.) have overflow checks now.
 - Deterministic graph generators have overflow checks now.
 - `igraph_sparsemat_getelements_sorted()` did not sort the elements for triplet matrices correctly; this is fixed now.
 - `igraph_random_walk()` took one fewer steps than specified.
 - `igraph_hrg_init()` does not throw an assertion error anymore for zero vertices.

### Deprecated

 - `igraph_complex_eq_tol()` is now deprecated in favour of `igraph_complex_almost_equals()`.

 - `igraph_clusters()` has been renamed to `igraph_connected_components()`; the
   old name is deprecated and will be removed in 0.11.

 - `igraph_get_sparsemat()` is deprecated in favour of `igraph_get_adjacency_sparse()`,
   and will be removed in 0.11. Note that `igraph_get_adjacency_sparse()` takes an
   _initialized_ sparse matrix as input, unlike `igraph_get_sparsemat()` which takes
   an uninitialized one.

 - `igraph_get_stochastic_sparsemat()` is deprecated in favour of `igraph_get_stochastic_sparse()`,
   and will be removed in 0.11. Note that `igraph_get_stochastic_sparse()` takes an
   _initialized_ sparse matrix as input, unlike `igraph_get_stochastic_sparsemat()` which
   takes an uninitialized one.

 - `igraph_isomorphic_34()` has been deprecated in favour of `igraph_isomorphic()`.
   Note that `igraph_isomorphic()` calls an optimized version for directed graphs
   of size 3 and 4, and undirected graphs with 3-6 vertices, so there is no need
   for a separate function.

 - `igraph_lattice()` has been renamed to `igraph_square_lattice()` to indicate
   that this function generates square lattices only. The old name is deprecated
   and will either be removed in 0.11 or will be changed to become a generic
   lattice generator that also supports other types of lattices.

 - `igraph_laplacian()` is now deprecated; use `igraph_get_laplacian()` or
   `igraph_get_laplacian_sparse()` depending on whether you need a dense or a
   sparse matrix.

 - `igraph_matrix_all_e_tol()` is now deprecated in favour of `igraph_matrix_all_almost_e()`.

 - `igraph_matrix_copy()` is now deprecated; use `igraph_matrix_init_copy()`
   instead. The new name emphasizes that the function _initializes_ the first
   argument instead of expecting an already-initialized target matrix. The old
   name will be removed in 0.11.

 - `igraph_matrix_e()` and `igraph_matrix_e_ptr()` have been renamed to
   `igraph_matrix_get()` and `igraph_matrix_get_ptr()`. The old names are
   deprecated and will be removed in 0.11.

- `igraph_random_edge_walk()` has been deprecated by `igraph_random_walk()`
   to support edges and/or vertices for the random walk in a single function.
   It will be removed in 0.11.

 - `igraph_read_graph_dimacs()` has been renamed to `igraph_read_graph_dimacs_flow()`;
   the old name is deprecated and might be re-used as a generic DIMACS reader
   in the future. Also, the function now uses `igraph_integer_t` as the source
   and target vertex IDs instead of a `long int`.

 - `igraph_shortest_paths()` and related functions were renamed to `igraph_distances()`;
   the old name was unfortunate because these functions calculated _path lengths_
   only and not the paths themselves. The old names are deprecated and will be
   removed in 0.11.

 - `igraph_strvector_add()` has been renamed to `igraph_strvector_push_back()`
   for sake of consistency with other vector-like data structures; the old name
   is deprecated and will be removed in 0.11.

 - `igraph_strvector_copy()` has been renamed to `igraph_strvector_init_copy()`
   for sake of consistency with other vector-like data structures; the old name
   is deprecated and will be removed in 0.11.

 - `igraph_strvector_get()` now returns a `const char*` and not a `char*` to
   indicate that you are not supposed to modify the string in the vector
   directly. If you do want to modify it and you are aware of the implications
   (i.e. the new string must not be longer than the original one), you can
   cast away the constness of the return value before modifying it.

 - `igraph_strvector_set2()` has been renamed to `igraph_strvector_set_len()`;
   the old name is deprecated and will be removed in 0.11.

 - `igraph_tree()` has been renamed to `igraph_kary_tree()`; the old name is
   deprecated and will be removed in 0.11.

 - `igraph_vector_e()` and `igraph_vector_e_ptr()` have been renamed to
   `igraph_vector_get()` and `igraph_vector_get_ptr()`. The old names are
   deprecated and will be removed in 0.11.

 - `igraph_vector_e_tol()` is now deprecated in favour of `igraph_vector_all_almost_e()`.

 - `igraph_vector_copy()` is now deprecated; use `igraph_vector_init_copy()`
   instead. The new name emphasizes that the function _initializes_ the first
   argument instead of expecting an already-initialized target vector. The old
   name will be removed in 0.11.

 - `igraph_vector_init_seq()` is now deprecated in favour of
   `igraph_vector_init_range()`, which uses C-style intervals (closed from the
   left and open from the right).

 - `igraph_write_graph_dimacs()` has been renamed to `igraph_write_graph_dimacs_flow()`;
   the old name is deprecated and might be re-used as a generic DIMACS writer
   in the future. Also, the function now uses `igraph_integer_t` as the source
   and target vertex IDs instead of a `long int`.

 - The macros `igraph_Calloc`, `igraph_Realloc` and `igraph_Free` have been
   deprecated in favour of `IGRAPH_CALLOC`, `IGRAPH_REALLOC` and `IGRAPH_FREE`
   to simplify the API. The deprecated variants will be removed in 0.11.

 - `igraph_local_scan_neighborhood_ecount()` is now deprecated in favour of `igraph_local_scan_subset_ecount()`.

 - `igraph_vs_seq()`, `igraph_vss_seq()`, `igraph_es_seq()` and `igraph_ess_seq()`
   are now deprecated in favour of `igraph_vs_range()`, `igraph_vss_range()`,
   `igraph_es_range()` and `igraph_ess_range()` because these use C-style
   intervals (closed from the left, open from the right).

 - `igraph_zeroin()` is deprecated and will be removed in 0.11, with no
   replacement. The function is not graph-related and was never part of the
   public API.

### Other

 - Documentation improvements.
 - Support for the Intel's LLVM-based compiler.

## [Unreleased 0.9]

### Added

 - `igraph_reverse_edges()` reverses the specified edges in the graph while preserving all attributes.

### Changed

 - The `IGRAPH_ARPACK_PROD` error code is no longer used. Instead, the specific error encountered while doing matrix multiplication is reported.
 - XML external entities are not resolved any more when parsing GraphML files to prevent XML external entity injection (XXE) attacks. Standard XML entities like `&lt;` or `&quot;` still work.

### Fixed

 - Fixed incorrect results from `igraph_local_scan_1_ecount()` when the graph was directed but the mode was `IGRAPH_ALL` and some nodes had loop edges. See issue #2092.
 - Fixed incorrect counting of self-loops in `igraph_local_scan_neighborhood_ecount()` when the graph was undirected.
 - In some rare edge cases, `igraph_pagerank()` with the ARPACK method and `igraph_hub_score()` / `igraph_authority_score()` could return incorrect results. The problem could be detected by checking that the returned eigenvalue is not negative. See issue #2090.
 - `igraph_permute_vertices()` now checks for out-of-range indices and duplicates in the permutation vector.
 - `igraph_create()` now checks for non-finite vertex indices in the edges vector.
 - `igraph_eigenvector_centrality()` would return incorrect scores when some weights were negative.
 - `igraph_es_seq()` and `igraph_ess_seq()` did not include the `to` vertex in the sequence.
 - `igraph_eit_create()` and `igraph_vit_create()` now check that all edge/vertex indices are in range when creating iterators from sequence-type selectors.
 - `igraph_grg_game()` now validates its arguments.
 - `igraph_layout_drl()` and its 3D version now validate their inputs.
 - `igraph_layout_kamada_kawai()`, `igraph_layout_fruchterman_reingold()`, `igraph_layout_drl()`, as well as their 3D versions now check for non-positive weights.
 - `igraph_asymmetric_preference_game()` interpreted its `type_dist_matrix` argument incorrectly.
 - Fixed incorrect result of `igraph_community_spinglass()` for null and singleton graphs.
 - `igraph_layout_gem()` does not crash any more for graphs with only a single vertex.
 - `igraph_bridges()` no longer uses recursion and thus is no longer prone to stack overflow.
 - Include paths of dependent packages would be specified incorrectly in some environments.

### Other

 - Documentation improvements.

## [0.9.9] - 2022-06-04

### Changed

 - `igraph_community_walktrap()` now uses double precision floating point operations internally instead of single precision.
 - In `igraph_community_leiden()`, the `nb_clusters` output parameter is now optional (i.e. it can be `NULL`).
 - `igraph_read_graph_graphml()` no longer attempts to temporarily set the C locale, and will therefore not work correctly if the current locale uses a decimal comma.

### Fixed

 - `igraph_community_walktrap()` would return an invalid `modularity` vector when the `merges` matrix was not requested.
 - `igraph_community_walktrap()` would return a `modularity` vector that was too long for disconnected graphs. This would cause a failure in some weighted graphs when the `membership` vector was requested.
 - `igraph_community_walktrap()` now checks the weight vector: only non-negative weights are accepted, and all vertices must have non-zero strength.
 - `igraph_community_walktrap()` now returns a modularity score of NaN for graphs with no edges.
 - `igraph_community_fast_greedy()` now returns a modularity score of NaN for graphs with no edges.
 - `igraph_community_edge_betweenness()` now returns a modularity vector with a single NaN entry for graph with no edges. Previously it returned a zero-length vector.
 - `igraph_community_leading_eigenvector()` does not ignore non-ARPACK-related errors from `igraph_arpack_rssolve()` any more.
 - `igraph_preference_game()` now works correctly when `fixed_size` is true and
   `type_dist` is not given; earlier versions had a bug where more than half of
   the vertices mistakenly ended up in group 0.
 - Fixed a memory leak in `igraph_hrg_fit()` when using `start=1`.
 - `igraph_write_graph_dot()` now outputs NaN values unchanged.
 - `igraph_write_graph_dot()` no longer produces invalid DOT files when empty string attributes are present.
 - `igraph_layout_fruchterman_reingold()` and `igraph_layout_kamada_kawai()`, as well as their 3D versions, did not respect vertex coordinate bounds (`xmin`, `xmax`, etc.) when minimum values were large or maximum values were small. This is now fixed.
 - The initial coordinates of the Kamada-Kawai layout (`igraph_layout_kamada_kawai()` and `igraph_layout_kamada_kawai_3d()`) are chosen to be more in line with the original publication, improving the stability of the result. See isse #963. This changes the output of the function for the same graph, compared with previous versions. To obtain the same layout, initialize coordinates with `igraph_layout_circle()` (in 2D) or `igraph_layout_sphere()` (in 3D).
 - Improved numerical stability in Kamada-Kawai layout.
 - Corrected a problem in the calculation of displacements in `igraph_layout_fruchterman_reingold()` and its 3D version. This fixes using the "grid" variant of the algorithm on disconnected graphs.
 - `igraph_sumtree_search()` would consider search intervals open on the left and closed on the right, contrary to the documentation. This is now corrected to closed on the left and open on the right. In some cases this lead to a zero-weight element being returned for a zero search value. See issue #2080.

### Other

 - Greatly improved error reporting from foregin format parsers.
 - Documentation improvements.

## [0.9.8] - 2022-04-08

### Fixed

 - Assertion failure in `igraph_bfs()` when an empty `roots` or `restricted` vector was provided.
 - `igraph_diversity()` now returns 0 for degree-1 vertices. Previously it incorrectly returned NaN or +-Inf depending on roundoff errors.
 - `igraph_community_walktrap()` does not crash any more when provided with
   `modularity=NULL` and `membership=NULL`.

### Other

 - Documentation improvements.

## [0.9.7] - 2022-03-16

### Changed

 - `igraph_get_all_shortest_paths_dijsktra()` now uses tolerances when comparing path
   lengths, and is thus robust to numerical roundoff errors.
 - `igraph_vector_*_swap` and `igraph_matrix_swap` now take O(1) instead of O(n) and accept all sizes.

### Fixed

 - NCOL and LGL format writers no longer accept "name" and "weight" attributes
   of invalid types.
 - The LGL writer could not access numerical weight attributes, potentially leading
   to crashes.
 - External PLFIT libraries and their headers are now detected at their standard
   installation location.
 - `igraph_vector_init()` no longer accepts negative vector sizes.
 - `igraph_assortativity_nominal()` crashed on the null graph.
 - Label propagation now ensures that all labels are dominant.
 - Fixed incorrect partition results for walktrap algorithm (issue #1927)
 - Negative values returned by `igraph_rng_get_integer()` and `RNG_INTEGER()` were incorrect,
   one larger than they should have been.
 - `igraph_community_walktrap()` now checks its `steps` input argument.
 - The first modularity value reported by `igraph_community_walktrap()` was
   incorrect (it was always zero). This is now fixed.
 - `igraph_correlated_game()` would return incorrect results, or exhaust the memory,
    for most input graphs that were not generated with `igraph_erdos_renyi_game_gnp()`.

### Other

 - The C attribute handler now verifies attribute types when retrieving attributes.
 - Documentation improvements.

## [0.9.6] - 2022-01-05

 - Isomorphism class functions (`igraph_isoclass()`, `igraph_isoclass_subgraph()`,
   `igraph_isoclass_create`) and motif finder functions (`igraph_motifs_randesu()`,
   `igraph_motifs_randesu_estimate()`, `igraph_motifs_randesu_callback()`) now
   support undirected (sub)graphs of sizes 5 and 6. Previsouly only sizes 3 and 4
   were supported.

### Fixed

 - igraph would not build with MinGW when using the vendored GLPK and enabling TLS.
 - Removed some uses of `abort()` from vendored libraries, which could unexpectedly
   shut down the host language of igraph's high-level interfaces.
 - `igraph_community_label_propagation()` no longer leaves any vertices unlabeled
   when they were not reachable from any labeled ones, i.e. the returned membership
   vector is guaranteed not to contain negative values (#1853).
 - The Kamada-Kawai layout is now interruptible.
 - The Fruchterman-Reingold layout is now interruptible.
 - Fixed a bug in `igraph_cmp_epsilon()` that resulted in incorrect results for
   edge betweenness calculations in certain rare cases with x87 floating point
   math when LTO was also enabled (#1894).
 - Weighted clique related functions now fall back to the unweighted variants
   when a null vertex weight vector is given to them.
 - `igraph_erdos_renyi_game_(gnm|gnp)` would not produce self-loops for the singleton
   graph.
 - Fixed a bug in `igraph_local_efficiency()` that sometimes erroneously
   reported zero as the local efficiency of a vertex in directed graphs.
 - `igraph_vector_update()` (and its type-specific variants) did not check for
   memory allocation failure.
 - Fixed a potential crash in the GraphML reader that would be triggered by some
   invalid GraphML files.

### Other

 - `igraph_is_tree()` has improved performance and memory usage.
 - `igraph_is_connected()` has improved performance when checking weak connectedness.
 - Improved error handling in `igraph_maximal_cliques()` and related functions.
 - The build system now checks that GLPK is of a compatible version (4.57 or later).
 - The vendored `plfit` package was updated to 0.9.3.
 - You can now build igraph with an external `plfit` instead of the vendored one.
 - Documentation improvements.

## [0.9.5] - 2021-11-11

### Fixed

 - `igraph_reindex_membership()` does not allow negative membership indices any more.

 - `igraph_rewire_directed_edges()` now generates multigraphs when edge directions
   are ignored, to make it consistent with the directed case.

 - Fixed a bug in `igraph_gomory_hu_tree()` that returned only the equivalent flow
   tree instead of the cut tree (#1810).

 - Fixed a bug in the `IGRAPH_TO_UNDIRECTED_COLLAPSE` mode of
   `igraph_to_undirected()` that provided an incorrect merge vector to the
   attribute handler, leading to problems when edge attributes were merged
   using an attribute combination (#1814).

 - Fixed the behaviour of the `IGRAPH_ENABLE_LTO` option when it was set to
   `AUTO`; earlier versions had a bug where `AUTO` simply checked whether LTO
   is supported but then did not use LTO even if it was supported.

 - When using igraph from a CMake project, it is now checked that the project has
   the C++ language enabled. This is necessary for linking to igraph with CMake.

### Other

 - Improved the root selection method for disconnected graphs in the
   Reingold-Tilford layout (#1836). The new root selection method provides
   niceer results if the graph is not a tree, although it is still recommended
   to use the Sugiyama layout instead, unless the input graph is _almost_ a
   tree, in which case Reingold-Tilfold may still be preferred.

 - `igraph_decompose()` is now much faster for large graphs containing many
   isolates or small components (#960).

 - `igraph_largest_cliques()` and `igraph_clique_number()` were re-written to
   use `igraph_maximal_cliques_callback()` so they are much faster now (#804).

 - The vendored GLPK has been upgraded to GLPK 5.0.

 - Documentation improvements.

## [0.9.4] - 2021-05-31

### Changed

 - Unweighted transitivity (i.e. clustering coefficient) calculations now ignore multi-edges and edge directions instead of rejecting multigraphs and directed graphs.
 - `igraph_transitivity_barrat()` now returns an error code if the input graph has multiple edges (which is not handled correctly by the implementation yet).

### Fixed

 - `igraph_local_scan_k_ecount()` now handles loops correctly.
 - `igraph_transitivity_avglocal_undirected()` is no longer slower than `igraph_transitivity_local_undirected()`.
 - Worked around an invalid warning issued by Clang 9.0 when compiling with OpenMP.

### Other

 - Documentation improvements.

## [0.9.3] - 2021-05-05

### Added

 - `igraph_trussness()` calculates the trussness of each edge in the graph (PR #1034, thanks to Alex Perrone and Fabio Zanini)
 - OpenMP is now enabled and used by certain functions (notably PageRank calculation) when the compiler supports it. Set `IGRAPH_OPENMP_SUPPORT=OFF` at configuration time to disable this.

### Fixed

 - `igraph_get_incidence()` no longer reads and writes out of bounds when given a non-bipartite graph, but gives a warning and ignores edges within a part.
 - `igraph_dyad_census()` no longer reports an overflow on singleton graphs, and handles loops and multigraphs correctly. Undirected graphs are handled consistently and will no longer give a warning.
 - `igraph_vector_lex_cmp()` and `igraph_vector_colex_cmp()` dereferenced their arguments only once instead of twice, and therefore did not work with `igraph_vector_ptr_sort()`.
 - `igraph_maximal_cliques_subset()` and `igraph_transitivity_barrat()` corrupted the error handling stack ("finally stack") under some circumstances.
 - CMake package files did not respect `CMAKE_INSTALL_LIBDIR`. This only affected Linux distributions which install into `lib64` or other locations instead of `lib`.
 - The parser sources could not be generated when igraph was in a location that contained spaces in its path.
 - igraph no longer links to the math library (`libm`) when this is not necessary.
 - `_CRT_SECURE_NO_WARNINGS` is now defined during compilation to enable compatibility with UWP.
 - Fixed a compilation issue on MSYS / MinGW when link-time optimization was enabled and the `MSYS Makefiles` CMake generator was used. Some source files in igraph were renamed as a consequence, but these should not affect users of the library.

### Deprecated

 - `igraph_rng_min()` is now deprecated; assume a constant zero as its return value if you used this function in your own code.

### Other

 - Updated the vendored CXSparse library to version 3.2.0

## [0.9.2] - 2021-04-14

### Added

 - CMake package files are now installed with igraph. This allows `find_package(igraph)` to find igraph and detect the appropriate compilation options for projects that link to it.

### Fixed

 - igraph can now be used as a CMake subproject in other CMake-based projects.
 - The documentaton can now be built from the release tarball.
 - Configuration will no longer fail when the release tarball is extracted into a subdirectory of an unrelated git repository.
 - The generated pkg-config file was incorrect when `CMAKE_INSTALL_<dir>` variables were absolute paths.
 - On Unix-like systems, the library name is now `libigraph.so.0.0.0`, as it used to be for igraph 0.8 and earlier.
 - Fixed a return type mismatch in parser sources, and fixed some warnings with recent versions of gcc.
 - Fixed a bug in `igraph_get_shortest_paths_dijkstra()` and `igraph_get_shortest_paths_bellman_ford()` that returned incorrect results for unreachable vertices.

### Other

 - Improved installation instructions and tutorial.

## [0.9.1] - 2021-03-23

### Added

 - `igraph_vector_lex_cmp()` and `igraph_vector_colex_cmp()` for lexicographic
   and colexicographic comparison of vectors. These functions may also be used
   for sorting.

### Changed

 - `igraph_community_multilevel()` is now randomized (PR #1696, thanks to Daniel Noom).

### Fixed

 - CMake settings that controlled the library installation directory name, such as `CMAKE_INSTALL_LIBDIR`, were not respected.
 - Under some conditions, the generated pkg-config file contained an incorrect include directory path.
 - The following functions were not exported from the shared library: `igraph_subcomponent()`, `igraph_stack_ptr_free_all()`, `igraph_stack_ptr_destroy_all()`, `igraph_status_handler_stderr()`, `igraph_progress_handler_stderr()`.
 - Built-in random number generators (`igraph_rngtype_mt19937`, `igraph_rngtype_rand`, `igraph_rngtype_glibc2`) were not exported from the shared library.
 - `igraph_layout_graphopt()` no longer rounds the `spring_length` parameter to an integer.
 - `igraph_get_all_shortest_paths_dijkstra()` no longer modifies the `res` vector's item destructor.
 - `igraph_get_shortest_path_bellman_ford()` did not work correctly when calculating paths to all vertices.
 - `igraph_arpack_rnsolve()` checks its parameters more carefully.
 - `igraph_community_to_membership()` does not crash anymore when `csize` is requested but `membership` is not.
 - `igraph_citing_cited_type_game()`: fixed memory leaks (PR #1700, thanks to Daniel Noom).
 - `igraph_transitivity_undirected()`, `igraph_transitivity_avglocal_undirected()` and `igraph_transitivity_barrat()` no longer trigger an assertion failure when used with the null graph (PRs #1709, #1710).
 - `igraph_(personalized_)pagerank()` would return incorrect results for weighted multigraphs with fewer than 128 vertices when using `IGRAPH_PAGERANK_ALGO_PRPACK`.
 - `igraph_diversity()` now checks its input more carefully, and throws an error when the input graph has multi-edges or is directed.
 - `igraph_shortest_paths_johnson()` would return incorrect results when the `to` argument differed from `from` (thanks to Daniel Noom).
 - `igraph_is_graphical()` would fail to set the result variable for certain special degree sequences in the undirected simple graph case.
 - Non-maximal clique finding functions would sometimes return incomplete results when finding more than 2147483647 (i.e. 2^31 - 1) cliques.
 - GLPK internal errors no longer crash igraph.
 - Fixed some potential memory leaks that could happen on error conditions or when certain functions were interrupted.
 - When testing a DLL build on Windows, the `PATH` was sometimes not set correctly, causing the tests to fail (PR #1692).
 - When compiling from the git repository (as opposed to the release tarball), the build would fail with recent versions of `bison` and `flex`.

### Other

 - Documentation improvements.
 - Much faster documentation builds.
 - Allow using a pre-generated `arith.h` header for f2c when cross-compiling; see the Installation section of the documentation.
 - The `IGRAPH_ENABLE_LTO` build option now supports the `AUTO` value, which uses LTO only if the compiler supports it. Warning: CMake may not always be able to detect that LTO is not fully supported. Therefore, the default setting is `OFF`.
 - The following functions are now interruptible: `igraph_grg_game()`, `igraph_sbm_game()`, `igraph_barabasi_game()`, `igraph_barabasi_aging_game()`.
 - Functions that use GLPK, such as `igraph_feedback_arc_set()` and `igraph_community_optimal_modularity()` are now interruptible.
 - Add support for older versions of Clang that do not recognize the `-Wno-varargs` flag.

### Acknowledgments

 - Big thanks to Daniel Noom for continuing to expand the test suite and discovering and fixing several bugs in the process!

## [0.9.0] - 2021-02-16

### Added

 - Eulerian paths/cycles (PR #1346):
   * `igraph_is_eulerian()` finds out whether an Eulerian path/cycle exists.
   * `igraph_eulerian_path()` returns an Eulerian path.
   * `igraph_eulerian_cycle()` returns an Eulerian cycle.
 - Efficiency (PR #1344):
   * `igraph_global_efficiency()` computes the global efficiency of a network.
   * `igraph_local_efficiency()` computes the local efficiency around each vertex.
   * `igraph_average_local_efficiency()` computes the mean local efficiency.
 - Degree sequences (PR #1445):
   * `igraph_is_graphical()` checks if a degree sequence has a realization as a simple or multigraph, with or without self-loops.
   * `igraph_is_bigraphical()` checks if two degree sequences have a realization as a bipartite graph.
   * `igraph_realize_degree_sequence()` now supports constructing non-simple graphs as well.
 - There is a new fatal error handling mechanism (PR #1548):
   * `igraph_set_fatal_handler()` sets the fatal error handler. It is the only function in this functionality group that is relevant to end users.
   * The macro `IGRAPH_FATAL()` and the functions `igraph_fatal()` and `igraph_fatalf()` raise a fatal error. These are for internal use.
   * `IGRAPH_ASSERT()` is a replacement for the `assert()` macro. It is for internal use.
   * `igraph_fatal_handler_abort()` is the default fatal error handler.
 - The new `IGRAPH_WARNINGF`, `IGRAPH_ERRORF` and `IGRAPH_FATALF` macros provide warning/error reporting with `printf`-like syntax. (PR #1627, thanks to Daniel Noom!)
 - `igraph_average_path_length_dijkstra()` computes the mean shortest path length in weighted graphs (PR #1344).
 - `igraph_get_shortest_paths_bellman_ford()` computes the shortest paths (including the vertex and edge IDs along the paths) using the Bellman-Ford algorithm (PR #1642, thanks to Guy Rozenberg). This makes it possible to calculate the shortest paths on graphs with negative edge weights, which was not possible before with Dijkstra's algorithm.
 - `igraph_get_shortest_path_bellman_ford()` is a wrapper for `igraph_get_shortest_paths_bellman_ford()` for the single path case.
 - `igraph_is_same_graph()` cheks that two labelled graphs are the same (PR #1604).
 - Harmonic centrality (PR #1583):
   * `igraph_harmonic_centrality()` computes the harmonic centrality of vertices.
   * `igraph_harmonic_centrality_cutoff()` computes the range-limited harmonic centrality.
 - Range-limited centralities, currently equivalent to the old functions with names ending in `_estimate` (PR #1583):
   * `igraph_closeness_cutoff()`.
   * `igraph_betweenness_cutoff()`.
   * `igraph_edge_betweenness_cutoff()`.
 - `igraph_vector_is_any_nan()` checks if any elements of an `igraph_vector_t` is NaN.
 - `igraph_inclist_size()` returns the number of vertices in an incidence list.
 - `igraph_lazy_adjlist_size()` returns the number of vertices in a lazy adjacency list.
 - `igraph_lazy_inclist_size()` returns the number of vertices in a lazy incidence list.
 - `igraph_bfs_simple()` now provides a simpler interface to the breadth-first search functionality.

### Changed

 - igraph now uses a CMake-based build sysyem.
 - GMP support can no longer be disabled. When GMP is not present on the system, igraph will use an embedded copy of Mini-GMP (PR #1549).
 - Bliss has been updated to version 0.75. Bliss functions are now interruptible. Thanks to Tommi Junttila for making this possible!
 - Adjacency and incidence lists:
   * `igraph_adjlist_init()` and `igraph_lazy_adjlist_init()` now require the caller to specify what to do with loop and multiple edges.
   * `igraph_inclist_init()` and `igraph_lazy_inclist_init()` now require the caller to specify what to do with loop edges.
   * Adjacency and incidence lists now use `igraph_vector_int_t` consistently.
 - Community detection:
   * `igraph_community_multilevel()`: added resolution parameter.
   * `igraph_community_fluid_communities()`: graphs with no vertices or with one vertex only are now supported; they return a trivial partition.
 - Modularity:
   * `igraph_modularity()` and `igraph_modularity_matrix()`: added resolution parameter.
   * `igraph_modularity()` and `igraph_modularity_matrix()` now support the directed version of modularity.
   * `igraph_modularity()` returns NaN for graphs with no edges to indicate that the modularity is not well-defined for such graphs.
 - Centralities:
   * `cutoff=0` is no longer interpreted as infinity (i.e. no cutoff) in `betweenness`, `edge_betweenness` and `closeness`. If no cutoff is desired, use a negative value such as `cutoff=-1`.
   * The `nobigint` argument has been removed from `igraph_betweenness()`, `igraph_betweenness_estimate()` and `igraph_centralization_betweenness()`, as it is not longer needed. The current implementation is more accurate than the old one using big integers.
   * `igraph_closeness()` now considers only reachable vertices during the calculation (i.e. the closeness is calculated per-component in the undirected case) (PR #1630).
   * `igraph_closeness()` gained two additional output parameters, `reachable_count` and `all_reachable`, returning the number of reached vertices from each vertex, as well as whether all vertices were reachable. This allows for computing various generalizations of closeness for disconnected graphs (PR #1630).
   * `igraph_pagerank()`, `igraph_personalized_pagerank()` and `igraph_personalized_pagerank_vs()` no longer support the `IGRAPH_PAGERANK_ALGO_POWER` method. Their `options` argument now has type `igraph_arpack_options_t *` instead of `void *`.
 - Shortest paths (PR #1344):
   * `igraph_average_path_length()` now returns the number of disconnected vertex pairs in the new `unconn_pairs` output argument.
   * `igraph_diameter()` now return the result as an `igraph_real_t` instead of an `igraph_integer_t`.
   * `igraph_average_path_length()`  and `igraph_diameter()` now return `IGRAPH_INFINITY` when `unconn=FALSE` and the graph is not connected. Previously they returned the number of vertices.
 - Trait-based random graph generators:
   * `igraph_callaway_traits_game()` and `igraph_establishment_game()` now have an optional output argument to retrieve the generated vertex types.
   * `igraph_callaway_traits_game()` and `igraph_establishment_game()` now allow omitting the type distribution vector, in which case they assume a uniform distribution.
   * `igraph_asymmetric_preference_game()` now accept a different number of in-types and out-types.
 - `igraph_subisomorphic_lad()` now supports graphs with self-loops.
 - `igraph_is_chordal()` and `igraph_maximum_cardinality_search()` now support non-simple graphs and directed graphs.
 - `igraph_realize_degree_sequence()` has an additional argument controlling whether multi-edges or self-loops are allowed.
 - `igraph_is_connected()` now returns false for the null graph; see https://github.com/igraph/igraph/issues/1538 for the reasoning behind this decision.
 - `igraph_lapack_ddot()` is renamed to `igraph_blas_ddot()`.
 - `igraph_to_directed()`: added RANDOM and ACYCLIC modes (PR #1511).
 - `igraph_topological_sorting()` now issues an error if the input graph is not acyclic. Previously it issued a warning.
 - `igraph_vector_(which_)(min|max|minmax)()` now handles NaN elements.
 - `igraph_i_set_attribute_table()` is renamed to `igraph_set_attribute_table()`.
 - `igraph_i_sparsemat_view()` is renamed to `igraph_sparsemat_view()`.

### Deprecated

 - `igraph_is_degree_sequence()` and `igraph_is_graphical_degree_sequence()` are deprecated in favour of the newly added `igraph_is_graphical()`.
 - `igraph_closeness_estimate()` is deprecated in favour of the newly added `igraph_closeness_cutoff()`.
 - `igraph_betweenness_estimate()` and `igraph_edge_betweenness_estimate()` are deprecated in favour of the newly added `igraph_betweenness_cutoff()` and `igraph_edge_betweenness_cutoff()`.
 - `igraph_adjlist_remove_duplicate()` and `igraph_inclist_remove_duplicate()` are now deprecated in favour of the new constructor arguments in `igraph_adjlist_init()` and `igraph_inclist_init()`.

### Removed

 - The following functions, all deprecated in igraph 0.6, have been removed (PR #1562):
   * `igraph_adjedgelist_init()`, `igraph_adjedgelist_destroy()`, `igraph_adjedgelist_get()`, `igraph_adjedgelist_print()`, `igraph_adjedgelist_remove_duplicate()`.
   * `igraph_lazy_adjedgelist_init()`, `igraph_lazy_adjedgelist_destroy()`, `igraph_lazy_adjedgelist_get()`, `igraph_lazy_adjedgelist_get_real()`.
   * `igraph_adjacent()`.
   * `igraph_es_adj()`.
   * `igraph_subgraph()`.
 - `igraph_pagerank_old()`, deprecated in 0.7, has been removed.
 - `igraph_vector_bool` and `igraph_matrix_bool` functions that relied on inequality-comparing `igraph_bool_t` values are removed.

### Fixed

 - Betweenness calculations are no longer at risk from integer overflow.
 - The actual cutoff distance used in closeness calculation was one smaller than the `cutoff` parameter. This is corrected (PR #1630).
 - `igraph_layout_gem()` was not interruptible; now it is.
 - `igraph_barabasi_aging_game()` now checks its parameters more carefully.
 - `igraph_callaway_traits_game()` and `igraph_establishment_game()` now check their parameters.
 - `igraph_lastcit_game()` checks its parameters more carefully, and no longer crashes with zero vertices (PR #1625).
 - `igraph_cited_type_game()` incorrectly rounded the attractivity vector entries to integers.
 - `igraph_residual_graph()` now returns the correct _residual_ capacities; previously it wrongly returned the original capacities (PR #1598).
 - `igraph_psumtree_update()` now checks for negative values and NaN.
 - `igraph_communities_spinglass()`: fixed several memory leaks in the `IGRAPH_SPINCOMM_IMP_NEG` implementation.
 - `igraph_incident()` now returns edges in the same order as `igraph_neighbors()`.
 - `igraph_modularity_matrix()` returned incorrect results for weighted graphs. This is now fixed. (PR #1649, thanks to Daniel Noom!)
 - `igraph_lapack_dgetrf()` would crash when passing `NULL` for its `ipiv` argument (thanks for the fix to Daniel Noom).
 - Some `igraph_matrix` functions would fail to report errors on out-of-memory conditions.
 - `igraph_maxdegree()` now returns 0 for the null graph or empty vector set. Previously, it did not handle this case.
 - `igraph_vector_bool_all_e()` now considers all nonzero (i.e. "true") values to be the same.
 - PageRank (PR #1640):
   * `igraph_(personalized_)pagerank(_vs)()` now check their parameters more carefully.
   * `igraph_personalized_pagerank()` no longer modifies its `reset` parameter.
   * `igraph_(personalized_)pagerank(_vs)`: the `IGRAPH_PAGERANK_ALGO_ARPACK` method now handles self-loops correctly.
   * `igraph_personalized_pagerank(_vs)()`: the result retuned for edgeless or all-zero-weight graphs with the `IGRAPH_PAGERANK_ALGO_ARPACK` ignored the personalization vector. This is now corrected.
   * `igraph_personalized_pagerank(_vs)()` with a non-uniform personalization vector, a disconnected graph and the `IGRAPH_PAGERANK_ALGO_PRPACK` method would return results that were inconsistent with `IGRAPH_PAGERANK_ALGO_ARPACK`. This happened because PRPACK always used a uniform reset distribution when the random walk got stuck in a sink vertex. Now it uses the user-specified reset distribution for this case as well.
 - Fixed crashes in several functions when passing a weighted graph with zero edges (due to `vector_min` being called on the zero-length weight vector).
 - Fixed problems in several functions when passing in a graph with zero vertices.
 - Weighted betweenness, closeness, PageRank, shortest path calculations and random walk functions now check if any weights are NaN.
 - Many functions now reject input arguments containing NaN values.
 - Compatibility with the PGI compiler.

### Other

 - Documentation improvements.
 - Improved error and warning messages.
 - More robust error handling.
 - General code cleanup to reduce the number of compiler warnings.
 - igraph's source files have been re-organized for better maintainability.
 - Debugging aid: When igraph is build with AddressSanitizer, the default error handler prints a stack trace before exiting.
 - igraph can now be built with an external CXSparse library.
 - The references to igraph source files in error and warning messages are now always relative to igraph's base directory.
 - When igraph is built as a shared library, only public symbols are exported even on Linux and macOS.

### Acknowledgments

 - Thanks to Daniel Noom for significantly expanding igraph's test coverage and exposing several issues in the process!

## [0.8.5] - 2020-12-07

### Changed

 - `igraph_write_graph_pajek()`: the function now always uses the platform-native line endings (CRLF on Windows, LF on Unix and macOS). Earlier versions tried to enforce Windows line endings, but this was error-prone, and since all recent versions of Pajek support both line endings, enforcing Windows line endings is not necessary any more.

### Fixed

 - Fixed several compilation issues with MINGW32/64 (PR #1554)
 - `igraph_layout_davidson_harel()` was not interruptible; now it is.
 - Added a missing memory cleanup call in `igraph_i_cattribute_combine_vertices()`.
 - Fixed a few memory leaks in test cases.

## [0.8.4] - 2020-11-24

### Fixed

 - `igraph_i_cattribute_combine_vertices()`: fixed invalid cleanup code that eventually filled up the "finally" stack when combining vertices with attributes extensively.
 - `igraph_hrg_sample()`: fixed incorrect function prototype
 - `igraph_is_posinf()` and `igraph_is_neginf()`: fixed incorrect result on platforms where the sign of the result of `isinf()` is not indicative of the sign of the input.
 - Fixed building with vendored LAPACK and external BLAS
 - Fixed building with XCode 12.2 on macOS

### Other

 - Documentation improvements
 - General code cleanup to reduce the number of compiler warnings

## [0.8.3] - 2020-10-02

### Added

 - `igraph_vector_binsearch_slice()` performs binary search on a sorted slice of a vector.

### Changed

 - `igraph_eigenvector_centrality()` assumes the adjacency matrix of undirected graphs to have twice the number of self-loops for each vertex on the diagonal. This makes the results consistent between an undirected graph and its directed equivalent when each edge is replaced by a mutual edge pair.

### Fixed

 - `igraph_isomorphic()` now verifies that the input graphs have no multi-edges (PR #1464).
 - `igraph_difference()` was creating superfluous self loops (#597).
 - `igraph_count_multiple()` was giving incorrect results for self-loops in directed graph (PR #1399).
 - `igraph_betweenness_estimate()`: fixed incorrect results with finite cutoff (PR #1392).
 - `igraph_count_multiple()` was giving incorrect results for self-loops in directed graph (PR #1399).
 - `igraph_eigen_matrix_symmetric()`: fixed incorrect matrix multiplication (PR #1379).
 - Corrected several issues that could arise during an error condition (PRs #1405, #1406, #1438).
 - `igraph_realize_degree_sequence()` did not correctly detect some non-graphical inputs.
 - `igraph_is_graphical_degree_sequence()`: fixed incorrect results in undirected case (PR #1441).
 - `igraph_community_leiden()`: fixed incorrect result when self-loops are present (PR #1476).
 - `igraph_eigenvector_centrality()`: fixed incorrect value for isolated vertices in weighted graphs.
 - `igraph_eigenvector_centrality()`: corrected the handling of self-loops.
 - `igraph_layout_reingold_tilford()`: fixed an issue where branches of the tree would sometimes overlap.

### Other

 - `igraph_degree_sequence_game()`: improved performance with `IGRAPH_DEGSEQ_SIMPLE_NO_MULTIPLE_UNIFORM` method.
 - Improved the robustness of the test suite.
 - Documentation improvements.
 - Improved error and warning messages.
 - Improved compatibility with recent versions of Microsoft Visual C.

## [0.8.2] - 2020-04-28

### Changed

 - Improved argument checking: `igraph_all_st_mincuts()` and `igraph_sir()`
 - Improved interruptibility: `igraph_sir()`

### Fixed

 - `igraph_community_leiden()`: fixed crash when interrupting
 - The tests are now more robust. Some incorrect test failures were fixed when
   running on i386 architecture, or when using different versions of external
   dependencies.

### Other

 - Improved error messages from `igraph_sir()`.
 - Improved compatibility with more recent versions of Microsoft Visual C.

## [0.8.1] - 2020-03-13

### Changed

 - Improved interruptability: `igraph_degree_sequence_game()`
 - Improved argument checking: `igraph_forest_fire_game()`
 - Updated the plfit library to version 0.8.1

### Fixed

 - `igraph_community_edge_betweenness()`: fix for graphs with no edges (PR #1312)
 - `igraph_bridges()` now handles multigraphs correctly (PR #1335)
 - `igraph_avg_nearest_neighbor_degree()`: fix for memory leak in weighted case (PR #1339)
 - `igraph_community_leiden()`: fix crash bug (PR #1357)

### Other

 - Included `ACKOWLEDGEMENTS.md`
 - Documentation improvements

## [0.8.0] - 2020-01-29

### Added

 * Trees

   - `igraph_to_prufer()` and `igraph_from_prufer()` convert labelled trees to/from Prüfer sequences
   - `igraph_tree_game()` samples uniformly from the set of labelled trees
   - `igraph_is_tree()` checks if a graph is a tree
   - `igraph_random_spanning_tree()` picks a spanning tree of a graph uniformly at random
   - `igraph_random_edge_walk()` returns the indices of edges traversed by a random walk; useful for multigraphs

 * Community detection

   - `igraph_community_fluid_communities()` detects communities based on interacting fluids
   - `igraph_community_leiden()` detects communities with the Leiden method

 * Cliques

   - `igraph_maximal_cliques_hist()` counts maximal cliques of each size
   - `igraph_maximal_cliques_callback()` calls a function for each maximal clique
   - `igraph_clique_size_hist()` counts cliques of each size
   - `igraph_cliques_callback()` calls a function for each clique
   - `igraph_weighted_cliques()` finds weighted cliques in graphs with integer vertex weights
   - `igraph_weighted_clique_number()` computes the weighted clique number
   - `igraph_largest_weighted_cliques()` finds the largest weighted cliques

 * Graph generators

   - `igraph_hsbm_game()` for a hierarchical stochastic block model
   - `igraph_hsbm_list_game()` for a more general hierarchical stochastic block model
   - `igraph_correlated_game()` generates pairs of correlated random graphs by perturbing existing adjacency matrix
   - `igraph_correlated_pair_game()` generates pairs of correlated random graphs
   - `igraph_tree_game()` samples uniformly from the set of labelled trees
   - `igraph_dot_product_game()` generates a random dot product graph
   - `igraph_realize_degree_sequence()` creates a single graph with a given degree sequence (Havel-Hakimi algorithm)

 * Graph embeddings

   - `igraph_adjacency_spectral_embedding()` and `igraph_laplacian_spectral_embedding()` provide graph embedddings
   - `igraph_dim_select()` provides dimensionality selection for singular values using profile likelihood

 * Isomorphism

   - `igraph_automorphism_group()` computes the generators of the automorphism group of a simple graph
   - `igraph_simplify_and_colorize()` encodes edge and self-loop multiplicities into edge and vertex colors; use in conjunction with VF2 to test isomorphism of non-simple graphs

 * Other

   - `igraph_bridges()` finds edges whose removal would disconnect a graph
   - `igraph_vertex_coloring_greedy()` computes a vertex coloring using a greedy algorithm
   - `igraph_rewire_directed_edges()` randomly rewires only the starting points or only the endpoints of directed edges
   - Various `igraph_local_scan_*` functions provide local counts and statistics of neighborhoods
   - `igraph_sample_sphere_surface()` samples points uniformly from the surface of a sphere
   - `igraph_sample_sphere_volume()` samples points uniformly from the volume of a sphere
   - `igraph_sample_dirichlet()` samples points from a Dirichlet distribution
   - `igraph_malloc()`, to be paired with the existing `igraph_free()`

### Changed

 - `igraph_degree_sequence_game()`: new method added for uniform sampling: `IGRAPH_DEGSEQ_SIMPLE_NO_MULTIPLE_UNIFORM`
 - `igraph_modularity_matrix()`: removed `membership` argument (PR #1194)
 - `igraph_avg_nearest_neighbor_degree()`: added `mode` and `neighbor_degree_mode` arguments (PR #1214).
 - `igraph_get_all_simple_paths()`: added `cutoff` argument (PR #1232).
 - `igraph_unfold_tree()`: no longer preserves edge ordering of original graph
 - `igraph_decompose()`: support strongly connected components
 - `igraph_isomorphic_bliss()`, `igraph_canonical_permutation()`, `igraph_automorphisms()`: added additional arguments to support vertex colored graphs (PR #873)
 - `igraph_extended_chordal_ring`: added argument to support direction (PR #1096), and fixed issue #1093.

### Other

 - The [Bliss isomorphism library](http://www.tcs.hut.fi/Software/bliss/) was updated to version 0.73. This version adds support for vertex colored and directed graphs.
 - igraph now uses the high-performance [Cliquer library](https://users.aalto.fi/~pat/cliquer.html) to find (non-maximal) cliques
 - Provide proper support for Windows, using `__declspec(dllexport)` and `__declspec(dllimport)` for `DLL`s and static usage by using `#define IGRAPH_STATIC 1`.
 - Provided integer versions of `dqueue` and `stack` data types.

[Unreleased]: https://github.com/igraph/igraph/compare/0.9.9..HEAD
[0.9.9]: https://github.com/igraph/igraph/compare/0.9.8...0.9.9
[0.9.8]: https://github.com/igraph/igraph/compare/0.9.7...0.9.8
[0.9.7]: https://github.com/igraph/igraph/compare/0.9.6...0.9.7
[0.9.6]: https://github.com/igraph/igraph/compare/0.9.5...0.9.6
[0.9.5]: https://github.com/igraph/igraph/compare/0.9.4...0.9.5
[0.9.4]: https://github.com/igraph/igraph/compare/0.9.3...0.9.4
[0.9.3]: https://github.com/igraph/igraph/compare/0.9.2...0.9.3
[0.9.2]: https://github.com/igraph/igraph/compare/0.9.1...0.9.2
[0.9.1]: https://github.com/igraph/igraph/compare/0.9.0...0.9.1
[0.9.0]: https://github.com/igraph/igraph/compare/0.8.5...0.9.0
[0.8.5]: https://github.com/igraph/igraph/compare/0.8.4...0.8.5
[0.8.4]: https://github.com/igraph/igraph/compare/0.8.3...0.8.4
[0.8.3]: https://github.com/igraph/igraph/compare/0.8.2...0.8.3
[0.8.2]: https://github.com/igraph/igraph/compare/0.8.1...0.8.2
[0.8.1]: https://github.com/igraph/igraph/compare/0.8.0...0.8.1
[0.8.0]: https://github.com/igraph/igraph/releases/tag/0.8.0<|MERGE_RESOLUTION|>--- conflicted
+++ resolved
@@ -719,11 +719,9 @@
 
  - `igraph_is_mutual()` has an additional parameter which controls whether directed self-loops are considered mutual.
 
-<<<<<<< HEAD
+ - `igraph_community_leiden` has an additional parameter to indicate the number of iterations to perform (PR #2177).
+
  - `igraph_hrg_create()` now takes a vector of probabilities corresponding to the internal nodes of the dendogram. It used to also take probabilities for the leaf nodes and then ignore them.
-=======
- - `igraph_community_leiden` has an additional parameter to indicate the number of iterations to perform (PR #2177).
->>>>>>> e5b785f9
 
 ### Added
 
