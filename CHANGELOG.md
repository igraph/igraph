--- conflicted
+++ resolved
@@ -739,12 +739,9 @@
  - `igraph_sparse_adjacency()` and `igraph_sparse_weighted_adjacency()` constructs graphs from (weighted) sparse matrices.
  - `igraph_full_multipartite()` generates full multipartite graphs (a generalization of bipartite graphs to multiple groups).
  - `igraph_turan()` generates Turán graphs.
-<<<<<<< HEAD
  - `igraph_local_scan_subset_ecount()` counts the number of edges in induced sugraphs from a subset of vertices.
-=======
  - `igraph_has_mutual()` checks if a directed graph has any mutual edges.
  - `igraph_vs_range()`, `igraph_vss_range()`, `igraph_es_range()` and `igraph_ess_range()` creates vertex and edge sequences from C-style intervals (closed from the left, open from the right).
->>>>>>> 8a716b60
 
 ### Removed
 
@@ -887,15 +884,13 @@
  - The macros `igraph_Calloc`, `igraph_Realloc` and `igraph_Free` have been
    deprecated in favour of `IGRAPH_CALLOC`, `IGRAPH_REALLOC` and `IGRAPH_FREE`
    to simplify the API. The deprecated variants will be removed in 0.11.
-<<<<<<< HEAD
+
  - `igraph_local_scan_neighborhood_ecount()` is now deprecated in favour of `igraph_local_scan_subset_ecount()`.
 
-=======
  - `igraph_vs_seq()`, `igraph_vss_seq()`, `igraph_es_seq()` and `igraph_ess_seq()`
    are now deprecated in favour of `igraph_vs_range()`, `igraph_vss_range()`,
    `igraph_es_range()` and `igraph_ess_range()` because these use C-style
    intervals (closed from the left, open from the right).
->>>>>>> 8a716b60
 
 ### Other
 
