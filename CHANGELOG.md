--- conflicted
+++ resolved
@@ -2,7 +2,6 @@
 
 ## [Unreleased]
 
-<<<<<<< HEAD
 ### Added
 
  - `igraph_adjlist_init_from_inclist()` to create an adjacency list from an already existing incidence list by resolving edge IDs to their corresponding endpoints. This function is useful for algorithms when both an adjacency and an incidence list is needed and they should be in the same order.
@@ -13,7 +12,7 @@
 ### Changed
 
  - `igraph_version()` no longer returns an error code.
-=======
+
 ## [0.9.4] - 2021-05-31
 
 ### Changed
@@ -30,7 +29,6 @@
 ### Other
 
  - Documentation improvements.
->>>>>>> 59fb22b8
 
 ## [0.9.3] - 2021-05-05
 
