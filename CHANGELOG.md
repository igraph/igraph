--- conflicted
+++ resolved
@@ -64,11 +64,7 @@
 
  - `igraph_community_label_propagation()` is now interruptible.
  - `igraph_is_bipartite()` would on rare occasions return invalid results when the cache was employed.
-<<<<<<< HEAD
- - `igraph_weighted_adjacency()` correctly passes through NaN values with `IGRAPH_ADJ_MAX`, and correctly recognized symmetric adjacency matrices containing NaN values with `IGRAPH_ADJ_UNDIRECTED`.
-=======
  - `igraph_weighted_adjacency()` correctly passes through NaN values with `IGRAPH_ADJ_MAX`, and correctly recognizes symmetric adjacency matrices containing NaN values with `IGRAPH_ADJ_UNDIRECTED`.
->>>>>>> 221a844e
 
 ### Other
 
