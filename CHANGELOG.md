--- conflicted
+++ resolved
@@ -338,7 +338,7 @@
  - Motif callbacks of type `igraph_motifs_handler_t` now take an `igraph_vector_int_t`
    with the vertex IDs instead of an `igraph_vector_t`, and use `igraph_integer_t`
    for the isoclass parameter.
-   
+
  - Motif functions now use `igraph_integer_t` instead of `int` for their `size`
    parameter.
 
@@ -513,10 +513,7 @@
 
 ### Changed
 
-<<<<<<< HEAD
  - `igraph_version()` no longer returns an error code.
-=======
->>>>>>> bd406d24
  - Isomorphism class functions (`igraph_isoclass()`, `igraph_isoclass_subgraph()`,
    `igraph_isoclass_create`) and motif finder functions (`igraph_motifs_randesu()`,
    `igraph_motifs_randesu_estimate()`, `igraph_motifs_randesu_callback()`) now
