# igraph C library changelog

## [Unreleased]

### Release notes

This release focuses on infrastructural improvements, stability, and making the igraph interface more consistent, more predictable and easier to use. It contains many API-breaking changes and function renamings, in preparation for a future 1.0 release, at which point the API will become stable. Changes in this direction are likely to continue through a 0.11 release. It is recommended that you migrate your code from 0.9 to 0.10 soon, to make the eventual transition to 1.0 easier.

Some of the highlights are:

 - A consistent use of `igraph_integer_t` for all indices and most integer quantities, both in the API and internally. This type is 64-bit by default on all 64-bit systems, bringing support for very large graphs with more than 2 billion vertices. Previously, vertex and edge indices were often represented as `igraph_real_t`. The move to an `igraph_integer_t` also implies a change from `igraph_vector_t` to `igraph_vector_int_t` in many functions.

 - There is a new fully memory-managed container type for lists of vectors (`igraph_vector_list_t`), replacing most prevous uses of the non-managed `igraph_vector_ptr_t`.

 - File format readers are much more robust and more tolerant of invalid input.

 - Many improvements to robustness and reliability, made possible by internal refactorings.

### Breaking changes

 - igraph now requires CMake 3.18 or later.

 - In order to facilitate the usage of graphs with more than 2 billion vertices
   and edges, we have made the size of the `igraph_integer_t` data type to be
   32 bits on 32-bit platforms and 64 bits on 64-bit platforms by default. You
   also have the option to compile a 32-bit igraph variant on a 64-bit platform
   by changing the `IGRAPH_INTEGER_SIZE` build variable in CMake to 32.

 - Since `igraph_integer_t` aims to be the largest integer size that is feasible
   on a particular platform, there is no need for generic data types based on
   `long int` any more. The `long` variants of generic data types (e.g.,
   `igraph_vector_long_t`) are therefore removed; you should use the corresponding
   `int` variant instead, whose elements are of type `igraph_integer_t`.

 - Several igraph functions that used to take a `long int` or return a
   `long int` now takes or returns an `igraph_integer_t` instead to make the
   APIs more consistent. Similarly, igraph functions that used `igraph_vector_t`
   for arguments that take or return _integral_ vectors (e.g., vertex or
   edge indices) now take `igraph_vector_int_t` instead. Graph-related functions
   where the API was changed due to this reason are listed below, one by one.

 - Similarly, igraph functions that used to accept the `long` variant of a
   generic igraph data type (e.g., `igraph_vector_long_t`) now take the `int`
   variant of the same data type.

 - Error handlers should no longer perform a `longjmp()`. Doing so will introduce
   memory leaks, as resource cleanup is now done in multiple stages, through
   multiple calls to the error handler. Thus, the error handler should either
   abort execution immediately (as the default handler does), or report the error,
   call `IGRAPH_FINALLY_FREE()`, and return normally.

 - `igraph_add_edges()` now uses an `igraph_vector_int_t` for its `edges`
   parameter.

 - `igraph_all_minimal_st_separators()` now returns the separators in
   an `igraph_vector_int_list_t` containing `igraph_vector_int_t` vectors.

 - `igraph_all_st_cuts()` and `igraph_all_st_mincuts()` now return the cuts in
   an `igraph_vector_int_list_t` containing `igraph_vector_int_t` vectors.

 - `igraph_arpack_unpack_complex()` now uses `igraph_integer_t` for its `nev`
   argument instead of `long int`.

 - `igraph_articulation_points()` now uses an `igraph_vector_int_t` to return
   the list of articulation points, not an `igraph_vector_t`.

 - `igraph_assortativity_nominal()` now accepts vertex types in an `igraph_vector_int_t`
   instead of an `igraph_vector_t`.

 - `igraph_asymmetric_preferennce_game()` now uses an `igraph_vector_int_t` to
   return the types of the nodes in the generated graph.

 - `igraph_automorphism_group()` now returns the generators in an `igraph_vector_int_list_t`
   instead of a pointer vector containing `igraph_vector_t` objects.

 - `igraph_barabasi_game()`, `igraph_barabasi_aging_game()`,
   `igraph_recent_degree_game()` and `igraph_recent_degree_aging_game()` now use
   an `igraph_vector_int_t` for the out-degree sequence of the nodes being
   generated instead of an `igraph_vector_t`.

 - `igraph_bfs()` now takes an `igraph_vector_int_t` for its `roots`,
   `restricted`, `order`, `father`, `pred`, `succ` and `dist` arguments instead
   of an `igraph_vector_t`.

 - `igraph_bfs_simple()` now takes `igraph_vector_int_t` for its `vids`,
   `layers` and `parents` arguments instead of an `igraph_vector_t`.

 - `igraph_biconnected_components()` now uses an `igraph_vector_int_t` to return
   the list of articulation points, not an `igraph_vector_t`. Also, the container
   used for the edges and vertices of the components is now an `igraph_vector_int_list_t`
   instead of a pointer vector containing `igraph_vector_t` objects.

 - `igraph_bipartite_projection()` now uses `igraph_vector_int_t` to return
   `multiplicity1` and `multiplicity2`, not `igraph_vector_t`.

 - `igraph_bridges()` now uses an `igraph_vector_int_t` to return the list of
   bridges, not an `igraph_vector_t`.

 - `igraph_callaway_traits_game()` returns the node types in an `igraph_vector_int_t`
   instead of an `igraph_vector_t`.

 - `igraph_cattribute_list()` now uses `igraph_vector_int_t`
   to return `gtypes`, `vtypes` and `etypes`.

 - `igraph_canonical_permutation()` now uses an `igraph_vector_int_t` for its
   labeling parameter.

 - `igraph_cited_type_game()` now uses an `igraph_vector_int_t` for its
   types parameter.

 - `igraph_citing_cited_type_game()` now uses an `igraph_vector_int_t` for its
   types parameter.

 - `igraph_clique_handler_t` now uses an `igraph_vector_int_t` for its
   `clique` parameter, and must return an `igraph_error_t`. Use `IGRAPH_STOP`
   as the return code to terminate the search prematurely. The vector that the
   handler receives is owned by the clique search routine. If you want to hold
   on to the vector for a longer period of time, you need to make a copy of it
   in the handler. Cliques passed to the callback are marked as `const` as a
   reminder to this change.

 - The `res` parameter of `igraph_cliques()` is now an `igraph_vector_int_list_t`.

 - Callbacks used by `igraph_cliques_callback()` need to be updated to account
   for the fact that the callback does not own the clique passed to it any more;
   the callback needs to make a copy if it wants to hold on to the clique for a
   longer period of time. If the callback does not need to store the clique, it
   does not need to do anything any more, and it must not destroy or free the
   clique.

 - `igraph_closeness()` and `igraph_closeness_cutoff()` now use an
   `igraph_vector_int_t` to return `reachable_count`, not an `igraph_vector_t`.

 - `igraph_cohesive_blocks()` now uses an `igraph_vector_int_t` to return the
   mapping from block indices to parent block indices, and the `cohesion`; also,
   it uses an `igraph_vector_int_list_t` to return the blocks themselves instead of
   a pointer vector of `igraph_vector_t`.

 - `igraph_community_walktrap()`, `igraph_community_edge_betweenness()`,
   `igraph_community_eb_get_merges()`, `igraph_community_fastgreedy()`,
   `igraph_community_to_membership()`, `igraph_le_community_to_membership()`,
   `igraph_community_leading_eigenvector()` now use an `igraph_vector_int_t`
   for their `merges` parameter.

 - `igraph_community_walktrap()` now uses `igraph_integer_t` for its `steps` argument.

 - `igraph_community_infomap()` now uses `igraph_integer_t` for its `nb_trials` argument.

 - `igraph_community_edge_betweenness()` now uses an `igraph_vector_int_t` to
   return the edge IDs in the order of their removal as well as the list of edge
   IDs whose removal broke a single component into two.

 - `igraph_community_fluid_communities()` does not provide the modularity in a
   separate output argument any more; use `igraph_modularity()` to retrieve the
   modularity if you need it.

 - `igraph_community_label_propagation()` now uses an `igraph_vector_int_t` for its
   `initial` parameter. It also takes a `mode` argument that specifies how
   labels should be propagated along edges (forward, backward or ignoring edge
   directions).

 - `igraph_community_label_propagation()` does not provide the modularity in a
   separate output argument any more; use `igraph_modularity()` to retrieve the
   modularity if you need it.

 - `igraph_coreness()` now uses an `igraph_vector_int_t` to return the coreness
   values.

 - `igraph_convex_hull()` now uses an `igraph_vector_int_t` to return the
   indices of the input vertices that were chosen to be in the convex hull.

 - `igraph_correlated_game()` and `igraph_correlated_pair_game()` now take an
   `igraph_vector_int_t` as the permutation vector, not an `igraph_vector_t`.

 - `igraph_create()` now uses an `igraph_vector_int_t` for its
   `edges` parameter.

 - `igraph_create_bipartite()` now uses an `igraph_vector_int_t` for its
   `edges` parameter.

 - `igraph_compose()` now returns the edge maps in an `igraph_vector_int_t`
   instead of an `igraph_vector_t`.

 - `igraph_count_multiple()` now returns the multiplicities in an
   `igraph_vector_int_t` instead of an `igraph_vector_t`.

 - `igraph_decompose()` now uses an `igraph_integer_t` for its `maxcompno` and
   `minelements` arguments instead of a `long int`.

 - `igraph_degree()` now uses an `igraph_vector_int_t` to return the degrees.
   If you need the degrees in a vector containing floating-point numbers
   instead (e.g., because you want to pass them on to some other function that
   takes an `igraph_vector_t`), use `igraph_strength()` instead with a null
   weight vector.

 - `igraph_degree_sequence_game()` now takes degree sequences represented as
   `igraph_vector_int_t` instead of `igraph_vector_t`.

 - `igraph_degseq_t`, used by `igraph_degree_sequence_game()`, uses new names
   for its constants. The old names are deprecated, but retained for compatibility.
   See `igraph_constants.h` to see which new name corresponds to which old one.

 - `igraph_delete_vertices_idx()` now uses `igraph_vector_int_t` vectors to
   return the mapping and the inverse mapping of old vertex IDs to new ones.

 - `igraph_deterministic_optimal_imitation()` now expects the list of strategies
   in an `igraph_vector_int_t` instead of an `igraph_int_t`.

 - `igraph_dfs()` now takes an `igraph_vector_int_t` for its `order`, `order_out`,
   `father` and `dist` arguments instead of an `igraph_vector_t`. Furthermore,
   these vectors will contain -2 for vertices that have not been visited; in
   earlier versions, they used to contain NaN instead. Note that -1 is still
   used in the `father` vector to indicate the root of a DFS tree.

 - `igraph_diameter()` and `igraph_diameter_dijkstra()` now use `igraph_vector_int_t`
   vectors to return the list of vertex and edge IDs in the diameter.

 - `igraph_dnorm()` was removed. This is not really a breaking change as the
   function was never documented, but it was exposed from one of the headers.

 - `igraph_dominator_tree()` now takes an `igraph_vector_int_t` for its
   `dom` and `leftout` arguments instead of an `igraph_vector_t`.

 - `igraph_edges()` now takes an `igraph_vector_int_t` for its
   `edges` argument instead of an `igraph_vector_t`.

 - `igraph_es_multipairs()` was removed; you can use the newly added
   `igraph_es_all_between()` instead.

 - `igraph_establishment_game()` now takes an `igraph_vector_int_t` for its
   `node_type_vec` argument instead of an `igraph_vector_t`.

 - `igraph_eulerian_path()` and `igraph_eulerian_cycle()` now use
   `igraph_vector_int_t` to return the list of edge and vertex IDs participating
   in an Eulerian path or cycle instead of an `igraph_vector_t`.

 - `igraph_feedback_arc_set()` now uses an `igraph_vector_int_t` to return the
   IDs of the edges in the feedback arc set instead of an `igraph_vector_t`.

 - `igraph_get_adjacency()` no longer has the `eids` argument, which would produce
   an adjacency matrix where non-zero values were 1-based (not 0-based) edge IDs.
   If you need a matrix with edge IDs, create it manually.

 - `igraph_get_adjacency_sparse()` now returns the sparse adjacency matrix in
   an `igraph_sparsemat_t` structure, and it assumes that the input matrix is
   _initialized_ for sake of consistency with other igraph functions.

 - `igraph_get_edgelist()` now uses an `igraph_vector_int_t` for its
   `res` parameter.

 - `igraph_get_eids()` now uses `igraph_vector_int_t` to return lists of edge IDs
   and to receive lists of vertex IDs.

 - The `path` argument of `igraph_get_eids()` was removed. You can replicate the
   old behaviour by constructing the list of vertex IDs explicitly from the
   path by duplicating each vertex in the path except the first and last ones.
   A helper function called `igraph_expand_path_to_pairs()` is provided to ease
   the transition.

 - `igraph_get_eids_multi()` was removed as its design was fundamentally broken;
   there was no way to retrieve the IDs of all edges between a specific pair of
   vertices without knowing in advance how many such edges there are in the graph.

 - `igraph_get_incidence()` now returns the vertex IDs corresponding to the
   rows and columns of the incidence matrix as `igraph_vector_int_t`.

 - `igraph_get_shortest_path()`, `igraph_get_shortest_path_bellman_ford()` and
   `igraph_get_shortest_path_dijkstra()` now use `igraph_vector_int_t` vectors
   to return the list of vertex and edge IDs in the shortest path.

 - `igraph_get_shortest_paths()`, `igraph_get_shortest_paths_dijkstra()` and
   `igraph_get_shortest_paths_bellman_ford()` now use an `igraph_vector_int_t`
   to return the predecessors and inbound edges instead of an
   `igraph_vector_long_t`.

 - The functions `igraph_get_all_shortest_paths()`,
   `igraph_get_all_shortest_paths_dijkstra()`, `igraph_get_shortest_paths()`,
   `igraph_get_shortest_paths_bellman_ford()` and
   `igraph_get_shortest_paths_dijkstra()` now return paths in an
   `igraph_vector_int_list_t` instead of a pointer vector containing
   `igraph_vector_t` objects.

 - The `maps` parameters in `igraph_get_isomorphisms_vf2()` and
   `igraph_get_subisomorphisms_vf2()` are now of type `igraph_vector_int_list_t`.

 - `igraph_get_stochastic_sparse()` now returns the sparse adjacency matrix in
   an `igraph_sparsemat_t` structure, and it assumes that the input matrix is
   _initialized_ for sake of consistency with other igraph functions.

 - `igraph_girth()` now uses an `igraph_vector_int_t` for its
   `circle` parameter.

 - The `igraph_vector_ptr_t` cliques parameter in `igraph_graphlets()`
   now contains `igraph_vector_int_t`, not `igraph_vector_t`.

 - The `igraph_vector_ptr_t` cliques parameter in `igraph_graphlets_candidate_basis()`
   now contains `igraph_vector_int_t`, not `igraph_vector_t`.

 - The `igraph_vector_ptr_t` cliques parameter in `igraph_graphlets_project()`
   now contains `igraph_vector_int_t`, not `igraph_vector_t`.

 - `igraph_hrg_init()` and `igraph_hrg_resize()` now takes an `igraph_integer_t`
   as their size arguments instead of an `int`.

 - `igraph_hrg_consensus()` now returns the parent vector in an `igraph_vector_int_t`
   instead of an `igraph_vector_t`.

 - `igraph_hrg_predict()` now uses an `igraph_vector_int_t` for its
   `edges` parameter.

 - `igraph_hrg_sample()` now always samples a single graph only. Use
   `igraph_hrg_sample_many()` if you need more than one sample, and call
   `igraph_hrg_fit()` beforehand if you do not have a HRG model but only a
   single input graph.

 - `igraph_hrg_size()` now returns an `igraph_integer_t` instead of an `int`.

 - `igraph_incident()` now uses an `igraph_vector_int_t` for its
   `eids` parameter.

 - The `res` parameter in `igraph_independent_vertex_sets()` is now an
   `igraph_vector_int_list_t`.

 - `igraph_induced_subgraph_map()` now uses `igraph_vector_int_t` vectors to
   return the mapping and the inverse mapping of old vertex IDs to new ones.

 - `igraph_intersection()` now uses an `igraph_vector_int_t` for its
   `edge_map1` and `edge_map2` parameters.

 - The `edgemaps` parameter of `igraph_intersection_many()` is now an
   `igraph_vector_int_list_t` instead of a pointer vector.

 - `igraph_is_chordal()` now uses an `igraph_vector_int_t` for its
   `alpha`, `alpham1` and `fill_in` parameters.

 - `igraph_is_graphical()` and `igraph_is_bigraphical()` now take degree
   sequences represented as `igraph_vector_int_t` instead of `igraph_vector_t`.

 - `igraph_is_matching()`, `igraph_is_maximal_matching()`,
   `igraph_maximum_bipartite_matching` and `igraph_maximum_matching()` now
   use an `igraph_vector_int_t` to return the matching instead of an
   `igraph_vector_long_t`.

 - The `vids` parameter for `igraph_isoclass_subgraph()` is now an
   `igraph_vector_int_t` instead of `igraph_vector_t`.

 - `igraph_isomorphic_vf2()`, `igraph_get_isomorphisms_vf2_callback()` (which
   used to be called `igraph_isomorphic_function_vf2()`) and
   `igraph_isohandler_t` now all use `igraph_vector_int_t` for their `map12` and
   `map21` parameters.

 - The `igraph_vector_ptr_t` cliques parameter in `igraph_largest_cliques()`
   now contains `igraph_vector_int_t`, not `igraph_vector_t`.

 - The `igraph_vector_ptr_t` res parameter in `igraph_largest_independent_vertex_sets()`
   now contains `igraph_vector_int_t`, not `igraph_vector_t`.

 - The `igraph_vector_ptr_t` res parameter in `igraph_largest_weighted_cliques()`
   now contains `igraph_vector_int_t`, not `igraph_vector_t`.

 - The dimension vector parameter for `igraph_square_lattice()` (used to be
   `igraph_lattice()`) is now an `igraph_vector_int_t` instead of `igraph_vector_t`.

 - The maxiter parameter of `igraph_layout_bipartite()` is now an `igraph_integer_t`
   instead of `long int`.

 - The fixed parameter of `igraph_layout_drl()` and `igraph_layout_drl_3d()`
   was removed as it has never been implemented properly.

 - The width parameter of `igraph_layout_grid()` is now an `igraph_integer_t`
   instead of `long int`.

 - The width and height parameters of `igraph_layout_grid_3d()` are now
   `igraph_integer_t` instead of `long int`.

 - The dimension parameter of `igraph_layout_mds()` is now an `igraph_integer_t`
   instead of `long int`.

 - The `roots` and `rootlevel` parameters of `igraph_layout_reingold_tilford()`
   are now `igraph_vector_int_t` instead of `igraph_vector_t`.

 - The `roots` and `rootlevel` parameters of `igraph_layout_reingold_tilford_circular()`
   are now `igraph_vector_int_t` instead of `igraph_vector_t`.

 - The order parameter of `igraph_layout_star()` is now an `igraph_vector_int_t`
   instead of an `igraph_vector_t`.

 - The maxiter parameter of `igraph_layout_sugiyama()` is now an `igraph_integer_t`
   instead of `long int`. Also, the function now uses an `igraph_vector_int_t`
   for its `extd_to_orig_eids` parameter.

 - The shifts parameter of `igraph_lcf_vector()` is now an `igraph_vector_int_t`
   instead of an `igraph_vector_t`.

 - `igraph_maxflow()` now uses an `igraph_vector_int_t` for its
   `cut`, `partition` and `partition2` parameters.

 - The `igraph_maxflow_stats_t` struct now contains `igraph_integer_t` values instead of `int` ones.

 - The `res` parameters in `igraph_maximal_cliques()` and `igraph_maximal_cliques_subset()`
   are now of type `igraph_vector_int_list_t`.

 - Callbacks used by `igraph_maximal_cliques_callback()` need to be updated to account
   for the fact that the callback does not own the clique passed to it any more;
   the callback needs to make a copy if it wants to hold on to the clique for a
   longer period of time. If the callback does not need to store the clique, it
   does not need to do anything any more, and it must not destroy or free the
   clique.

 - The `res` parameter in `igraph_maximal_independent_vertex_sets()` is now
   an `igraph_vector_int_list_t`.

 - `igraph_maximum_cardinality_search()` now uses an `igraph_vector_int_t` for
   its `alpha` and `alpham1` arguments.

 - `igraph_mincut()` now uses an `igraph_vector_int_t` for its
   `cut`, `partition` and `partition2` parameters.

 - `igraph_moran_process()` now expects the list of strategies in an
   `igraph_vector_int_t` instead of an `igraph_int_t`.

 - Motif callbacks of type `igraph_motifs_handler_t` now take an `igraph_vector_int_t`
   with the vertex IDs instead of an `igraph_vector_t`, and use `igraph_integer_t`
   for the isoclass parameter.

 - Motif functions now use `igraph_integer_t` instead of `int` for their `size`
   parameter.

 - `igraph_neighborhood_size()` now uses an `igraph_vector_int_t` for its
   `res` parameter.

 - The `res` parameter of `igraph_neighborhood()` is now an `igraph_vector_int_list_t`.

 - `igraph_neighbors()` now uses an `igraph_vector_int_t` for its
   `neis` parameter.

 - `igraph_permute_vertices()` now takes an `igraph_vector_int_t` as the
   permutation vector.

 - `igraph_preference_game()` now uses an `igraph_vector_int_t` to return the
   types of the nodes in the generated graph.

 - `igraph_random_walk()` now uses an `igraph_vector_int_t` for its
   results. Also, the function now takes both vertices and edges as
   parameters. It can return IDs of vertices and/or edges on the walk.
   The function now takes weights as a parameter to support weighted graphs.

 - `igraph_random_edge_walk()` now uses an `igraph_vector_int_t` for its
   `edgewalk` parameter.

 - `igraph_read_graph_dimacs_flow()` now uses an `igraph_vector_int_t` for its
   label parameter.

 - `igraph_realize_degree_sequence()` now uses an `igraph_vector_int_t` for its
   `outdeg` and `indeg` parameters.

 - `igraph_reindex_membership()` now uses an `igraph_vector_int_t` for its
   `new_to_old` parameter.

 - `igraph_roulette_wheel_imitation()` now expects the list of strategies
   in an `igraph_vector_int_t` instead of an `igraph_int_t`.

 - `igraph_similarity_dice_pairs()` now uses an `igraph_vector_int_t` for its
   `pairs` parameter.

 - `igraph_similarity_jaccard_pairs()` now uses an `igraph_vector_int_t` for its
   `pairs` parameter.

 - `igraph_sort_vertex_ids_by_degree()` and `igraph_topological_sorting()` now
   use an `igraph_vector_int_t` to return the vertex IDs instead of an
   `igraph_vector_t`.

 - `igraph_spanner()` now uses an `igraph_vector_int_t` to return the vector
   of edge IDs in the spanner instead of an `igraph_vector_t`.

 - `igraph_spanning_tree()`, `igraph_minimum_spanning_tree()` and
   `igraph_random_spanning_tree()` now all use an `igraph_vector_int_t` to
   return the vector of edge IDs in the spanning tree instead of an
   `igraph_vector_t`.

 - `igraph_spmatrix_t` and related functions were removed as they mostly
   duplicated functionality that was already present in `igraph_sparsemat_t`.
   Functions that used `igraph_spmatrix_t` in the library now use
   `igraph_sparsemat_t`.

 - `igraph_stochastic_imitation()` now expects the list of strategies
   in an `igraph_vector_int_t` instead of an `igraph_int_t`.

 - `igraph_st_mincut()` now uses an `igraph_vector_int_t` for its
   `cut`, `partition` and `partition2` parameters.

 - `igraph_strvector_get()` now returns strings in the return value, not in an
   output argument.

 - `igraph_subcomponent()` now uses an `igraph_integer_t` for the seed vertex
   instead of an `igraph_real_t`. It also uses an `igraph_vector_int_t` to
   return the list of vertices in the same component as the seed vertex instead
   of an `igraph_vector_t`.

 - `igraph_subisomorphic_vf2()`, `igraph_get_subisomorphisms_vf2_callback()`
   (which used to be called `igraph_subisomorphic_function_vf2()`) and
   `igraph_isomorphic_bliss()` now all use `igraph_vector_int_t` for their `map12`
   and `map21` parameters.

 - The `maps` parameters in `igraph_subisomorphic_lad()`,
   `igraph_get_isomorphisms_vf2()` and `igraph_get_subisomorphisms_vf2()` are
   now of type `igraph_vector_int_list_t`.

 - `igraph_subisomorphic_lad()` now uses an `igraph_vector_int_t` for its `map`
   parameter. Also, its `domains` parameter is now an `igraph_vector_int_list_t`
   instead of a pointer vector containing `igraph_vector_t` objects.

 - `igraph_unfold_tree()` now uses an `igraph_vector_int_t` for its `vertex_index`
   and `roots` parameters.

 - `igraph_union()` now uses an `igraph_vector_int_t` for its
   `edge_map1` and `edge_map2` parameters.

 - The `edgemaps` parameter of `igraph_union_many()` is now an
   `igraph_vector_int_list_t` instead of a pointer vector.

 - `igraph_vector_init_copy()` was refactored to take _another_ vector that the
   newly initialized vector should copy. The old array-based initialization
   function is now called `igraph_vector_init_array()`.

 - `igraph_vector_ptr_init_copy()` was renamed to `igraph_vector_ptr_init_array()`
   for sake of consistency.

 - `igraph_vs_vector()`, `igraph_vss_vector()` and `igraph_vs_vector_copy()` now
   all take an `igraph_vector_int_t` as the vector of vertex IDs, not an
   `igraph_vector_t`. Similarly, `igraph_vs_as_vector()` now returns the vector
   of matched vertex IDs in an `igraph_vector_int_t`, not an `igraph_vector_t`.

 - The `res` parameter of `igraph_weighted_cliques()` is now an
   `igraph_vector_int_list_t`.

 - `igraph_write_graph_dimacs_flow()` now uses `igraph_integer_t` for the source and
   target vertex index instead of a `long int`.

 - `igraph_vector_*()`, `igraph_matrix_*()`, `igraph_stack_*()`, `igraph_array_*()`
   and several other generic igraph data types now use `igraph_integer_t` for
   indexing, _not_ `long int`. Please refer to the headers for the exact details;
   the list of affected functions is too large to include here.

 - `igraph_vector_order()` was removed; use `igraph_vector_int_pair_order()` instead.
   (The original function worked for vectors containing integers only).

 - `igraph_vector_qsort_ind()` and its variants now take an `igraph_order_t` enum
   instead of a boolean to denote whether the order should be ascending or
   descending.

 - The `add_edges()` function in the attribute handler now takes an
   `igraph_vector_int_t` for its `edges` parameter instead of an
   `igraph_vector_t`. The `add_vertices()` function now takes an
   `igraph_integer_t` for the vertex count instead of a `long int`. The
   `combine_vertices()` and `combine_edges()` functions now take an
   `igraph_vector_ptr_t` containing vectors of type `igraph_vector_int_t` in
   their `merges` parameters. The `get_info()` function now uses
   `igraph_vector_int_t` to return the types of the graph, vertex and edge
   attribute types. The `permute_vertices()` and `permute_edges()` functions in
   the attribute handler tables now take an `igraph_vector_int_t` instead of an
   `igraph_vector_t` for the index vectors. These are relevant only to maintainers
   of higher level interfaces to igraph; they should update their attribute
   handlers accordingly.

 - igraph functions that interface with external libraries such as BLAS or LAPACK
   may now fail if the underlying BLAS or LAPACK implementation cannot handle
   the size of input vectors or matrices (BLAS and LAPACK are usually limited to
   vectors whose size fits in an `int`). `igraph_blas_dgemv()` and
   `igraph_blas_dgemv_array()` thus now return an `igraph_error_t`, which may be
   set to `IGRAPH_EOVERFLOW` if the input vectors or matrices are too large.

 - `igraph_sparsemat_transpose()` now takes an `igraph_bool_t` as its `values`
   argument instead of an `int`. In practice, it has always been treated as a
   boolean.

 - `igraph_sparsemat_cholsol()`, `igraph_sparsemat_lusol()`, `igraph_sparsemat_symbqr`
   and `igraph_sparsemat_symblu` now take an `igraph_integer_t` as their `order` parameter.

 - `igraph_sparsemat_count_nonzero()` and `igraph_sparsemat_count_nonzerotol()` now
   return an `igraph_integer_t`.

 - Functions that used an `igraph_vector_t` to represent cluster size
   and cluster membership now use an `igraph_vector_int_t` instead. These are:
   - `igraph_connected_components()` (used to be `igraph_clusters()` in 0.9 and before)
   - `igraph_community_eb_get_merges()`
   - `igraph_community_edge_betweenness()`
   - `igraph_community_fastgreedy()`
   - `igraph_community_fluid_communities()`
   - `igraph_community_infomap()`
   - `igraph_community_label_propagation()`
   - `igraph_community_leading_eigenvector()`
   - `igraph_community_leiden()`
   - `igraph_community_multilevel()`
   - `igraph_community_optimal_modularity()`
   - `igraph_community_spinglass()`
   - `igraph_community_spinglass_single()`
   - `igraph_community_to_membership()`
   - `igraph_community_walktrap()`
   - `igraph_compare_communities()`
   - `igraph_le_community_to_membership()`
   - `igraph_modularity()`
   - `igraph_reindex_membership()`
   - `igraph_split_join_distance()`
   `igraph_community_multilevel()` additionaly uses a `igraph_matrix_int_t`
   instead of `igraph_matrix_t()` for its memberships parameter.

 - `IGRAPH_TOTAL` was removed from the `igraph_neimode_t` enum; use the equivalent
   `IGRAPH_ALL` instead.

 - `igraph_vector_resize_min()` and `igraph_matrix_resize_min()` no longer return an
   error code (return type is now `void`). The vector or matrix is always left in
   a consistent state by these functions, with all data intact, even if releasing
   unused storage is not successful.

 - `igraph_atlas()` now uses `igraph_integer_t` for its `number` argument.

 - `igraph_read_graph_graphml()` now uses `igraph_integer_t` for its `index` argument.

 - `igraph_read_graph_pajek()` now creates a Boolean `type` attribute for bipartite graphs.
   Previously it created a numeric attribute.

 - `igraph_adjacency()` no longer accepts a negative number of edges in its adjacency matrix.
   When negative entries are found, an error is generated.

<<<<<<< HEAD
 - The `igraph_community_eb_get_merges()` bridges parameter now starts the indices into the
   edge removal vector at 0, not 1.
 - The `igraph_community_eb_get_merges()` now reports an error when not all edges in the graph are
   removed, instead of a nonsensical result.
=======
 - `igraph_st_vertex_connectivity()` now ignores edges between source and target for `IGRAPH_VCONN_NEI_IGNORE`
>>>>>>> 4d2105b4

### Added

 - A new container type, `igraph_vector_list_t` has been added, replacing most uses of `igraph_vector_ptr_t` in the API. It contains `igraph_vector_t` objects, and it is fully memory managed (i.e. its contents do not need to be allocated and destroyed manually). There are specializations for all vector types, such as for `igraph_vector_int_list_t`.
 - `igraph_adjlist_init_from_inclist()` to create an adjacency list from an already existing incidence list by resolving edge IDs to their corresponding endpoints. This function is useful for algorithms when both an adjacency and an incidence list is needed and they should be in the same order.
 - `igraph_vector_*_permute()` functions to permute a vector based on an index vector.
 - `igraph_vector_*_remove_fast()` functions to remove an item from a vector by swapping it with the last element and then popping it off. It allows one to remove an item from a vector in constant time if the order of items does not matter.
 - `igraph_vector_ptr_sort_ind()` to obtain an index vector that would sort a vector of pointers based on some comparison function.
 - `igraph_hub_and_authority_scores()` calculates the hub and authority scores of a graph as a matching pair.
 - `igraph_generalized_petersen()` to create generalized Petersen graphs (#1844, thanks to @alexsyou).
 - `igraph_circulant()` to create circulant graphs (#1856, thanks to @Gomango999).
 - `igraph_symmetric_tree()` to create a tree with the specified number of branches at each level (#1859, thanks to @YuliYudith and @DoruntinaM).
 - `igraph_regular_tree()` creates a regular tree where all internal vertices have the same total degree.
 - `igraph_is_forest()` to check whether a graph is a forest (#1888, thanks to @rohitt28).
 - `igraph_is_acyclic()` to check whether a graph is acyclic (#1945, thanks to @borsgeorgica).
 - `igraph_es_all_between()` to create an edge selector that selects all edges between a pair of vertices.
 - `igraph_blas_dgemm()` to multiply two matrices.
 - `igraph_wheel()` to create a wheel graph (#1938, thanks to @kwofach).
 - `igraph_stack_capacity()` to query the capacity of a stack.
 - `igraph_almost_equals()` and `igraph_cmp_epsilon()` to compare floats with an epsilon margin.
 - `igraph_roots_for_tree_layout()` computes a set of roots suitable for a nice tree layout.
 - `igraph_fundamental_cycles()` computes a fundamental cycle basis (experimental).
 - `igraph_minimum_cycle_basis()` computes an unweighted minimum cycle basis (experimental).
 - `igraph_strvector_merge()` moves all strings from one string vectors to the end of another without
   re-allocating them.
 - `igraph_get_widest_path()`, `igraph_get_widest_paths()`, `igraph_widest_paths_dijkstra()` and `igraph_widest_paths_floyd_warshall()` to find widest paths (#1893, thanks to @Gomango999).

### Removed

 - The type `igraph_stack_ptr_t`, `igraph_stack_ptr_free_all()` and `igraph_stack_ptr_destroy_all()` are removed. Use `igraph_vector_ptr_t` and associated functions instead.

### Changed

 - `igraph_version()` no longer returns an error code.
 - `igraph_write_graph_ncol()` now preserves the edge ordering of the graph when writing an NCOL file.
 - The Pajek parser is now less strict and accepts more files.
 - `igraph_degree_sequence_game()` now supports an additional method, `IGRAPH_DEGSEQ_EDGE_SWITCHING_SIMPLE`,
    and edge-switching MCMC sampler.
 - `igraph_ring()` no longer simplifies its result when generating a one- or two-vertex graph. The one-cycle has a self-loop and the undirected two-cycle has parallel edges.
 - igraph functions that take an ARPACK options object now also accept `NULL` in place of an options object, and they will fall back to using a default object provided by `igraph_arpack_options_get_default()`.
 - `igraph_vector_view()` now allows `data` to be `NULL` in the special case when `length == 0`.
 - `igraph_write_graph_gml()` uses the `creator` parameter in a different way: the supplied
   string is now written into the Creator line as-is instead of being appended to a default
   value.
 - `igraph_read_graph_gml()` now supports graph attributes (in addition to vertex and edge attributes).
 - `igraph_read_graph_gml()` now uses NaN as the default numerical attribute value instead of 0.

### Fixed

 - When an error occurs during parsing DL, GML, NCOL, LGL or Pajek files, line numbers are now reported correctly.
 - The GraphML parser does not print to stderr any more in case of encoding
   errors and other error conditions originating from the underlying `libxml2`
   library.
 - The GML parser no longer mixes up Inf and NaN and -Inf now works.
 - The GML parser now supports nodes with no id field.
 - The GML parser now performs more stringent checks on the input file, such as verifying that `id`, `source`, `target` and `directd` fields are not duplicated.
 - Graphs no longer lose all their attributes after calling `igraph_contract_vertices()`.
 - `igraph_matrix_complex_create()` and `igraph_matrix_complex_create_polar()` now set their sizes correctly.
 - The core data structures (vector, etc.) have overflow checks now.
 - Deterministic graph generators have overflow checks now.

### Deprecated

 - `igraph_clusters()` has been renamed to `igraph_connected_components()`; the
   old name is deprecated and will be removed in 0.11.

 - `igraph_get_sparsemat()` is deprecated in favour of `igraph_get_adjacency_sparse()`,
   and will be removed in 0.11. Note that `igraph_get_adjacency_sparse()` takes an
   _initialized_ sparse matrix as input, unlike `igraph_get_sparsemat()` which takes
   an uninitialized one.

 - `igraph_get_stochastic_sparsemat()` is deprecated in favour of `igraph_get_stochastic_sparse()`,
   and will be removed in 0.11. Note that `igraph_get_stochastic_sparse()` takes an
   _initialized_ sparse matrix as input, unlike `igraph_get_stochastic_sparsemat()` which
   takes an uninitialized one.

 - `igraph_lattice()` has been renamed to `igraph_square_lattice()` to indicate
   that this function generates square lattices only. The old name is deprecated
   and will either be removed in 0.11 or will be changed to become a generic
   lattice generator that also supports other types of lattices.

 - `igraph_matrix_copy()` is now deprecated; use `igraph_matrix_init_copy()`
   instead. The new name emphasizes that the function _initializes_ the first
   argument instead of expecting an already-initialized target matrix. The old
   name will be removed in 0.11.

 - `igraph_matrix_e()` and `igraph_matrix_e_ptr()` have been renamed to
   `igraph_matrix_get()` and `igraph_matrix_get_ptr()`. The old names are
   deprecated and will be removed in 0.11.

- `igraph_random_edge_walk()` has been deprecated by `igraph_random_walk()`
   to support edges and/or vertices for the random walk in a single function.
   It will be removed in 0.11.

 - `igraph_read_graph_dimacs()` has been renamed to `igraph_read_graph_dimacs_flow()`;
   the old name is deprecated and might be re-used as a generic DIMACS reader
   in the future. Also, the function now uses `igraph_integer_t` as the source
   and target vertex IDs instead of a `long int`.

 - `igraph_shortest_paths()` and related functions were renamed to `igraph_distances()`;
   the old name was unfortunate because these functions calculated _path lengths_
   only and not the paths themselves. The old names are deprecated and will be
   removed in 0.11.

 - `igraph_strvector_add()` has been renamed to `igraph_strvector_push_back()`
   for sake of consistency with other vector-like data structures; the old name
   is deprecated and will be removed in 0.11.

 - `igraph_strvector_copy()` has been renamed to `igraph_strvector_init_copy()`
   for sake of consistency with other vector-like data structures; the old name
   is deprecated and will be removed in 0.11.

 - `igraph_strvector_get()` now returns a `const char*` and not a `char*` to
   indicate that you are not supposed to modify the string in the vector
   directly. If you do want to modify it and you are aware of the implications
   (i.e. the new string must not be longer than the original one), you can
   cast away the constness of the return value before modifying it.

 - `igraph_strvector_set2()` has been renamed to `igraph_strvector_set_len()`;
   the old name is deprecated and will be removed in 0.11.

 - `igraph_tree()` has been renamed to `igraph_kary_tree()`; the old name is
   deprecated and will be removed in 0.11.

 - `igraph_vector_e()` and `igraph_vector_e_ptr()` have been renamed to
   `igraph_vector_get()` and `igraph_vector_get_ptr()`. The old names are
   deprecated and will be removed in 0.11.

 - `igraph_vector_copy()` is now deprecated; use `igraph_vector_init_copy()`
   instead. The new name emphasizes that the function _initializes_ the first
   argument instead of expecting an already-initialized target vector. The old
   name will be removed in 0.11.

 - `igraph_write_graph_dimacs()` has been renamed to `igraph_write_graph_dimacs_flow()`;
   the old name is deprecated and might be re-used as a generic DIMACS writer
   in the future. Also, the function now uses `igraph_integer_t` as the source
   and target vertex IDs instead of a `long int`.

 - The macros `igraph_Calloc`, `igraph_Realloc` and `igraph_Free` have been
   deprecated in favour of `IGRAPH_CALLOC`, `IGRAPH_REALLOC` and `IGRAPH_FREE`
   to simplify the API. The deprecated variants will be removed in 0.11.

### Other

 - Documentation improvements

## [Unreleased 0.9]

### Changed

 - `igraph_community_walktrap()` now uses double precision floating point operations internally instead of single precision.
 - In `igraph_community_leiden()`, the `nb_clusters` output parameter is now optional (i.e. it can be `NULL`).

### Fixed

 - `igraph_community_walktrap()` would return an invalid `modularity` vector when the `merges` matrix was not requested.
 - `igraph_community_walktrap()` would return a `modularity` vector that was too long for disconnected graphs. This would cause a failure in some weighted graphs when the `membership` vector was requested.
 - `igraph_community_walktrap()` now checks the weight vector: only non-negative weights are accepted, and all vertices must have non-zero strength.
 - `igraph_community_walktrap()` now returns a modularity core of NaN for graphs with no edges.
 - `igraph_community_fast_greedy()` now returns a modularity core of NaN for graphs with no edges.
 - `igraph_community_edge_betweenness()` now returns a modularity vector with a single NaN entry for graph with no edges. Previously it returned a zero-length vector.
 - `igraph_preference_game()` now works correctly when `fixed_size` is true and
   `type_dist` is not given; earlier versions had a bug where more than half of
   the vertices mistakenly ended up in group 0.

## [0.9.8] - 2022-04-08

### Fixed

 - Assertion failure in `igraph_bfs()` when an empty `roots` or `restricted` vector was provided.
 - `igraph_diversity()` now returns 0 for degree-1 vertices. Previously it incorrectly returned NaN or +-Inf depending on roundoff errors.
 - `igraph_community_walktrap()` does not crash any more when provided with
   `modularity=NULL` and `membership=NULL`.

### Other

 - Documentation improvements.

## [0.9.7] - 2022-03-16

### Changed

 - `igraph_get_all_shortest_paths_dijsktra()` now uses tolerances when comparing path
   lengths, and is thus robust to numerical roundoff errors.
 - `igraph_vector_*_swap` and `igraph_matrix_swap` now take O(1) instead of O(n) and accept all sizes.

### Fixed

 - NCOL and LGL format writers no longer accept "name" and "weight" attributes
   of invalid types.
 - The LGL writer could not access numerical weight attributes, potentially leading
   to crashes.
 - External PLFIT libraries and their headers are now detected at their standard
   installation location.
 - `igraph_vector_init()` no longer accepts negative vector sizes.
 - `igraph_assortativity_nominal()` crashed on the null graph.
 - Label propagation now ensures that all labels are dominant.
 - Fixed incorrect partition results for walktrap algorithm (issue #1927)
 - Negative values returned by `igraph_rng_get_integer()` and `RNG_INTEGER()` were incorrect,
   one larger than they should have been.
 - `igraph_community_walktrap()` now checks its `steps` input argument.
 - The first modularity value reported by `igraph_community_walktrap()` was
   incorrect (it was always zero). This is now fixed.
 - `igraph_correlated_game()` would return incorrect results, or exhaust the memory,
    for most input graphs that were not generated with `igraph_erdos_renyi_game_gnp()`.

### Other

 - The C attribute handler now verifies attribute types when retrieving attributes.
 - Documentation improvements.

## [0.9.6] - 2022-01-05

 - Isomorphism class functions (`igraph_isoclass()`, `igraph_isoclass_subgraph()`,
   `igraph_isoclass_create`) and motif finder functions (`igraph_motifs_randesu()`,
   `igraph_motifs_randesu_estimate()`, `igraph_motifs_randesu_callback()`) now
   support undirected (sub)graphs of sizes 5 and 6. Previsouly only sizes 3 and 4
   were supported.

### Fixed

 - igraph would not build with MinGW when using the vendored GLPK and enabling TLS.
 - Removed some uses of `abort()` from vendored libraries, which could unexpectedly
   shut down the host language of igraph's high-level interfaces.
 - `igraph_community_label_propagation()` no longer leaves any vertices unlabeled
   when they were not reachable from any labeled ones, i.e. the returned membership
   vector is guaranteed not to contain negative values (#1853).
 - The Kamada-Kawai layout is now interruptible.
 - The Fruchterman-Reingold layout is now interruptible.
 - Fixed a bug in `igraph_cmp_epsilon()` that resulted in incorrect results for
   edge betweenness calculations in certain rare cases with x87 floating point
   math when LTO was also enabled (#1894).
 - Weighted clique related functions now fall back to the unweighted variants
   when a null vertex weight vector is given to them.
 - `igraph_erdos_renyi_game_(gnm|gnp)` would not produce self-loops for the singleton
   graph.
 - Fixed a bug in `igraph_local_efficiency()` that sometimes erroneously
   reported zero as the local efficiency of a vertex in directed graphs.
 - `igraph_vector_update()` (and its type-specific variants) did not check for
   memory allocation failure.
 - Fixed a potential crash in the GraphML reader that would be triggered by some
   invalid GraphML files.

### Other

 - `igraph_is_tree()` has improved performance and memory usage.
 - `igraph_is_connected()` has improved performance when checking weak connectedness.
 - Improved error handling in `igraph_maximal_cliques()` and related functions.
 - The build system now checks that GLPK is of a compatible version (4.57 or later).
 - The vendored `plfit` package was updated to 0.9.3.
 - You can now build igraph with an external `plfit` instead of the vendored one.
 - Documentation improvements.

## [0.9.5] - 2021-11-11

### Fixed

 - `igraph_reindex_membership()` does not allow negative membership indices any more.

 - `igraph_rewire_directed_edges()` now generates multigraphs when edge directions
   are ignored, to make it consistent with the directed case.

 - Fixed a bug in `igraph_gomory_hu_tree()` that returned only the equivalent flow
   tree instead of the cut tree (#1810).

 - Fixed a bug in the `IGRAPH_TO_UNDIRECTED_COLLAPSE` mode of
   `igraph_to_undirected()` that provided an incorrect merge vector to the
   attribute handler, leading to problems when edge attributes were merged
   using an attribute combination (#1814).

 - Fixed the behaviour of the `IGRAPH_ENABLE_LTO` option when it was set to
   `AUTO`; earlier versions had a bug where `AUTO` simply checked whether LTO
   is supported but then did not use LTO even if it was supported.

 - When using igraph from a CMake project, it is now checked that the project has
   the C++ language enabled. This is necessary for linking to igraph with CMake.

### Other

 - Improved the root selection method for disconnected graphs in the
   Reingold-Tilford layout (#1836). The new root selection method provides
   niceer results if the graph is not a tree, although it is still recommended
   to use the Sugiyama layout instead, unless the input graph is _almost_ a
   tree, in which case Reingold-Tilfold may still be preferred.

 - `igraph_decompose()` is now much faster for large graphs containing many
   isolates or small components (#960).

 - `igraph_largest_cliques()` and `igraph_clique_number()` were re-written to
   use `igraph_maximal_cliques_callback()` so they are much faster now (#804).

 - The vendored GLPK has been upgraded to GLPK 5.0.

 - Documentation improvements.

## [0.9.4] - 2021-05-31

### Changed

 - Unweighted transitivity (i.e. clustering coefficient) calculations now ignore multi-edges and edge directions instead of rejecting multigraphs and directed graphs.
 - `igraph_transitivity_barrat()` now returns an error code if the input graph has multiple edges (which is not handled correctly by the implementation yet).

### Fixed

 - `igraph_local_scan_k_ecount()` now handles loops correctly.
 - `igraph_transitivity_avglocal_undirected()` is no longer slower than `igraph_transitivity_local_undirected()`.
 - Worked around an invalid warning issued by Clang 9.0 when compiling with OpenMP.

### Other

 - Documentation improvements.

## [0.9.3] - 2021-05-05

### Added

 - `igraph_trussness()` calculates the trussness of each edge in the graph (PR #1034, thanks to Alex Perrone and Fabio Zanini)
 - OpenMP is now enabled and used by certain functions (notably PageRank calculation) when the compiler supports it. Set `IGRAPH_OPENMP_SUPPORT=OFF` at configuration time to disable this.

### Fixed

 - `igraph_get_incidence()` no longer reads and writes out of bounds when given a non-bipartite graph, but gives a warning and ignores edges within a part.
 - `igraph_dyad_census()` no longer reports an overflow on singleton graphs, and handles loops and multigraphs correctly. Undirected graphs are handled consistently and will no longer give a warning.
 - `igraph_vector_lex_cmp()` and `igraph_vector_colex_cmp()` dereferenced their arguments only once instead of twice, and therefore did not work with `igraph_vector_ptr_sort()`.
 - `igraph_maximal_cliques_subset()` and `igraph_transitivity_barrat()` corrupted the error handling stack ("finally stack") under some circumstances.
 - CMake package files did not respect `CMAKE_INSTALL_LIBDIR`. This only affected Linux distributions which install into `lib64` or other locations instead of `lib`.
 - The parser sources could not be generated when igraph was in a location that contained spaces in its path.
 - igraph no longer links to the math library (`libm`) when this is not necessary.
 - `_CRT_SECURE_NO_WARNINGS` is now defined during compilation to enable compatibility with UWP.
 - Fixed a compilation issue on MSYS / MinGW when link-time optimization was enabled and the `MSYS Makefiles` CMake generator was used. Some source files in igraph were renamed as a consequence, but these should not affect users of the library.

### Deprecated

 - `igraph_rng_min()` is now deprecated; assume a constant zero as its return value if you used this function in your own code.

### Other

 - Updated the vendored CXSparse library to version 3.2.0

## [0.9.2] - 2021-04-14

### Added

 - CMake package files are now installed with igraph. This allows `find_package(igraph)` to find igraph and detect the appropriate compilation options for projects that link to it.

### Fixed

 - igraph can now be used as a CMake subproject in other CMake-based projects.
 - The documentaton can now be built from the release tarball.
 - Configuration will no longer fail when the release tarball is extracted into a subdirectory of an unrelated git repository.
 - The generated pkg-config file was incorrect when `CMAKE_INSTALL_<dir>` variables were absolute paths.
 - On Unix-like systems, the library name is now `libigraph.so.0.0.0`, as it used to be for igraph 0.8 and earlier.
 - Fixed a return type mismatch in parser sources, and fixed some warnings with recent versions of gcc.
 - Fixed a bug in `igraph_get_shortest_paths_dijkstra()` and `igraph_get_shortest_paths_bellman_ford()` that returned incorrect results for unreachable vertices.

### Other

 - Improved installation instructions and tutorial.

## [0.9.1] - 2021-03-23

### Added

 - `igraph_vector_lex_cmp()` and `igraph_vector_colex_cmp()` for lexicographic
   and colexicographic comparison of vectors. These functions may also be used
   for sorting.

### Changed

 - `igraph_community_multilevel()` is now randomized (PR #1696, thanks to Daniel Noom).

### Fixed

 - CMake settings that controlled the library installation directory name, such as `CMAKE_INSTALL_LIBDIR`, were not respected.
 - Under some conditions, the generated pkg-config file contained an incorrect include directory path.
 - The following functions were not exported from the shared library: `igraph_subcomponent()`, `igraph_stack_ptr_free_all()`, `igraph_stack_ptr_destroy_all()`, `igraph_status_handler_stderr()`, `igraph_progress_handler_stderr()`.
 - Built-in random number generators (`igraph_rngtype_mt19937`, `igraph_rngtype_rand`, `igraph_rngtype_glibc2`) were not exported from the shared library.
 - `igraph_layout_graphopt()` no longer rounds the `spring_length` parameter to an integer.
 - `igraph_get_all_shortest_paths_dijkstra()` no longer modifies the `res` vector's item destructor.
 - `igraph_get_shortest_path_bellman_ford()` did not work correctly when calculating paths to all vertices.
 - `igraph_arpack_rnsolve()` checks its parameters more carefully.
 - `igraph_community_to_membership()` does not crash anymore when `csize` is requested but `membership` is not.
 - `igraph_citing_cited_type_game()`: fixed memory leaks (PR #1700, thanks to Daniel Noom).
 - `igraph_transitivity_undirected()`, `igraph_transitivity_avglocal_undirected()` and `igraph_transitivity_barrat()` no longer trigger an assertion failure when used with the null graph (PRs #1709, #1710).
 - `igraph_(personalized_)pagerank()` would return incorrect results for weighted multigraphs with fewer than 128 vertices when using `IGRAPH_PAGERANK_ALGO_PRPACK`.
 - `igraph_diversity()` now checks its input more carefully, and throws an error when the input graph has multi-edges or is directed.
 - `igraph_shortest_paths_johnson()` would return incorrect results when the `to` argument differed from `from` (thanks to Daniel Noom).
 - `igraph_is_graphical()` would fail to set the result variable for certain special degree sequences in the undirected simple graph case.
 - Non-maximal clique finding functions would sometimes return incomplete results when finding more than 2147483647 (i.e. 2^31 - 1) cliques.
 - GLPK internal errors no longer crash igraph.
 - Fixed some potential memory leaks that could happen on error conditions or when certain functions were interrupted.
 - When testing a DLL build on Windows, the `PATH` was sometimes not set correctly, causing the tests to fail (PR #1692).
 - When compiling from the git repository (as opposed to the release tarball), the build would fail with recent versions of `bison` and `flex`.

### Other

 - Documentation improvements.
 - Much faster documentation builds.
 - Allow using a pre-generated `arith.h` header for f2c when cross-compiling; see the Installation section of the documentation.
 - The `IGRAPH_ENABLE_LTO` build option now supports the `AUTO` value, which uses LTO only if the compiler supports it. Warning: CMake may not always be able to detect that LTO is not fully supported. Therefore, the default setting is `OFF`.
 - The following functions are now interruptible: `igraph_grg_game()`, `igraph_sbm_game()`, `igraph_barabasi_game()`, `igraph_barabasi_aging_game()`.
 - Functions that use GLPK, such as `igraph_feedback_arc_set()` and `igraph_community_optimal_modularity()` are now interruptible.
 - Add support for older versions of Clang that do not recognize the `-Wno-varargs` flag.

### Acknowledgments

 - Big thanks to Daniel Noom for continuing to expand the test suite and discovering and fixing several bugs in the process!

## [0.9.0] - 2021-02-16

### Added

 - Eulerian paths/cycles (PR #1346):
   * `igraph_is_eulerian()` finds out whether an Eulerian path/cycle exists.
   * `igraph_eulerian_path()` returns an Eulerian path.
   * `igraph_eulerian_cycle()` returns an Eulerian cycle.
 - Efficiency (PR #1344):
   * `igraph_global_efficiency()` computes the global efficiency of a network.
   * `igraph_local_efficiency()` computes the local efficiency around each vertex.
   * `igraph_average_local_efficiency()` computes the mean local efficiency.
 - Degree sequences (PR #1445):
   * `igraph_is_graphical()` checks if a degree sequence has a realization as a simple or multigraph, with or without self-loops.
   * `igraph_is_bigraphical()` checks if two degree sequences have a realization as a bipartite graph.
   * `igraph_realize_degree_sequence()` now supports constructing non-simple graphs as well.
 - There is a new fatal error handling mechanism (PR #1548):
   * `igraph_set_fatal_handler()` sets the fatal error handler. It is the only function in this functionality group that is relevant to end users.
   * The macro `IGRAPH_FATAL()` and the functions `igraph_fatal()` and `igraph_fatalf()` raise a fatal error. These are for internal use.
   * `IGRAPH_ASSERT()` is a replacement for the `assert()` macro. It is for internal use.
   * `igraph_fatal_handler_abort()` is the default fatal error handler.
 - The new `IGRAPH_WARNINGF`, `IGRAPH_ERRORF` and `IGRAPH_FATALF` macros provide warning/error reporting with `printf`-like syntax. (PR #1627, thanks to Daniel Noom!)
 - `igraph_average_path_length_dijkstra()` computes the mean shortest path length in weighted graphs (PR #1344).
 - `igraph_get_shortest_paths_bellman_ford()` computes the shortest paths (including the vertex and edge IDs along the paths) using the Bellman-Ford algorithm (PR #1642, thanks to Guy Rozenberg). This makes it possible to calculate the shortest paths on graphs with negative edge weights, which was not possible before with Dijkstra's algorithm.
 - `igraph_get_shortest_path_bellman_ford()` is a wrapper for `igraph_get_shortest_paths_bellman_ford()` for the single path case.
 - `igraph_is_same_graph()` cheks that two labelled graphs are the same (PR #1604).
 - Harmonic centrality (PR #1583):
   * `igraph_harmonic_centrality()` computes the harmonic centrality of vertices.
   * `igraph_harmonic_centrality_cutoff()` computes the range-limited harmonic centrality.
 - Range-limited centralities, currently equivalent to the old functions with names ending in `_estimate` (PR #1583):
   * `igraph_closeness_cutoff()`.
   * `igraph_betweenness_cutoff()`.
   * `igraph_edge_betweenness_cutoff()`.
 - `igraph_vector_is_any_nan()` checks if any elements of an `igraph_vector_t` is NaN.
 - `igraph_inclist_size()` returns the number of vertices in an incidence list.
 - `igraph_lazy_adjlist_size()` returns the number of vertices in a lazy adjacency list.
 - `igraph_lazy_inclist_size()` returns the number of vertices in a lazy incidence list.
 - `igraph_bfs_simple()` now provides a simpler interface to the breadth-first search functionality.

### Changed

 - igraph now uses a CMake-based build sysyem.
 - GMP support can no longer be disabled. When GMP is not present on the system, igraph will use an embedded copy of Mini-GMP (PR #1549).
 - Bliss has been updated to version 0.75. Bliss functions are now interruptible. Thanks to Tommi Junttila for making this possible!
 - Adjacency and incidence lists:
   * `igraph_adjlist_init()` and `igraph_lazy_adjlist_init()` now require the caller to specify what to do with loop and multiple edges.
   * `igraph_inclist_init()` and `igraph_lazy_inclist_init()` now require the caller to specify what to do with loop edges.
   * Adjacency and incidence lists now use `igraph_vector_int_t` consistently.
 - Community detection:
   * `igraph_community_multilevel()`: added resolution parameter.
   * `igraph_community_fluid_communities()`: graphs with no vertices or with one vertex only are now supported; they return a trivial partition.
 - Modularity:
   * `igraph_modularity()` and `igraph_modularity_matrix()`: added resolution parameter.
   * `igraph_modularity()` and `igraph_modularity_matrix()` now support the directed version of modularity.
   * `igraph_modularity()` returns NaN for graphs with no edges to indicate that the modularity is not well-defined for such graphs.
 - Centralities:
   * `cutoff=0` is no longer interpreted as infinity (i.e. no cutoff) in `betweenness`, `edge_betweenness` and `closeness`. If no cutoff is desired, use a negative value such as `cutoff=-1`.
   * The `nobigint` argument has been removed from `igraph_betweenness()`, `igraph_betweenness_estimate()` and `igraph_centralization_betweenness()`, as it is not longer needed. The current implementation is more accurate than the old one using big integers.
   * `igraph_closeness()` now considers only reachable vertices during the calculation (i.e. the closeness is calculated per-component in the undirected case) (PR #1630).
   * `igraph_closeness()` gained two additional output parameters, `reachable_count` and `all_reachable`, returning the number of reached vertices from each vertex, as well as whether all vertices were reachable. This allows for computing various generalizations of closeness for disconnected graphs (PR #1630).
   * `igraph_pagerank()`, `igraph_personalized_pagerank()` and `igraph_personalized_pagerank_vs()` no longer support the `IGRAPH_PAGERANK_ALGO_POWER` method. Their `options` argument now has type `igraph_arpack_options_t *` instead of `void *`.
 - Shortest paths (PR #1344):
   * `igraph_average_path_length()` now returns the number of disconnected vertex pairs in the new `unconn_pairs` output argument.
   * `igraph_diameter()` now return the result as an `igraph_real_t` instead of an `igraph_integer_t`.
   * `igraph_average_path_length()`  and `igraph_diameter()` now return `IGRAPH_INFINITY` when `unconn=FALSE` and the graph is not connected. Previously they returned the number of vertices.
 - Trait-based random graph generators:
   * `igraph_callaway_traits_game()` and `igraph_establishment_game()` now have an optional output argument to retrieve the generated vertex types.
   * `igraph_callaway_traits_game()` and `igraph_establishment_game()` now allow omitting the type distribution vector, in which case they assume a uniform distribution.
   * `igraph_asymmetric_preference_game()` now accept a different number of in-types and out-types.
 - `igraph_subisomorphic_lad()` now supports graphs with self-loops.
 - `igraph_is_chordal()` and `igraph_maximum_cardinality_search()` now support non-simple graphs and directed graphs.
 - `igraph_realize_degree_sequence()` has an additional argument controlling whether multi-edges or self-loops are allowed.
 - `igraph_is_connected()` now returns false for the null graph; see https://github.com/igraph/igraph/issues/1538 for the reasoning behind this decision.
 - `igraph_lapack_ddot()` is renamed to `igraph_blas_ddot()`.
 - `igraph_to_directed()`: added RANDOM and ACYCLIC modes (PR #1511).
 - `igraph_topological_sorting()` now issues an error if the input graph is not acyclic. Previously it issued a warning.
 - `igraph_vector_(which_)(min|max|minmax)()` now handles NaN elements.
 - `igraph_i_set_attribute_table()` is renamed to `igraph_set_attribute_table()`.
 - `igraph_i_sparsemat_view()` is renamed to `igraph_sparsemat_view()`.

### Deprecated

 - `igraph_is_degree_sequence()` and `igraph_is_graphical_degree_sequence()` are deprecated in favour of the newly added `igraph_is_graphical()`.
 - `igraph_closeness_estimate()` is deprecated in favour of the newly added `igraph_closeness_cutoff()`.
 - `igraph_betweenness_estimate()` and `igraph_edge_betweenness_estimate()` are deprecated in favour of the newly added `igraph_betweenness_cutoff()` and `igraph_edge_betweenness_cutoff()`.
 - `igraph_adjlist_remove_duplicate()` and `igraph_inclist_remove_duplicate()` are now deprecated in favour of the new constructor arguments in `igraph_adjlist_init()` and `igraph_inclist_init()`.

### Removed

 - The following functions, all deprecated in igraph 0.6, have been removed (PR #1562):
   * `igraph_adjedgelist_init()`, `igraph_adjedgelist_destroy()`, `igraph_adjedgelist_get()`, `igraph_adjedgelist_print()`, `igraph_adjedgelist_remove_duplicate()`.
   * `igraph_lazy_adjedgelist_init()`, `igraph_lazy_adjedgelist_destroy()`, `igraph_lazy_adjedgelist_get()`, `igraph_lazy_adjedgelist_get_real()`.
   * `igraph_adjacent()`.
   * `igraph_es_adj()`.
   * `igraph_subgraph()`.
 - `igraph_pagerank_old()`, deprecated in 0.7, has been removed.
 - `igraph_vector_bool` and `igraph_matrix_bool` functions that relied on inequality-comparing `igraph_bool_t` values are removed.

### Fixed

 - Betweenness calculations are no longer at risk from integer overflow.
 - The actual cutoff distance used in closeness calculation was one smaller than the `cutoff` parameter. This is corrected (PR #1630).
 - `igraph_layout_gem()` was not interruptible; now it is.
 - `igraph_barabasi_aging_game()` now checks its parameters more carefully.
 - `igraph_callaway_traits_game()` and `igraph_establishment_game()` now check their parameters.
 - `igraph_lastcit_game()` checks its parameters more carefully, and no longer crashes with zero vertices (PR #1625).
 - `igraph_cited_type_game()` incorrectly rounded the attractivity vector entries to integers.
 - `igraph_residual_graph()` now returns the correct _residual_ capacities; previously it wrongly returned the original capacities (PR #1598).
 - `igraph_psumtree_update()` now checks for negative values and NaN.
 - `igraph_communities_spinglass()`: fixed several memory leaks in the `IGRAPH_SPINCOMM_IMP_NEG` implementation.
 - `igraph_incident()` now returns edges in the same order as `igraph_neighbors()`.
 - `igraph_modularity_matrix()` returned incorrect results for weighted graphs. This is now fixed. (PR #1649, thanks to Daniel Noom!)
 - `igraph_lapack_dgetrf()` would crash when passing `NULL` for its `ipiv` argument (thanks for the fix to Daniel Noom).
 - Some `igraph_matrix` functions would fail to report errors on out-of-memory conditions.
 - `igraph_maxdegree()` now returns 0 for the null graph or empty vector set. Previously, it did not handle this case.
 - `igraph_vector_bool_all_e()` now considers all nonzero (i.e. "true") values to be the same.
 - PageRank (PR #1640):
   * `igraph_(personalized_)pagerank(_vs)()` now check their parameters more carefully.
   * `igraph_personalized_pagerank()` no longer modifies its `reset` parameter.
   * `igraph_(personalized_)pagerank(_vs)`: the `IGRAPH_PAGERANK_ALGO_ARPACK` method now handles self-loops correctly.
   * `igraph_personalized_pagerank(_vs)()`: the result retuned for edgeless or all-zero-weight graphs with the `IGRAPH_PAGERANK_ALGO_ARPACK` ignored the personalization vector. This is now corrected.
   * `igraph_personalized_pagerank(_vs)()` with a non-uniform personalization vector, a disconnected graph and the `IGRAPH_PAGERANK_ALGO_PRPACK` method would return results that were inconsistent with `IGRAPH_PAGERANK_ALGO_ARPACK`. This happened because PRPACK always used a uniform reset distribution when the random walk got stuck in a sink vertex. Now it uses the user-specified reset distribution for this case as well.
 - Fixed crashes in several functions when passing a weighted graph with zero edges (due to `vector_min` being called on the zero-length weight vector).
 - Fixed problems in several functions when passing in a graph with zero vertices.
 - Weighted betweenness, closeness, PageRank, shortest path calculations and random walk functions now check if any weights are NaN.
 - Many functions now reject input arguments containing NaN values.
 - Compatibility with the PGI compiler.

### Other

 - Documentation improvements.
 - Improved error and warning messages.
 - More robust error handling.
 - General code cleanup to reduce the number of compiler warnings.
 - igraph's source files have been re-organized for better maintainability.
 - Debugging aid: When igraph is build with AddressSanitizer, the default error handler prints a stack trace before exiting.
 - igraph can now be built with an external CXSparse library.
 - The references to igraph source files in error and warning messages are now always relative to igraph's base directory.
 - When igraph is built as a shared library, only public symbols are exported even on Linux and macOS.

### Acknowledgments

 - Thanks to Daniel Noom for significantly expanding igraph's test coverage and exposing several issues in the process!

## [0.8.5] - 2020-12-07

### Changed

 - `igraph_write_graph_pajek()`: the function now always uses the platform-native line endings (CRLF on Windows, LF on Unix and macOS). Earlier versions tried to enforce Windows line endings, but this was error-prone, and since all recent versions of Pajek support both line endings, enforcing Windows line endings is not necessary any more.

### Fixed

 - Fixed several compilation issues with MINGW32/64 (PR #1554)
 - `igraph_layout_davidson_harel()` was not interruptible; now it is.
 - Added a missing memory cleanup call in `igraph_i_cattribute_combine_vertices()`.
 - Fixed a few memory leaks in test cases.

## [0.8.4] - 2020-11-24

### Fixed

 - `igraph_i_cattribute_combine_vertices()`: fixed invalid cleanup code that eventually filled up the "finally" stack when combining vertices with attributes extensively.
 - `igraph_hrg_sample()`: fixed incorrect function prototype
 - `igraph_is_posinf()` and `igraph_is_neginf()`: fixed incorrect result on platforms where the sign of the result of `isinf()` is not indicative of the sign of the input.
 - Fixed building with vendored LAPACK and external BLAS
 - Fixed building with XCode 12.2 on macOS

### Other

 - Documentation improvements
 - General code cleanup to reduce the number of compiler warnings

## [0.8.3] - 2020-10-02

### Added

 - `igraph_vector_binsearch_slice()` performs binary search on a sorted slice of a vector.

### Changed

 - `igraph_eigenvector_centrality()` assumes the adjacency matrix of undirected graphs to have twice the number of self-loops for each vertex on the diagonal. This makes the results consistent between an undirected graph and its directed equivalent when each edge is replaced by a mutual edge pair.

### Fixed

 - `igraph_isomorphic()` now verifies that the input graphs have no multi-edges (PR #1464).
 - `igraph_difference()` was creating superfluous self loops (#597).
 - `igraph_count_multiple()` was giving incorrect results for self-loops in directed graph (PR #1399).
 - `igraph_betweenness_estimate()`: fixed incorrect results with finite cutoff (PR #1392).
 - `igraph_count_multiple()` was giving incorrect results for self-loops in directed graph (PR #1399).
 - `igraph_eigen_matrix_symmetric()`: fixed incorrect matrix multiplication (PR #1379).
 - Corrected several issues that could arise during an error condition (PRs #1405, #1406, #1438).
 - `igraph_realize_degree_sequence()` did not correctly detect some non-graphical inputs.
 - `igraph_is_graphical_degree_sequence()`: fixed incorrect results in undirected case (PR #1441).
 - `igraph_community_leiden()`: fixed incorrect result when self-loops are present (PR #1476).
 - `igraph_eigenvector_centrality()`: fixed incorrect value for isolated vertices in weighted graphs.
 - `igraph_eigenvector_centrality()`: corrected the handling of self-loops.
 - `igraph_layout_reingold_tilford()`: fixed an issue where branches of the tree would sometimes overlap.

### Other

 - `igraph_degree_sequence_game()`: improved performance with `IGRAPH_DEGSEQ_SIMPLE_NO_MULTIPLE_UNIFORM` method.
 - Improved the robustness of the test suite.
 - Documentation improvements.
 - Improved error and warning messages.
 - Improved compatibility with recent versions of Microsoft Visual C.

## [0.8.2] - 2020-04-28

### Changed

 - Improved argument checking: `igraph_all_st_mincuts()` and `igraph_sir()`
 - Improved interruptibility: `igraph_sir()`

### Fixed

 - `igraph_community_leiden()`: fixed crash when interrupting
 - The tests are now more robust. Some incorrect test failures were fixed when
   running on i386 architecture, or when using different versions of external
   dependencies.

### Other

 - Improved error messages from `igraph_sir()`.
 - Improved compatibility with more recent versions of Microsoft Visual C.

## [0.8.1] - 2020-03-13

### Changed

 - Improved interruptability: `igraph_degree_sequence_game()`
 - Improved argument checking: `igraph_forest_fire_game()`
 - Updated the plfit library to version 0.8.1

### Fixed

 - `igraph_community_edge_betweenness()`: fix for graphs with no edges (PR #1312)
 - `igraph_bridges()` now handles multigraphs correctly (PR #1335)
 - `igraph_avg_nearest_neighbor_degree()`: fix for memory leak in weighted case (PR #1339)
 - `igraph_community_leiden()`: fix crash bug (PR #1357)

### Other

 - Included `ACKOWLEDGEMENTS.md`
 - Documentation improvements

## [0.8.0] - 2020-01-29

### Added

 * Trees

   - `igraph_to_prufer()` and `igraph_from_prufer()` convert labelled trees to/from Prüfer sequences
   - `igraph_tree_game()` samples uniformly from the set of labelled trees
   - `igraph_is_tree()` checks if a graph is a tree
   - `igraph_random_spanning_tree()` picks a spanning tree of a graph uniformly at random
   - `igraph_random_edge_walk()` returns the indices of edges traversed by a random walk; useful for multigraphs

 * Community detection

   - `igraph_community_fluid_communities()` detects communities based on interacting fluids
   - `igraph_community_leiden()` detects communities with the Leiden method

 * Cliques

   - `igraph_maximal_cliques_hist()` counts maximal cliques of each size
   - `igraph_maximal_cliques_callback()` calls a function for each maximal clique
   - `igraph_clique_size_hist()` counts cliques of each size
   - `igraph_cliques_callback()` calls a function for each clique
   - `igraph_weighted_cliques()` finds weighted cliques in graphs with integer vertex weights
   - `igraph_weighted_clique_number()` computes the weighted clique number
   - `igraph_largest_weighted_cliques()` finds the largest weighted cliques

 * Graph generators

   - `igraph_hsbm_game()` for a hierarchical stochastic block model
   - `igraph_hsbm_list_game()` for a more general hierarchical stochastic block model
   - `igraph_correlated_game()` generates pairs of correlated random graphs by perturbing existing adjacency matrix
   - `igraph_correlated_pair_game()` generates pairs of correlated random graphs
   - `igraph_tree_game()` samples uniformly from the set of labelled trees
   - `igraph_dot_product_game()` generates a random dot product graph
   - `igraph_realize_degree_sequence()` creates a single graph with a given degree sequence (Havel-Hakimi algorithm)

 * Graph embeddings

   - `igraph_adjacency_spectral_embedding()` and `igraph_laplacian_spectral_embedding()` provide graph embedddings
   - `igraph_dim_select()` provides dimensionality selection for singular values using profile likelihood

 * Isomorphism

   - `igraph_automorphism_group()` computes the generators of the automorphism group of a simple graph
   - `igraph_simplify_and_colorize()` encodes edge and self-loop multiplicities into edge and vertex colors; use in conjunction with VF2 to test isomorphism of non-simple graphs

 * Other

   - `igraph_bridges()` finds edges whose removal would disconnect a graph
   - `igraph_vertex_coloring_greedy()` computes a vertex coloring using a greedy algorithm
   - `igraph_rewire_directed_edges()` randomly rewires only the starting points or only the endpoints of directed edges
   - Various `igraph_local_scan_*` functions provide local counts and statistics of neighborhoods
   - `igraph_sample_sphere_surface()` samples points uniformly from the surface of a sphere
   - `igraph_sample_sphere_volume()` samples points uniformly from the volume of a sphere
   - `igraph_sample_dirichlet()` samples points from a Dirichlet distribution
   - `igraph_malloc()`, to be paired with the existing `igraph_free()`

### Changed

 - `igraph_degree_sequence_game()`: new method added for uniform sampling: `IGRAPH_DEGSEQ_SIMPLE_NO_MULTIPLE_UNIFORM`
 - `igraph_modularity_matrix()`: removed `membership` argument (PR #1194)
 - `igraph_avg_nearest_neighbor_degree()`: added `mode` and `neighbor_degree_mode` arguments (PR #1214).
 - `igraph_get_all_simple_paths()`: added `cutoff` argument (PR #1232).
 - `igraph_unfold_tree()`: no longer preserves edge ordering of original graph
 - `igraph_decompose()`: support strongly connected components
 - `igraph_isomorphic_bliss()`, `igraph_canonical_permutation()`, `igraph_automorphisms()`: added additional arguments to support vertex colored graphs (PR #873)
 - `igraph_extended_chordal_ring`: added argument to support direction (PR #1096), and fixed issue #1093.

### Other

 - The [Bliss isomorphism library](http://www.tcs.hut.fi/Software/bliss/) was updated to version 0.73. This version adds support for vertex colored and directed graphs.
 - igraph now uses the high-performance [Cliquer library](https://users.aalto.fi/~pat/cliquer.html) to find (non-maximal) cliques
 - Provide proper support for Windows, using `__declspec(dllexport)` and `__declspec(dllimport)` for `DLL`s and static usage by using `#define IGRAPH_STATIC 1`.
 - Provided integer versions of `dqueue` and `stack` data types.

[Unreleased]: https://github.com/igraph/igraph/compare/0.9.8..HEAD
[0.9.8]: https://github.com/igraph/igraph/compare/0.9.7...0.9.8
[0.9.7]: https://github.com/igraph/igraph/compare/0.9.6...0.9.7
[0.9.6]: https://github.com/igraph/igraph/compare/0.9.5...0.9.6
[0.9.5]: https://github.com/igraph/igraph/compare/0.9.4...0.9.5
[0.9.4]: https://github.com/igraph/igraph/compare/0.9.3...0.9.4
[0.9.3]: https://github.com/igraph/igraph/compare/0.9.2...0.9.3
[0.9.2]: https://github.com/igraph/igraph/compare/0.9.1...0.9.2
[0.9.1]: https://github.com/igraph/igraph/compare/0.9.0...0.9.1
[0.9.0]: https://github.com/igraph/igraph/compare/0.8.5...0.9.0
[0.8.5]: https://github.com/igraph/igraph/compare/0.8.4...0.8.5
[0.8.4]: https://github.com/igraph/igraph/compare/0.8.3...0.8.4
[0.8.3]: https://github.com/igraph/igraph/compare/0.8.2...0.8.3
[0.8.2]: https://github.com/igraph/igraph/compare/0.8.1...0.8.2
[0.8.1]: https://github.com/igraph/igraph/compare/0.8.0...0.8.1
[0.8.0]: https://github.com/igraph/igraph/releases/tag/0.8.0<|MERGE_RESOLUTION|>--- conflicted
+++ resolved
@@ -623,14 +623,13 @@
  - `igraph_adjacency()` no longer accepts a negative number of edges in its adjacency matrix.
    When negative entries are found, an error is generated.
 
-<<<<<<< HEAD
+ - `igraph_st_vertex_connectivity()` now ignores edges between source and target for `IGRAPH_VCONN_NEI_IGNORE`
+
  - The `igraph_community_eb_get_merges()` bridges parameter now starts the indices into the
    edge removal vector at 0, not 1.
+
  - The `igraph_community_eb_get_merges()` now reports an error when not all edges in the graph are
    removed, instead of a nonsensical result.
-=======
- - `igraph_st_vertex_connectivity()` now ignores edges between source and target for `IGRAPH_VCONN_NEI_IGNORE`
->>>>>>> 4d2105b4
 
 ### Added
 
