--- conflicted
+++ resolved
@@ -26,14 +26,11 @@
  - The unused `IGRAPH_EDIVZERO` and `IGRAPH_EATTRIBUTES` error codes were removed with no replacement.
  - ARPACK-specific error codes (starting with `IGRAPH_ARPACK_...`) were replaced with a single `IGRAPH_EARPACK` error code. Details about the underlying ARPACK failure are provided in the error message.
  - A new error code called `IGRAPH_EINVEID` was added for cases when an invalid edge ID was encountered in an edge ID vector.
-<<<<<<< HEAD
- - `igraph_community_label_propagation()` changed signature to allow specification of LPA variants. A new fast label propagation variant was added.
-=======
  - `igraph_progress()`, `igraph_progressf()` and `IGRAPH_PROGRESS()` do not convert error codes to `IGRAPH_INTERRUPTED` any more. Any error code returned from the progress handler function is forwarded intact to the caller. If you want to trigger the interruption of the current calculation from the progress handler without reporting an error, report `IGRAPH_INTERRUPTED` explicitly. It is the responsibility of higher-level interfaces to handle this error code appropriately.
  - `igraph_status()`, `igraph_statusf()` and their macro versions (`IGRAPH_STATUS()` and `IGRAPH_STATUSF()`) do not convert error codes to `IGRAPH_INTERRUPTED` any more. Any error code returned from the status handler function is forwarded intact to the caller. If you want to trigger the interruption of the current calculation from the status handler without reporting an error, report `IGRAPH_INTERRUPTED` explicitly. It is the responsibility of higher-level interfaces to handle this error code appropriately.
  - `igraph_community_edge_betweenness()` now takes both a `weights` and a `lengths` parameter. Egde weights (interpreted as connection strengths) are used to divide betweenness scores before selecting them for removal as well as for the modularity computation. Edge lengths are used for defining shortest path lengths during the betweenness computation. This fixes issues #2229 and #1040.
  - `igraph_get_biadjacency()` now takes a `weights` parameter, and can optionally create weighted biadjacency matrices.
->>>>>>> f5dbf965
+ - `igraph_community_label_propagation()` changed signature to allow specification of LPA variants. A new fast label propagation variant was added.
 
 ### Added
 
