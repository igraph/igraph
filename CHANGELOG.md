--- conflicted
+++ resolved
@@ -14,18 +14,7 @@
 ### Changed
 
  - `igraph_edge()` now checks that the input edge ID is valid.
-<<<<<<< HEAD
-
- - `igraph_community_leading_eigenvector()`, `igraph_adjacency_spectral_embedding()`,
-   `igraph_laplacian_spectral_embedding()`, `igraph_arpack_rssolve()` and
-   `igraph_arpack_rnsolve()` now generate a random starting vector using
-   igraph's own RNG if needed instead of relying on LAPACK or ARPACK to do so.
-   This makes sure that the results obtained from these functions remain the
-   same if igraph's RNG is seeded with the same value.
- - `igraph_distances_johnson()` now takes a mode parameter to determine in which direction paths should be followed.
-=======
  - `igraph_community_leading_eigenvector()`, `igraph_adjacency_spectral_embedding()`, `igraph_laplacian_spectral_embedding()`, `igraph_arpack_rssolve()` and `igraph_arpack_rnsolve()` now generate a random starting vector using igraph's own RNG if needed instead of relying on LAPACK or ARPACK to do so. This makes sure that the results obtained from these functions remain the same if igraph's RNG is seeded with the same value.
->>>>>>> 690ae4b3
 
 ### Fixed
 
