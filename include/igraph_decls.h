--- conflicted
+++ resolved
@@ -10,15 +10,10 @@
 
 /* In igraph 0.8, we use DECLDIR only with MSVC, not other compilers on Windows. */
 #undef DECLDIR
-<<<<<<< HEAD
-#if defined (_WIN32)
-    #if defined (__GNUC__)
-=======
 #if defined (_MSC_VER)
     #ifdef IGRAPH_EXPORTS
         #define DECLDIR __declspec(dllexport)
     #elif defined(IGRAPH_STATIC)
->>>>>>> ca93fd88
         #define DECLDIR /**/
     #else
         #define DECLDIR __declspec(dllimport)
