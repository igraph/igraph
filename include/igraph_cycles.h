/*
   IGraph library.
   Copyright (C) 2022-2024  The igraph development team

   This program is free software; you can redistribute it and/or modify
   it under the terms of the GNU General Public License as published by
   the Free Software Foundation; either version 2 of the License, or
   (at your option) any later version.

   This program is distributed in the hope that it will be useful,
   but WITHOUT ANY WARRANTY; without even the implied warranty of
   MERCHANTABILITY or FITNESS FOR A PARTICULAR PURPOSE.  See the
   GNU General Public License for more details.

   You should have received a copy of the GNU General Public License
   along with this program; if not, write to the Free Software
   Foundation, Inc.,  51 Franklin Street, Fifth Floor, Boston, MA
   02110-1301 USA
*/

#ifndef IGRAPH_CYCLES_H
#define IGRAPH_CYCLES_H

#include "igraph_constants.h"
#include "igraph_datatype.h"
#include "igraph_decls.h"
#include "igraph_error.h"
#include "igraph_types.h"
#include "igraph_vector_list.h"

__BEGIN_DECLS

IGRAPH_EXPORT igraph_error_t igraph_fundamental_cycles(
        const igraph_t *graph,
        igraph_vector_int_list_t *result,
        igraph_integer_t start_vid,
        igraph_integer_t bfs_cutoff,
        const igraph_vector_t *weights);

IGRAPH_EXPORT igraph_error_t igraph_minimum_cycle_basis(
        const igraph_t *graph,
        igraph_vector_int_list_t *result,
        igraph_integer_t bfs_cutoff,
        igraph_bool_t complete,
        igraph_bool_t use_cycle_order,
        const igraph_vector_t *weights);

IGRAPH_EXPORT igraph_error_t igraph_find_cycle(
        const igraph_t *graph,
        igraph_vector_int_t *vertices,
        igraph_vector_int_t *edges,
        igraph_neimode_t mode);

/**
 * \typedef igraph_cycle_handler_t
 * \brief Type of cycle handler functions.
 *
 * Callback type, called by \ref igraph_simple_cycles_callback() when
 * a cycle is found.
 *
 * \param vertices The vertices of the current cycle. Must not be modified.
 * \param edges The edges of the current cycle. Must not be modified.
 * \param arg The extra parameter passed to \ref igraph_simple_cycles_callback()
 * \return Error code; \c IGRAPH_SUCCESS to continue the search or
 *   \c IGRAPH_STOP to stop the search without signaling an error.
 */
typedef igraph_error_t igraph_cycle_handler_t(
        const igraph_vector_int_t *vertices,
        const igraph_vector_int_t *edges,
        void *arg);

IGRAPH_EXPORT igraph_error_t igraph_simple_cycles_callback(
        const igraph_t *graph,
<<<<<<< HEAD
        igraph_neimode_t mode, igraph_integer_t max_cycle_length,
=======
        igraph_neimode_t mode,
        igraph_integer_t min_cycle_length,
        igraph_integer_t max_cycle_length,
>>>>>>> 441a770d
        igraph_cycle_handler_t *callback, void *arg);

IGRAPH_EXPORT igraph_error_t igraph_simple_cycles(
        const igraph_t *graph,
<<<<<<< HEAD
        igraph_vector_int_list_t *vertices, igraph_vector_int_list_t *edges,
        igraph_neimode_t mode, igraph_integer_t max_cycle_length);
=======
        igraph_vector_int_list_t *vertices,
        igraph_vector_int_list_t *edges,
        igraph_neimode_t mode,
        igraph_integer_t min_cycle_length,
        igraph_integer_t max_cycle_length);
>>>>>>> 441a770d

__END_DECLS

#endif<|MERGE_RESOLUTION|>--- conflicted
+++ resolved
@@ -71,27 +71,18 @@
 
 IGRAPH_EXPORT igraph_error_t igraph_simple_cycles_callback(
         const igraph_t *graph,
-<<<<<<< HEAD
-        igraph_neimode_t mode, igraph_integer_t max_cycle_length,
-=======
         igraph_neimode_t mode,
         igraph_integer_t min_cycle_length,
         igraph_integer_t max_cycle_length,
->>>>>>> 441a770d
         igraph_cycle_handler_t *callback, void *arg);
 
 IGRAPH_EXPORT igraph_error_t igraph_simple_cycles(
         const igraph_t *graph,
-<<<<<<< HEAD
-        igraph_vector_int_list_t *vertices, igraph_vector_int_list_t *edges,
-        igraph_neimode_t mode, igraph_integer_t max_cycle_length);
-=======
         igraph_vector_int_list_t *vertices,
         igraph_vector_int_list_t *edges,
         igraph_neimode_t mode,
         igraph_integer_t min_cycle_length,
         igraph_integer_t max_cycle_length);
->>>>>>> 441a770d
 
 __END_DECLS
 
