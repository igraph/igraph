/* -*- mode: C -*-  */
/*
   IGraph library.
   Copyright (C) 2009-2021  The igraph development team
   
   This program is free software; you can redistribute it and/or modify
   it under the terms of the GNU General Public License as published by
   the Free Software Foundation; either version 2 of the License, or
   (at your option) any later version.
   
   This program is distributed in the hope that it will be useful,
   but WITHOUT ANY WARRANTY; without even the implied warranty of
   MERCHANTABILITY or FITNESS FOR A PARTICULAR PURPOSE.  See the
   GNU General Public License for more details.
   
   You should have received a copy of the GNU General Public License
   along with this program; if not, write to the Free Software
   Foundation, Inc.,  51 Franklin Street, Fifth Floor, Boston, MA
   02110-1301 USA
*/

#ifndef IGRAPH_PATHS_H
#define IGRAPH_PATHS_H

#include "igraph_decls.h"
#include "igraph_constants.h"
#include "igraph_types.h"
#include "igraph_vector.h"
#include "igraph_vector_ptr.h"
#include "igraph_matrix.h"
#include "igraph_iterators.h"

__BEGIN_DECLS

IGRAPH_EXPORT igraph_error_t igraph_diameter(const igraph_t *graph, igraph_real_t *res,
                                  igraph_integer_t *from, igraph_integer_t *to,
                                  igraph_vector_t *vertex_path, igraph_vector_t *edge_path,
                                  igraph_bool_t directed, igraph_bool_t unconn);
IGRAPH_EXPORT igraph_error_t igraph_diameter_dijkstra(const igraph_t *graph,
                                           const igraph_vector_t *weights,
                                           igraph_real_t *pres,
                                           igraph_integer_t *pfrom,
                                           igraph_integer_t *pto,
                                           igraph_vector_t *vertex_path, 
                                           igraph_vector_t *edge_path,
                                           igraph_bool_t directed,
                                           igraph_bool_t unconn);

IGRAPH_EXPORT igraph_error_t igraph_shortest_paths(const igraph_t *graph, igraph_matrix_t *res,
                                        const igraph_vs_t from, const igraph_vs_t to,
                                        igraph_neimode_t mode);
IGRAPH_EXPORT igraph_error_t igraph_get_shortest_paths(const igraph_t *graph,
                                            igraph_vector_ptr_t *vertices,
                                            igraph_vector_ptr_t *edges,
                                            igraph_integer_t from, const igraph_vs_t to,
                                            igraph_neimode_t mode,
                                            igraph_vector_long_t *predecessors,
                                            igraph_vector_long_t *inbound_edges);
IGRAPH_EXPORT igraph_error_t igraph_get_shortest_path(const igraph_t *graph,
                                           igraph_vector_t *vertices,
                                           igraph_vector_t *edges,
                                           igraph_integer_t from,
                                           igraph_integer_t to,
                                           igraph_neimode_t mode);

<<<<<<< HEAD
IGRAPH_EXPORT int igraph_get_all_shortest_paths(const igraph_t *graph,
                                                igraph_vector_ptr_t *vertices,
                                                igraph_vector_ptr_t *edges,
=======
IGRAPH_EXPORT igraph_error_t igraph_get_all_shortest_paths(const igraph_t *graph,
                                                igraph_vector_ptr_t *res,
>>>>>>> 63b1f190
                                                igraph_vector_t *nrgeo,
                                                igraph_integer_t from, const igraph_vs_t to,
                                                igraph_neimode_t mode);
IGRAPH_EXPORT igraph_error_t igraph_shortest_paths_dijkstra(const igraph_t *graph,
                                                 igraph_matrix_t *res,
                                                 const igraph_vs_t from,
                                                 const igraph_vs_t to,
                                                 const igraph_vector_t *weights,
                                                 igraph_neimode_t mode);
IGRAPH_EXPORT igraph_error_t igraph_shortest_paths_bellman_ford(const igraph_t *graph,
                                                     igraph_matrix_t *res,
                                                     const igraph_vs_t from,
                                                     const igraph_vs_t to,
                                                     const igraph_vector_t *weights,
                                                     igraph_neimode_t mode);
IGRAPH_EXPORT igraph_error_t igraph_get_shortest_path_bellman_ford(const igraph_t *graph,
                                                        igraph_vector_t *vertices,
                                                        igraph_vector_t *edges,
                                                        igraph_integer_t from,
                                                        igraph_integer_t to,
                                                        const igraph_vector_t *weights,
                                                        igraph_neimode_t mode);
IGRAPH_EXPORT igraph_error_t igraph_get_shortest_paths_dijkstra(const igraph_t *graph,
                                                     igraph_vector_ptr_t *vertices,
                                                     igraph_vector_ptr_t *edges,
                                                     igraph_integer_t from,
                                                     igraph_vs_t to,
                                                     const igraph_vector_t *weights,
                                                     igraph_neimode_t mode,
                                                     igraph_vector_long_t *predecessors,
                                                     igraph_vector_long_t *inbound_edges);
IGRAPH_EXPORT igraph_error_t igraph_get_shortest_paths_bellman_ford(const igraph_t *graph,
                                                      igraph_vector_ptr_t *vertices,
                                                      igraph_vector_ptr_t *edges,
                                                      igraph_integer_t from,
                                                      igraph_vs_t to,
                                                      const igraph_vector_t *weights,
                                                      igraph_neimode_t mode,
                                                      igraph_vector_long_t *predecessors,
                                                      igraph_vector_long_t *inbound_edges);
IGRAPH_EXPORT igraph_error_t igraph_get_shortest_path_dijkstra(const igraph_t *graph,
                                                    igraph_vector_t *vertices,
                                                    igraph_vector_t *edges,
                                                    igraph_integer_t from,
                                                    igraph_integer_t to,
                                                    const igraph_vector_t *weights,
                                                    igraph_neimode_t mode);
<<<<<<< HEAD
IGRAPH_EXPORT int igraph_get_all_shortest_paths_dijkstra(const igraph_t *graph,
                                                         igraph_vector_ptr_t *vertices,
                                                         igraph_vector_ptr_t *edges,
=======
IGRAPH_EXPORT igraph_error_t igraph_get_all_shortest_paths_dijkstra(const igraph_t *graph,
                                                         igraph_vector_ptr_t *res,
>>>>>>> 63b1f190
                                                         igraph_vector_t *nrgeo,
                                                         igraph_integer_t from, igraph_vs_t to,
                                                         const igraph_vector_t *weights,
                                                         igraph_neimode_t mode);
IGRAPH_EXPORT igraph_error_t igraph_shortest_paths_johnson(const igraph_t *graph,
                                                igraph_matrix_t *res,
                                                const igraph_vs_t from,
                                                const igraph_vs_t to,
                                                const igraph_vector_t *weights);

IGRAPH_EXPORT igraph_error_t igraph_average_path_length(const igraph_t *graph,
                                             igraph_real_t *res, igraph_real_t *unconn_pairs,
                                             igraph_bool_t directed, igraph_bool_t unconn);
IGRAPH_EXPORT igraph_error_t igraph_average_path_length_dijkstra(const igraph_t *graph,
                                                      igraph_real_t *res, igraph_real_t *unconn_pairs,
                                                      const igraph_vector_t *weights,
                                                      igraph_bool_t directed, igraph_bool_t unconn);
IGRAPH_EXPORT igraph_error_t igraph_path_length_hist(const igraph_t *graph, igraph_vector_t *res,
                                          igraph_real_t *unconnected, igraph_bool_t directed);

IGRAPH_EXPORT igraph_error_t igraph_global_efficiency(const igraph_t *graph, igraph_real_t *res,
                                           const igraph_vector_t *weights,
                                           igraph_bool_t directed);
IGRAPH_EXPORT igraph_error_t igraph_local_efficiency(const igraph_t *graph, igraph_vector_t *res,
                                          const igraph_vs_t vids,
                                          const igraph_vector_t *weights,
                                          igraph_bool_t directed, igraph_neimode_t mode);
IGRAPH_EXPORT igraph_error_t igraph_average_local_efficiency(const igraph_t *graph, igraph_real_t *res,
                                                  const igraph_vector_t *weights,
                                                  igraph_bool_t directed, igraph_neimode_t mode);

IGRAPH_EXPORT igraph_error_t igraph_eccentricity(const igraph_t *graph,
                                      igraph_vector_t *res,
                                      igraph_vs_t vids,
                                      igraph_neimode_t mode);

IGRAPH_EXPORT igraph_error_t igraph_radius(const igraph_t *graph, igraph_real_t *radius,
                                igraph_neimode_t mode);

IGRAPH_EXPORT igraph_error_t igraph_pseudo_diameter(const igraph_t *graph,
                                         igraph_real_t *diameter,
                                         igraph_integer_t vid_start,
                                         igraph_integer_t *from,
                                         igraph_integer_t *to,
                                         igraph_bool_t unconn);

IGRAPH_EXPORT igraph_error_t igraph_get_all_simple_paths(const igraph_t *graph,
                                              igraph_vector_int_t *res,
                                              igraph_integer_t from,
                                              const igraph_vs_t to,
                                              igraph_integer_t cutoff,
                                              igraph_neimode_t mode);

IGRAPH_EXPORT igraph_error_t igraph_random_walk(const igraph_t *graph, igraph_vector_t *walk,
                                     igraph_integer_t start, igraph_neimode_t mode,
                                     igraph_integer_t steps,
                                     igraph_random_walk_stuck_t stuck);

IGRAPH_EXPORT igraph_error_t igraph_random_edge_walk(const igraph_t *graph,
                                          const igraph_vector_t *weights,
                                          igraph_vector_t *edgewalk,
                                          igraph_integer_t start, igraph_neimode_t mode,
                                          igraph_integer_t steps,
                                          igraph_random_walk_stuck_t stuck);

__END_DECLS

#endif<|MERGE_RESOLUTION|>--- conflicted
+++ resolved
@@ -63,14 +63,9 @@
                                            igraph_integer_t to,
                                            igraph_neimode_t mode);
 
-<<<<<<< HEAD
-IGRAPH_EXPORT int igraph_get_all_shortest_paths(const igraph_t *graph,
+IGRAPH_EXPORT igraph_error_t igraph_get_all_shortest_paths(const igraph_t *graph,
                                                 igraph_vector_ptr_t *vertices,
                                                 igraph_vector_ptr_t *edges,
-=======
-IGRAPH_EXPORT igraph_error_t igraph_get_all_shortest_paths(const igraph_t *graph,
-                                                igraph_vector_ptr_t *res,
->>>>>>> 63b1f190
                                                 igraph_vector_t *nrgeo,
                                                 igraph_integer_t from, const igraph_vs_t to,
                                                 igraph_neimode_t mode);
@@ -118,14 +113,9 @@
                                                     igraph_integer_t to,
                                                     const igraph_vector_t *weights,
                                                     igraph_neimode_t mode);
-<<<<<<< HEAD
-IGRAPH_EXPORT int igraph_get_all_shortest_paths_dijkstra(const igraph_t *graph,
+IGRAPH_EXPORT igraph_error_t igraph_get_all_shortest_paths_dijkstra(const igraph_t *graph,
                                                          igraph_vector_ptr_t *vertices,
                                                          igraph_vector_ptr_t *edges,
-=======
-IGRAPH_EXPORT igraph_error_t igraph_get_all_shortest_paths_dijkstra(const igraph_t *graph,
-                                                         igraph_vector_ptr_t *res,
->>>>>>> 63b1f190
                                                          igraph_vector_t *nrgeo,
                                                          igraph_integer_t from, igraph_vs_t to,
                                                          const igraph_vector_t *weights,
