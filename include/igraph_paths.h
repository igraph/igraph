--- conflicted
+++ resolved
@@ -47,24 +47,15 @@
                                            igraph_bool_t directed,
                                            igraph_bool_t unconn);
 
-<<<<<<< HEAD
+
 IGRAPH_EXPORT igraph_error_t igraph_shortest_paths(const igraph_t *graph, igraph_matrix_t *res,
-=======
-IGRAPH_EXPORT int igraph_shortest_paths_floyd_warshall(const igraph_t *graph,
-                                       igraph_matrix_t *res,
-                                       const igraph_vector_t *weights,
-                                       igraph_neimode_t mode);
-
-
+                                        const igraph_vs_t from, const igraph_vs_t to,
+                                        igraph_neimode_t mode);
+										
 IGRAPH_EXPORT int igraph_steiner_dreyfus_wagner(const igraph_t *graph,
                                   igraph_vector_t *steiner_terminals,
-                                  igraph_neimode_t mode,const igraph_vector_t *weights); 
-
-
-IGRAPH_EXPORT int igraph_shortest_paths(const igraph_t *graph, igraph_matrix_t *res,
->>>>>>> f95a0c15
-                                        const igraph_vs_t from, const igraph_vs_t to,
-                                        igraph_neimode_t mode);
+                                  igraph_neimode_t mode,const igraph_vector_t *weights);
+								  
 IGRAPH_EXPORT igraph_error_t igraph_shortest_paths_bellman_ford(const igraph_t *graph,
                                                      igraph_matrix_t *res,
                                                      const igraph_vs_t from,
