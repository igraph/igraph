--- conflicted
+++ resolved
@@ -34,7 +34,6 @@
 
 __BEGIN_DECLS
 
-<<<<<<< HEAD
 /**
  * \typedef igraph_astar_heuristic_func_t
  * \brief Heuristic for A* algorithm.
@@ -56,13 +55,12 @@
  * \sa \ref igraph_get_shortest_path_astar()
  */
 typedef igraph_error_t igraph_astar_heuristic_func_t(igraph_real_t *result, igraph_integer_t source_id, igraph_integer_t target_id, void *extra);
-=======
+
 typedef enum {
     IGRAPH_FLOYD_WARSHALL_AUTOMATIC = 0,
     IGRAPH_FLOYD_WARSHALL_ORIGINAL = 1,
     IGRAPH_FLOYD_WARSHALL_TREE = 2
 } igraph_floyd_warshall_algorithm_t;
->>>>>>> 8725224c
 
 IGRAPH_EXPORT igraph_error_t igraph_diameter(const igraph_t *graph, igraph_real_t *res,
                                   igraph_integer_t *from, igraph_integer_t *to,
