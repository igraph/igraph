/*
   IGraph library.
   Copyright (C) 2009-2025  The igraph development team <igraph@igraph.org>

   This program is free software; you can redistribute it and/or modify
   it under the terms of the GNU General Public License as published by
   the Free Software Foundation; either version 2 of the License, or
   (at your option) any later version.

   This program is distributed in the hope that it will be useful,
   but WITHOUT ANY WARRANTY; without even the implied warranty of
   MERCHANTABILITY or FITNESS FOR A PARTICULAR PURPOSE.  See the
   GNU General Public License for more details.

   You should have received a copy of the GNU General Public License
   along with this program.  If not, see <https://www.gnu.org/licenses/>.
*/

#ifndef IGRAPH_OPERATORS_H
#define IGRAPH_OPERATORS_H

#include "igraph_decls.h"

#include "igraph_attributes.h"
#include "igraph_constants.h"
#include "igraph_datatype.h"
#include "igraph_error.h"
#include "igraph_graphicality.h"
#include "igraph_types.h"
#include "igraph_vector_list.h"
#include "igraph_vector_ptr.h"

IGRAPH_BEGIN_C_DECLS

/* -------------------------------------------------- */
/* Graph operators                                    */
/* -------------------------------------------------- */

IGRAPH_EXPORT igraph_error_t igraph_add_edge(igraph_t *graph, igraph_integer_t from, igraph_integer_t to);
IGRAPH_EXPORT igraph_error_t igraph_disjoint_union(igraph_t *res,
                                        const igraph_t *left, const igraph_t *right);
IGRAPH_EXPORT igraph_error_t igraph_disjoint_union_many(igraph_t *res,
                                             const igraph_vector_ptr_t *graphs);
IGRAPH_EXPORT igraph_error_t igraph_union(igraph_t *res, const igraph_t *left, const igraph_t *right,
                               igraph_vector_int_t *edge_map1, igraph_vector_int_t *edge_map2);
IGRAPH_EXPORT igraph_error_t igraph_union_many(igraph_t *res, const igraph_vector_ptr_t *graphs,
                                    igraph_vector_int_list_t *edgemaps);
IGRAPH_EXPORT igraph_error_t igraph_join(igraph_t *res, const igraph_t *left,
                                         const igraph_t *right);
IGRAPH_EXPORT igraph_error_t igraph_intersection(igraph_t *res,
                                      const igraph_t *left, const igraph_t *right,
                                      igraph_vector_int_t *edge_map1,
                                      igraph_vector_int_t *edge_map2);
IGRAPH_EXPORT igraph_error_t igraph_intersection_many(igraph_t *res,
                                           const igraph_vector_ptr_t *graphs,
                                           igraph_vector_int_list_t *edgemaps);
IGRAPH_EXPORT igraph_error_t igraph_difference(igraph_t *res,
                                    const igraph_t *orig, const igraph_t *sub);
IGRAPH_EXPORT igraph_error_t igraph_complementer(igraph_t *res, const igraph_t *graph,
                                      igraph_bool_t loops);
IGRAPH_EXPORT igraph_error_t igraph_compose(igraph_t *res, const igraph_t *g1, const igraph_t *g2,
                                 igraph_vector_int_t *edge_map1, igraph_vector_int_t *edge_map2);
IGRAPH_EXPORT igraph_error_t igraph_contract_vertices(igraph_t *graph,
                                           const igraph_vector_int_t *mapping,
                                           const igraph_attribute_combination_t *vertex_comb);
IGRAPH_EXPORT igraph_error_t igraph_permute_vertices(const igraph_t *graph, igraph_t *res,
                                          const igraph_vector_int_t *permutation);
IGRAPH_EXPORT igraph_error_t igraph_connect_neighborhood(igraph_t *graph, igraph_integer_t order,
                                              igraph_neimode_t mode);
IGRAPH_EXPORT igraph_error_t igraph_graph_power(const igraph_t *graph, igraph_t *res,
                                                igraph_integer_t order, igraph_bool_t directed);
IGRAPH_EXPORT igraph_error_t igraph_rewire(igraph_t *graph, igraph_integer_t n, igraph_edge_type_sw_t allowed_edge_types);
IGRAPH_EXPORT igraph_error_t igraph_simplify(igraph_t *graph,
                                             igraph_bool_t remove_multiple, igraph_bool_t remove_loops,
                                             const igraph_attribute_combination_t *edge_comb);
IGRAPH_EXPORT igraph_error_t igraph_induced_subgraph_map(const igraph_t *graph, igraph_t *res,
                                              igraph_vs_t vids,
                                              igraph_subgraph_implementation_t impl,
                                              igraph_vector_int_t *map,
                                              igraph_vector_int_t *invmap);
IGRAPH_EXPORT igraph_error_t igraph_induced_subgraph(const igraph_t *graph, igraph_t *res,
                                          igraph_vs_t vids, igraph_subgraph_implementation_t impl);
IGRAPH_EXPORT igraph_error_t igraph_induced_subgraph_edges(
        const igraph_t *graph, igraph_vs_t vids, igraph_vector_int_t *edges);
IGRAPH_EXPORT igraph_error_t igraph_subgraph_from_edges(const igraph_t *graph, igraph_t *res,
                                        igraph_es_t eids, igraph_bool_t delete_vertices);
IGRAPH_EXPORT igraph_error_t igraph_reverse_edges(igraph_t *graph, igraph_es_t eids);
IGRAPH_EXPORT igraph_error_t igraph_product(igraph_t *res,
                                            const igraph_t *g1,
                                            const igraph_t *g2,
                                            igraph_product_t type);
<<<<<<< HEAD
=======
IGRAPH_EXPORT igraph_error_t igraph_rooted_product(igraph_t *res,
                                                   const igraph_t *g1,
                                                   const igraph_t *g2,
                                                   const igraph_integer_t root);
IGRAPH_EXPORT IGRAPH_DEPRECATED igraph_error_t igraph_subgraph_edges(
        const igraph_t *graph, igraph_t *res, const igraph_es_t eids,
        igraph_bool_t delete_vertices
);

>>>>>>> 29087cd0
IGRAPH_EXPORT igraph_error_t igraph_mycielskian(const igraph_t *graph, igraph_t *res, igraph_integer_t k);

IGRAPH_END_C_DECLS

#endif<|MERGE_RESOLUTION|>--- conflicted
+++ resolved
@@ -89,18 +89,10 @@
                                             const igraph_t *g1,
                                             const igraph_t *g2,
                                             igraph_product_t type);
-<<<<<<< HEAD
-=======
 IGRAPH_EXPORT igraph_error_t igraph_rooted_product(igraph_t *res,
                                                    const igraph_t *g1,
                                                    const igraph_t *g2,
                                                    const igraph_integer_t root);
-IGRAPH_EXPORT IGRAPH_DEPRECATED igraph_error_t igraph_subgraph_edges(
-        const igraph_t *graph, igraph_t *res, const igraph_es_t eids,
-        igraph_bool_t delete_vertices
-);
-
->>>>>>> 29087cd0
 IGRAPH_EXPORT igraph_error_t igraph_mycielskian(const igraph_t *graph, igraph_t *res, igraph_integer_t k);
 
 IGRAPH_END_C_DECLS
