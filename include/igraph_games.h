/* -*- mode: C -*-  */
/*
   IGraph library.
   Copyright (C) 2009-2012  Gabor Csardi <csardi.gabor@gmail.com>
   334 Harvard street, Cambridge, MA 02139 USA

   This program is free software; you can redistribute it and/or modify
   it under the terms of the GNU General Public License as published by
   the Free Software Foundation; either version 2 of the License, or
   (at your option) any later version.

   This program is distributed in the hope that it will be useful,
   but WITHOUT ANY WARRANTY; without even the implied warranty of
   MERCHANTABILITY or FITNESS FOR A PARTICULAR PURPOSE.  See the
   GNU General Public License for more details.

   You should have received a copy of the GNU General Public License
   along with this program; if not, write to the Free Software
   Foundation, Inc.,  51 Franklin Street, Fifth Floor, Boston, MA
   02110-1301 USA

*/

#ifndef IGRAPH_GAMES_H
#define IGRAPH_GAMES_H

#include "igraph_decls.h"
#include "igraph_constants.h"
#include "igraph_types.h"
#include "igraph_matrix.h"
#include "igraph_vector.h"
#include "igraph_datatype.h"
#include "igraph_vector_ptr.h"

__BEGIN_DECLS

/* -------------------------------------------------- */
/* Constructors, games (=stochastic)                  */
/* -------------------------------------------------- */

IGRAPH_EXPORT int igraph_barabasi_game(igraph_t *graph, igraph_integer_t n,
                                       igraph_real_t power,
                                       igraph_integer_t m,
                                       const igraph_vector_t *outseq,
                                       igraph_bool_t outpref,
                                       igraph_real_t A,
                                       igraph_bool_t directed,
                                       igraph_barabasi_algorithm_t algo,
                                       const igraph_t *start_from);
IGRAPH_EXPORT int igraph_erdos_renyi_game(igraph_t *graph, igraph_erdos_renyi_t type,
                                          igraph_integer_t n, igraph_real_t p_or_m,
                                          igraph_bool_t directed, igraph_bool_t loops);
IGRAPH_EXPORT int igraph_erdos_renyi_game_gnp(igraph_t *graph, igraph_integer_t n, igraph_real_t p,
                                              igraph_bool_t directed, igraph_bool_t loops);
IGRAPH_EXPORT int igraph_erdos_renyi_game_gnm(igraph_t *graph, igraph_integer_t n, igraph_real_t m,
                                              igraph_bool_t directed, igraph_bool_t loops);
IGRAPH_EXPORT int igraph_degree_sequence_game(igraph_t *graph, const igraph_vector_t *out_deg,
                                              const igraph_vector_t *in_deg,
                                              igraph_degseq_t method);
IGRAPH_EXPORT int igraph_growing_random_game(igraph_t *graph, igraph_integer_t n,
                                             igraph_integer_t m, igraph_bool_t directed, igraph_bool_t citation);
IGRAPH_EXPORT int igraph_barabasi_aging_game(igraph_t *graph,
                                             igraph_integer_t nodes,
                                             igraph_integer_t m,
                                             const igraph_vector_t *outseq,
                                             igraph_bool_t outpref,
                                             igraph_real_t pa_exp,
                                             igraph_real_t aging_exp,
                                             igraph_integer_t aging_bin,
                                             igraph_real_t zero_deg_appeal,
                                             igraph_real_t zero_age_appeal,
                                             igraph_real_t deg_coef,
                                             igraph_real_t age_coef,
                                             igraph_bool_t directed);
IGRAPH_EXPORT int igraph_recent_degree_game(igraph_t *graph, igraph_integer_t n,
                                            igraph_real_t power,
                                            igraph_integer_t window,
                                            igraph_integer_t m,
                                            const igraph_vector_t *outseq,
                                            igraph_bool_t outpref,
                                            igraph_real_t zero_appeal,
                                            igraph_bool_t directed);
<<<<<<< HEAD
DECLDIR int igraph_callaway_traits_game(igraph_t *graph, igraph_integer_t nodes,
                                        igraph_integer_t types, igraph_integer_t edges_per_step,
                                        const igraph_vector_t *type_dist,
                                        const igraph_matrix_t *pref_matrix,
                                        igraph_bool_t directed,
                                        igraph_vector_t *node_type_vec);
DECLDIR int igraph_establishment_game(igraph_t *graph, igraph_integer_t nodes,
                                      igraph_integer_t types, igraph_integer_t k,
                                      const igraph_vector_t *type_dist,
                                      const igraph_matrix_t *pref_matrix,
                                      igraph_bool_t directed,
                                      igraph_vector_t *node_type_vec);
DECLDIR int igraph_grg_game(igraph_t *graph, igraph_integer_t nodes,
                            igraph_real_t radius, igraph_bool_t torus,
                            igraph_vector_t *x, igraph_vector_t *y);
DECLDIR int igraph_preference_game(igraph_t *graph, igraph_integer_t nodes,
                                   igraph_integer_t types,
                                   const igraph_vector_t *type_dist,
                                   igraph_bool_t fixed_sizes,
                                   const igraph_matrix_t *pref_matrix,
                                   igraph_vector_t *node_type_vec,
                                   igraph_bool_t directed, igraph_bool_t loops);
DECLDIR int igraph_asymmetric_preference_game(igraph_t *graph, igraph_integer_t nodes,
                                              igraph_integer_t in_types,
                                              igraph_integer_t out_types,
                                              const igraph_matrix_t *type_dist_matrix,
                                              const igraph_matrix_t *pref_matrix,
                                              igraph_vector_t *node_type_in_vec,
                                              igraph_vector_t *node_type_out_vec,
                                              igraph_bool_t loops);

DECLDIR int igraph_rewire_edges(igraph_t *graph, igraph_real_t prob,
                                igraph_bool_t loops, igraph_bool_t multiple);
DECLDIR int igraph_rewire_directed_edges(igraph_t *graph, igraph_real_t prob,
        igraph_bool_t loops, igraph_neimode_t mode);

DECLDIR int igraph_watts_strogatz_game(igraph_t *graph, igraph_integer_t dim,
                                       igraph_integer_t size, igraph_integer_t nei,
                                       igraph_real_t p, igraph_bool_t loops,
                                       igraph_bool_t multiple);

DECLDIR int igraph_lastcit_game(igraph_t *graph,
                                igraph_integer_t nodes, igraph_integer_t edges_per_node,
                                igraph_integer_t agebins,
                                const igraph_vector_t *preference, igraph_bool_t directed);

DECLDIR int igraph_cited_type_game(igraph_t *graph, igraph_integer_t nodes,
                                   const igraph_vector_t *types,
                                   const igraph_vector_t *pref,
                                   igraph_integer_t edges_per_step,
                                   igraph_bool_t directed);

DECLDIR int igraph_citing_cited_type_game(igraph_t *graph, igraph_integer_t nodes,
                                          const igraph_vector_t *types,
                                          const igraph_matrix_t *pref,
                                          igraph_integer_t edges_per_step,
                                          igraph_bool_t directed);

DECLDIR int igraph_forest_fire_game(igraph_t *graph, igraph_integer_t nodes,
                                    igraph_real_t fw_prob, igraph_real_t bw_factor,
                                    igraph_integer_t ambs, igraph_bool_t directed);


DECLDIR int igraph_simple_interconnected_islands_game(
=======
IGRAPH_EXPORT int igraph_recent_degree_aging_game(igraph_t *graph,
                                                  igraph_integer_t nodes,
                                                  igraph_integer_t m,
                                                  const igraph_vector_t *outseq,
                                                  igraph_bool_t outpref,
                                                  igraph_real_t pa_exp,
                                                  igraph_real_t aging_exp,
                                                  igraph_integer_t aging_bin,
                                                  igraph_integer_t window,
                                                  igraph_real_t zero_appeal,
                                                  igraph_bool_t directed);
IGRAPH_EXPORT int igraph_callaway_traits_game(igraph_t *graph, igraph_integer_t nodes,
                                              igraph_integer_t types, igraph_integer_t edges_per_step,
                                              igraph_vector_t *type_dist,
                                              igraph_matrix_t *pref_matrix,
                                              igraph_bool_t directed);
IGRAPH_EXPORT int igraph_establishment_game(igraph_t *graph, igraph_integer_t nodes,
                                            igraph_integer_t types, igraph_integer_t k,
                                            igraph_vector_t *type_dist,
                                            igraph_matrix_t *pref_matrix,
                                            igraph_bool_t directed);
IGRAPH_EXPORT int igraph_grg_game(igraph_t *graph, igraph_integer_t nodes,
                                  igraph_real_t radius, igraph_bool_t torus,
                                  igraph_vector_t *x, igraph_vector_t *y);
IGRAPH_EXPORT int igraph_preference_game(igraph_t *graph, igraph_integer_t nodes,
                                         igraph_integer_t types,
                                         const igraph_vector_t *type_dist,
                                         igraph_bool_t fixed_sizes,
                                         const igraph_matrix_t *pref_matrix,
                                         igraph_vector_t *node_type_vec,
                                         igraph_bool_t directed, igraph_bool_t loops);
IGRAPH_EXPORT int igraph_asymmetric_preference_game(igraph_t *graph, igraph_integer_t nodes,
                                                    igraph_integer_t types,
                                                    igraph_matrix_t *type_dist_matrix,
                                                    igraph_matrix_t *pref_matrix,
                                                    igraph_vector_t *node_type_in_vec,
                                                    igraph_vector_t *node_type_out_vec,
                                                    igraph_bool_t loops);

IGRAPH_EXPORT int igraph_rewire_edges(igraph_t *graph, igraph_real_t prob,
                                      igraph_bool_t loops, igraph_bool_t multiple);
IGRAPH_EXPORT int igraph_rewire_directed_edges(igraph_t *graph, igraph_real_t prob,
                                               igraph_bool_t loops, igraph_neimode_t mode);

IGRAPH_EXPORT int igraph_watts_strogatz_game(igraph_t *graph, igraph_integer_t dim,
                                             igraph_integer_t size, igraph_integer_t nei,
                                             igraph_real_t p, igraph_bool_t loops,
                                             igraph_bool_t multiple);

IGRAPH_EXPORT int igraph_lastcit_game(igraph_t *graph,
                                      igraph_integer_t nodes, igraph_integer_t edges_per_node,
                                      igraph_integer_t agebins,
                                      const igraph_vector_t *preference, igraph_bool_t directed);

IGRAPH_EXPORT int igraph_cited_type_game(igraph_t *graph, igraph_integer_t nodes,
                                         const igraph_vector_t *types,
                                         const igraph_vector_t *pref,
                                         igraph_integer_t edges_per_step,
                                         igraph_bool_t directed);

IGRAPH_EXPORT int igraph_citing_cited_type_game(igraph_t *graph, igraph_integer_t nodes,
                                                const igraph_vector_t *types,
                                                const igraph_matrix_t *pref,
                                                igraph_integer_t edges_per_step,
                                                igraph_bool_t directed);

IGRAPH_EXPORT int igraph_forest_fire_game(igraph_t *graph, igraph_integer_t nodes,
                                          igraph_real_t fw_prob, igraph_real_t bw_factor,
                                          igraph_integer_t ambs, igraph_bool_t directed);


IGRAPH_EXPORT int igraph_simple_interconnected_islands_game(
>>>>>>> b562f980
    igraph_t *graph,
    igraph_integer_t islands_n,
    igraph_integer_t islands_size,
    igraph_real_t islands_pin,
    igraph_integer_t n_inter);

IGRAPH_EXPORT int igraph_static_fitness_game(igraph_t *graph, igraph_integer_t no_of_edges,
                                             igraph_vector_t* fitness_out, igraph_vector_t* fitness_in,
                                             igraph_bool_t loops, igraph_bool_t multiple);

IGRAPH_EXPORT int igraph_static_power_law_game(igraph_t *graph,
                                               igraph_integer_t no_of_nodes, igraph_integer_t no_of_edges,
                                               igraph_real_t exponent_out, igraph_real_t exponent_in,
                                               igraph_bool_t loops, igraph_bool_t multiple,
                                               igraph_bool_t finite_size_correction);

IGRAPH_EXPORT int igraph_k_regular_game(igraph_t *graph,
                                        igraph_integer_t no_of_nodes, igraph_integer_t k,
                                        igraph_bool_t directed, igraph_bool_t multiple);

IGRAPH_EXPORT int igraph_sbm_game(igraph_t *graph, igraph_integer_t n,
                                  const igraph_matrix_t *pref_matrix,
                                  const igraph_vector_int_t *block_sizes,
                                  igraph_bool_t directed, igraph_bool_t loops);

IGRAPH_EXPORT int igraph_hsbm_game(igraph_t *graph, igraph_integer_t n,
                                   igraph_integer_t m, const igraph_vector_t *rho,
                                   const igraph_matrix_t *C, igraph_real_t p);

IGRAPH_EXPORT int igraph_hsbm_list_game(igraph_t *graph, igraph_integer_t n,
                                        const igraph_vector_int_t *mlist,
                                        const igraph_vector_ptr_t *rholist,
                                        const igraph_vector_ptr_t *Clist,
                                        igraph_real_t p);

IGRAPH_EXPORT int igraph_correlated_game(const igraph_t *old_graph, igraph_t *new_graph,
                                         igraph_real_t corr, igraph_real_t p,
                                         const igraph_vector_t *permutation);

IGRAPH_EXPORT int igraph_correlated_pair_game(igraph_t *graph1, igraph_t *graph2,
                                              int n, igraph_real_t corr, igraph_real_t p,
                                              igraph_bool_t directed,
                                              const igraph_vector_t *permutation);

IGRAPH_EXPORT int igraph_tree_game(igraph_t *graph, igraph_integer_t n, igraph_bool_t directed,
                                   igraph_random_tree_t method);

IGRAPH_EXPORT int igraph_dot_product_game(igraph_t *graph, const igraph_matrix_t *vecs,
                                          igraph_bool_t directed);

IGRAPH_EXPORT int igraph_sample_sphere_surface(igraph_integer_t dim, igraph_integer_t n,
                                               igraph_real_t radius,
                                               igraph_bool_t positive,
                                               igraph_matrix_t *res);

IGRAPH_EXPORT int igraph_sample_sphere_volume(igraph_integer_t dim, igraph_integer_t n,
                                              igraph_real_t radius,
                                              igraph_bool_t positive,
                                              igraph_matrix_t *res);

IGRAPH_EXPORT int igraph_sample_dirichlet(igraph_integer_t n, const igraph_vector_t *alpha,
                                          igraph_matrix_t *res);

__END_DECLS

#endif<|MERGE_RESOLUTION|>--- conflicted
+++ resolved
@@ -80,72 +80,6 @@
                                             igraph_bool_t outpref,
                                             igraph_real_t zero_appeal,
                                             igraph_bool_t directed);
-<<<<<<< HEAD
-DECLDIR int igraph_callaway_traits_game(igraph_t *graph, igraph_integer_t nodes,
-                                        igraph_integer_t types, igraph_integer_t edges_per_step,
-                                        const igraph_vector_t *type_dist,
-                                        const igraph_matrix_t *pref_matrix,
-                                        igraph_bool_t directed,
-                                        igraph_vector_t *node_type_vec);
-DECLDIR int igraph_establishment_game(igraph_t *graph, igraph_integer_t nodes,
-                                      igraph_integer_t types, igraph_integer_t k,
-                                      const igraph_vector_t *type_dist,
-                                      const igraph_matrix_t *pref_matrix,
-                                      igraph_bool_t directed,
-                                      igraph_vector_t *node_type_vec);
-DECLDIR int igraph_grg_game(igraph_t *graph, igraph_integer_t nodes,
-                            igraph_real_t radius, igraph_bool_t torus,
-                            igraph_vector_t *x, igraph_vector_t *y);
-DECLDIR int igraph_preference_game(igraph_t *graph, igraph_integer_t nodes,
-                                   igraph_integer_t types,
-                                   const igraph_vector_t *type_dist,
-                                   igraph_bool_t fixed_sizes,
-                                   const igraph_matrix_t *pref_matrix,
-                                   igraph_vector_t *node_type_vec,
-                                   igraph_bool_t directed, igraph_bool_t loops);
-DECLDIR int igraph_asymmetric_preference_game(igraph_t *graph, igraph_integer_t nodes,
-                                              igraph_integer_t in_types,
-                                              igraph_integer_t out_types,
-                                              const igraph_matrix_t *type_dist_matrix,
-                                              const igraph_matrix_t *pref_matrix,
-                                              igraph_vector_t *node_type_in_vec,
-                                              igraph_vector_t *node_type_out_vec,
-                                              igraph_bool_t loops);
-
-DECLDIR int igraph_rewire_edges(igraph_t *graph, igraph_real_t prob,
-                                igraph_bool_t loops, igraph_bool_t multiple);
-DECLDIR int igraph_rewire_directed_edges(igraph_t *graph, igraph_real_t prob,
-        igraph_bool_t loops, igraph_neimode_t mode);
-
-DECLDIR int igraph_watts_strogatz_game(igraph_t *graph, igraph_integer_t dim,
-                                       igraph_integer_t size, igraph_integer_t nei,
-                                       igraph_real_t p, igraph_bool_t loops,
-                                       igraph_bool_t multiple);
-
-DECLDIR int igraph_lastcit_game(igraph_t *graph,
-                                igraph_integer_t nodes, igraph_integer_t edges_per_node,
-                                igraph_integer_t agebins,
-                                const igraph_vector_t *preference, igraph_bool_t directed);
-
-DECLDIR int igraph_cited_type_game(igraph_t *graph, igraph_integer_t nodes,
-                                   const igraph_vector_t *types,
-                                   const igraph_vector_t *pref,
-                                   igraph_integer_t edges_per_step,
-                                   igraph_bool_t directed);
-
-DECLDIR int igraph_citing_cited_type_game(igraph_t *graph, igraph_integer_t nodes,
-                                          const igraph_vector_t *types,
-                                          const igraph_matrix_t *pref,
-                                          igraph_integer_t edges_per_step,
-                                          igraph_bool_t directed);
-
-DECLDIR int igraph_forest_fire_game(igraph_t *graph, igraph_integer_t nodes,
-                                    igraph_real_t fw_prob, igraph_real_t bw_factor,
-                                    igraph_integer_t ambs, igraph_bool_t directed);
-
-
-DECLDIR int igraph_simple_interconnected_islands_game(
-=======
 IGRAPH_EXPORT int igraph_recent_degree_aging_game(igraph_t *graph,
                                                   igraph_integer_t nodes,
                                                   igraph_integer_t m,
@@ -159,14 +93,16 @@
                                                   igraph_bool_t directed);
 IGRAPH_EXPORT int igraph_callaway_traits_game(igraph_t *graph, igraph_integer_t nodes,
                                               igraph_integer_t types, igraph_integer_t edges_per_step,
-                                              igraph_vector_t *type_dist,
-                                              igraph_matrix_t *pref_matrix,
-                                              igraph_bool_t directed);
+                                              const igraph_vector_t *type_dist,
+                                              const igraph_matrix_t *pref_matrix,
+                                              igraph_bool_t directed,
+                                              igraph_vector_t *node_type_vec);
 IGRAPH_EXPORT int igraph_establishment_game(igraph_t *graph, igraph_integer_t nodes,
                                             igraph_integer_t types, igraph_integer_t k,
-                                            igraph_vector_t *type_dist,
-                                            igraph_matrix_t *pref_matrix,
-                                            igraph_bool_t directed);
+                                            const igraph_vector_t *type_dist,
+                                            const igraph_matrix_t *pref_matrix,
+                                            igraph_bool_t directed,
+                                            igraph_vector_t *node_type_vec);
 IGRAPH_EXPORT int igraph_grg_game(igraph_t *graph, igraph_integer_t nodes,
                                   igraph_real_t radius, igraph_bool_t torus,
                                   igraph_vector_t *x, igraph_vector_t *y);
@@ -178,9 +114,10 @@
                                          igraph_vector_t *node_type_vec,
                                          igraph_bool_t directed, igraph_bool_t loops);
 IGRAPH_EXPORT int igraph_asymmetric_preference_game(igraph_t *graph, igraph_integer_t nodes,
-                                                    igraph_integer_t types,
-                                                    igraph_matrix_t *type_dist_matrix,
-                                                    igraph_matrix_t *pref_matrix,
+                                                    igraph_integer_t in_types,
+                                                    igraph_integer_t out_types,
+                                                    const igraph_matrix_t *type_dist_matrix,
+                                                    const igraph_matrix_t *pref_matrix,
                                                     igraph_vector_t *node_type_in_vec,
                                                     igraph_vector_t *node_type_out_vec,
                                                     igraph_bool_t loops);
@@ -218,7 +155,6 @@
 
 
 IGRAPH_EXPORT int igraph_simple_interconnected_islands_game(
->>>>>>> b562f980
     igraph_t *graph,
     igraph_integer_t islands_n,
     igraph_integer_t islands_size,
