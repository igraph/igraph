/*
   IGraph library.
   Copyright (C) 2009-2025  The igraph development team <igraph@igraph.org>

   This program is free software; you can redistribute it and/or modify
   it under the terms of the GNU General Public License as published by
   the Free Software Foundation; either version 2 of the License, or
   (at your option) any later version.

   This program is distributed in the hope that it will be useful,
   but WITHOUT ANY WARRANTY; without even the implied warranty of
   MERCHANTABILITY or FITNESS FOR A PARTICULAR PURPOSE.  See the
   GNU General Public License for more details.

   You should have received a copy of the GNU General Public License
   along with this program.  If not, see <https://www.gnu.org/licenses/>.
*/

#ifndef IGRAPH_NONGRAPH_H
#define IGRAPH_NONGRAPH_H

#include "igraph_decls.h"
#include "igraph_error.h"
#include "igraph_matrix.h"
#include "igraph_types.h"
#include "igraph_vector.h"

IGRAPH_BEGIN_C_DECLS

/**
 * \def IGRAPH_SHORTEST_PATH_EPSILON
 *
 * Relative error threshold used in weighted shortest path calculations
 * to decide whether two shortest paths are of equal length.
 */
#define IGRAPH_SHORTEST_PATH_EPSILON 1e-10

/* -------------------------------------------------- */
/* Other, not graph related                           */
/* -------------------------------------------------- */

/**
 * \struct igraph_plfit_result_t
 * \brief Result of fitting a power-law distribution to a vector.
 *
 * This data structure contains the result of \ref igraph_power_law_fit(),
 * which tries to fit a power-law distribution to a vector of numbers. The
 * structure contains the following members:
 *
 * \member continuous Whether the fitted power-law distribution was continuous
 *                    or discrete.
 * \member alpha The exponent of the fitted power-law distribution.
 * \member xmin  The minimum value from which the power-law distribution was
 *               fitted. In other words, only the values larger than \c xmin
 *               were used from the input vector.
 * \member L     The log-likelihood of the fitted parameters; in other words,
 *               the probability of observing the input vector given the
 *               parameters.
 * \member D     The test statistic of a Kolmogorov-Smirnov test that compares
 *               the fitted distribution with the input vector. Smaller scores
 *               denote better fit.
 * \member p     The p-value of the Kolmogorov-Smirnov test; \c NaN if it has
 *               not been calculated yet. Small p-values (less than 0.05)
 *               indicate that the test rejected the hypothesis that the
 *               original data could have been drawn from the fitted power-law
 *               distribution.
 * \member data  The vector containing the original input data. May not be valid
 *               any more if the caller already destroyed the vector.
 */
typedef struct igraph_plfit_result_t {
    igraph_bool_t continuous;
    igraph_real_t alpha;
    igraph_real_t xmin;
    igraph_real_t L;
    igraph_real_t D;
    const igraph_vector_t* data;
} igraph_plfit_result_t;

IGRAPH_EXPORT igraph_error_t igraph_running_mean(const igraph_vector_t *data, igraph_vector_t *res,
                                      igraph_integer_t binwidth);
IGRAPH_EXPORT igraph_error_t igraph_random_sample(igraph_vector_int_t *res, igraph_integer_t l, igraph_integer_t h,
                                       igraph_integer_t length);
IGRAPH_EXPORT igraph_error_t igraph_convex_hull_2d(const igraph_matrix_t *data, igraph_vector_int_t *resverts,
                                                   igraph_matrix_t *rescoords);
IGRAPH_EXPORT IGRAPH_FUNCATTR_CONST igraph_bool_t igraph_almost_equals(double a, double b, double eps);
IGRAPH_EXPORT IGRAPH_FUNCATTR_CONST int igraph_cmp_epsilon(double a, double b, double eps);

IGRAPH_EXPORT igraph_error_t igraph_power_law_fit(
    const igraph_vector_t* vector, igraph_plfit_result_t* result,
    igraph_real_t xmin, igraph_bool_t force_continuous
);
IGRAPH_EXPORT igraph_error_t igraph_plfit_result_calculate_p_value(
    const igraph_plfit_result_t* model, igraph_real_t* result, igraph_real_t precision
);

<<<<<<< HEAD
IGRAPH_END_C_DECLS
=======
IGRAPH_EXPORT IGRAPH_DEPRECATED igraph_error_t igraph_zeroin(
    igraph_real_t *ax, igraph_real_t *bx, igraph_real_t (*f)(igraph_real_t x, void *info),
    void *info, igraph_real_t *Tol, int *Maxit, igraph_real_t *res
);

IGRAPH_EXPORT IGRAPH_DEPRECATED igraph_error_t igraph_convex_hull(
    const igraph_matrix_t *data, igraph_vector_int_t *resverts,
    igraph_matrix_t *rescoords);

__END_DECLS
>>>>>>> 16d599e3

#endif<|MERGE_RESOLUTION|>--- conflicted
+++ resolved
@@ -93,19 +93,10 @@
     const igraph_plfit_result_t* model, igraph_real_t* result, igraph_real_t precision
 );
 
-<<<<<<< HEAD
-IGRAPH_END_C_DECLS
-=======
-IGRAPH_EXPORT IGRAPH_DEPRECATED igraph_error_t igraph_zeroin(
-    igraph_real_t *ax, igraph_real_t *bx, igraph_real_t (*f)(igraph_real_t x, void *info),
-    void *info, igraph_real_t *Tol, int *Maxit, igraph_real_t *res
-);
-
 IGRAPH_EXPORT IGRAPH_DEPRECATED igraph_error_t igraph_convex_hull(
     const igraph_matrix_t *data, igraph_vector_int_t *resverts,
     igraph_matrix_t *rescoords);
 
-__END_DECLS
->>>>>>> 16d599e3
+IGRAPH_END_C_DECLS
 
 #endif