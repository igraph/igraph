--- conflicted
+++ resolved
@@ -55,13 +55,8 @@
                               igraph_integer_t center);
 IGRAPH_EXPORT igraph_error_t igraph_wheel(igraph_t *graph, igraph_integer_t n, igraph_wheel_mode_t mode,
                               igraph_integer_t center);
-<<<<<<< HEAD
-=======
 IGRAPH_EXPORT igraph_error_t igraph_hypercube(igraph_t *graph,
                                               igraph_integer_t n, igraph_bool_t directed);
-IGRAPH_EXPORT IGRAPH_DEPRECATED igraph_error_t igraph_lattice(igraph_t *graph, const igraph_vector_int_t *dimvector, igraph_integer_t nei,
-                                 igraph_bool_t directed, igraph_bool_t mutual, igraph_bool_t circular);
->>>>>>> 1d965a1a
 IGRAPH_EXPORT igraph_error_t igraph_square_lattice(igraph_t *graph, const igraph_vector_int_t *dimvector, igraph_integer_t nei,
                                  igraph_bool_t directed, igraph_bool_t mutual, const igraph_vector_bool_t *circular);
 IGRAPH_EXPORT igraph_error_t igraph_ring(igraph_t *graph, igraph_integer_t n, igraph_bool_t directed,
