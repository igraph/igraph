--- conflicted
+++ resolved
@@ -69,12 +69,7 @@
                                                       const igraph_vector_ptr_t *from);
 IGRAPH_EXPORT void *igraph_vector_ptr_pop_back(igraph_vector_ptr_t *v);
 IGRAPH_EXPORT igraph_error_t igraph_vector_ptr_insert(igraph_vector_ptr_t *v, igraph_integer_t pos, void* e);
-<<<<<<< HEAD
-IGRAPH_EXPORT void* igraph_vector_ptr_get(const igraph_vector_ptr_t* v, igraph_integer_t pos);
-=======
-IGRAPH_EXPORT IGRAPH_DEPRECATED void* igraph_vector_ptr_e(const igraph_vector_ptr_t* v, igraph_integer_t pos);
-IGRAPH_EXPORT IGRAPH_FUNCATTR_PURE void* igraph_vector_ptr_get(const igraph_vector_ptr_t* v, igraph_integer_t pos);
->>>>>>> 96288d4e
+IGRAPH_EXPORT IGRAPH_FUNCATTR_PURE void *igraph_vector_ptr_get(const igraph_vector_ptr_t* v, igraph_integer_t pos);
 IGRAPH_EXPORT void igraph_vector_ptr_set(igraph_vector_ptr_t* v, igraph_integer_t pos, void* value);
 IGRAPH_EXPORT igraph_error_t igraph_vector_ptr_resize(igraph_vector_ptr_t* v, igraph_integer_t newsize);
 IGRAPH_EXPORT void igraph_vector_ptr_copy_to(const igraph_vector_ptr_t *v, void** to);
