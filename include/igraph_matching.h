--- conflicted
+++ resolved
@@ -43,14 +43,10 @@
                                                     igraph_real_t* matching_weight, igraph_vector_int_t* matching,
                                                     const igraph_vector_t* weights, igraph_real_t eps);
 
-<<<<<<< HEAD
 IGRAPH_EXPORT igraph_error_t igraph_maximum_matching(const igraph_t *graph, igraph_integer_t *matching_size,
                             igraph_real_t *matching_weight, igraph_vector_int_t *matching,
                             const igraph_vector_t *weights, igraph_real_t eps);
 
-__END_DECLS
-=======
 IGRAPH_END_C_DECLS
->>>>>>> 91731dd1
 
 #endif