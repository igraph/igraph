/*-
 * SPDX-License-Identifier: BSD-3-Clause
 *
 * Copyright (c) 1992, 1993
 *	The Regents of the University of California.  All rights reserved.
 *
 * Redistribution and use in source and binary forms, with or without
 * modification, are permitted provided that the following conditions
 * are met:
 * 1. Redistributions of source code must retain the above copyright
 *    notice, this list of conditions and the following disclaimer.
 * 2. Redistributions in binary form must reproduce the above copyright
 *    notice, this list of conditions and the following disclaimer in the
 *    documentation and/or other materials provided with the distribution.
 * 3. Neither the name of the University nor the names of its contributors
 *    may be used to endorse or promote products derived from this software
 *    without specific prior written permission.
 *
 * THIS SOFTWARE IS PROVIDED BY THE REGENTS AND CONTRIBUTORS ``AS IS'' AND
 * ANY EXPRESS OR IMPLIED WARRANTIES, INCLUDING, BUT NOT LIMITED TO, THE
 * IMPLIED WARRANTIES OF MERCHANTABILITY AND FITNESS FOR A PARTICULAR PURPOSE
 * ARE DISCLAIMED.  IN NO EVENT SHALL THE REGENTS OR CONTRIBUTORS BE LIABLE
 * FOR ANY DIRECT, INDIRECT, INCIDENTAL, SPECIAL, EXEMPLARY, OR CONSEQUENTIAL
 * DAMAGES (INCLUDING, BUT NOT LIMITED TO, PROCUREMENT OF SUBSTITUTE GOODS
 * OR SERVICES; LOSS OF USE, DATA, OR PROFITS; OR BUSINESS INTERRUPTION)
 * HOWEVER CAUSED AND ON ANY THEORY OF LIABILITY, WHETHER IN CONTRACT, STRICT
 * LIABILITY, OR TORT (INCLUDING NEGLIGENCE OR OTHERWISE) ARISING IN ANY WAY
 * OUT OF THE USE OF THIS SOFTWARE, EVEN IF ADVISED OF THE POSSIBILITY OF
 * SUCH DAMAGE.
 */

/* This file originates from the following URL:
 *
 * https://cgit.freebsd.org/src/commit/lib/libc/stdlib/qsort.c?id=7f8f79a5c444a565a32b0c6578b07f8d496f6c49
 *
 * Create a diff against the revision given above to see what we have changed
 * to facilitate inclusion into igraph
 */

#include "igraph_qsort.h"

#ifdef _MSC_VER
    /* MSVC does not have inline when compiling C source files */
    #define inline __inline
    #define __unused
#endif

#ifndef __unused
  #define __unused    __attribute__ ((unused))
#endif

#if defined(LIBC_SCCS) && !defined(lint)
static char sccsid[] = "@(#)qsort.c	8.1 (Berkeley) 6/4/93";
#endif /* LIBC_SCCS and not lint */

#include <stdlib.h>

#if defined(I_AM_QSORT_R)
typedef int		 cmp_t(void *, const void *, const void *);
#elif defined(I_AM_QSORT_S)
typedef int		 cmp_t(const void *, const void *, void *);
#else
typedef int		 cmp_t(const void *, const void *);
#endif
<<<<<<< HEAD
static inline char  *med3(char *, char *, char *, cmp_t *, void *);
static inline void   swapfunc(char *, char *, size_t, int);
=======
static inline char	*med3(char *, char *, char *, cmp_t *, void *);
>>>>>>> 3d89b6e9

#define	MIN(a, b)	((a) < (b) ? a : b)

/*
 * Qsort routine from Bentley & McIlroy's "Engineering a Sort Function".
 */

static inline void
<<<<<<< HEAD
swapfunc(char *a, char *b, size_t n, int swaptype)
=======
swapfunc(char *a, char *b, size_t es)
>>>>>>> 3d89b6e9
{
	char t;

	do {
		t = *a;
		*a++ = *b;
		*b++ = t;
	} while (--es > 0);
}

#define	vecswap(a, b, n)				\
	if ((n) > 0) swapfunc(a, b, n)

#if defined(I_AM_QSORT_R)
#define	CMP(t, x, y) (cmp((t), (x), (y)))
#elif defined(I_AM_QSORT_S)
#define	CMP(t, x, y) (cmp((x), (y), (t)))
#else
#define	CMP(t, x, y) (cmp((x), (y)))
#endif

static inline char *
med3(char *a, char *b, char *c, cmp_t *cmp, void *thunk
#if !defined(I_AM_QSORT_R) && !defined(I_AM_QSORT_S)
__unused
#endif
)
{
	return CMP(thunk, a, b) < 0 ?
	       (CMP(thunk, b, c) < 0 ? b : (CMP(thunk, a, c) < 0 ? c : a ))
	      :(CMP(thunk, b, c) > 0 ? b : (CMP(thunk, a, c) < 0 ? a : c ));
}

/*
 * The actual qsort() implementation is static to avoid preemptible calls when
 * recursing. Also give them different names for improved debugging.
 */
#if defined(I_AM_QSORT_R)
#define local_qsort local_qsort_r
#elif defined(I_AM_QSORT_S)
#define local_qsort local_qsort_s
#endif
static void
local_qsort(void *a, size_t n, size_t es, cmp_t *cmp, void *thunk)
{
<<<<<<< HEAD
    char *pa, *pb, *pc, *pd, *pl, *pm, *pn;
    int swaptype, swap_cnt;
    size_t d;
    ptrdiff_t r;

loop:   SWAPINIT(a, es);
    swap_cnt = 0;
    if (n < 7) {
        for (pm = (char *)a + es; pm < (char *)a + n * es; pm += es)
            for (pl = pm;
                 pl > (char *)a && CMP(thunk, pl - es, pl) > 0;
                 pl -= es) {
                swap(pl, pl - es);
            }
        return;
    }
    pm = (char *)a + (n / 2) * es;
    if (n > 7) {
        pl = a;
        pn = (char *)a + (n - 1) * es;
        if (n > 40) {
            d = (n / 8) * es;
            pl = med3(pl, pl + d, pl + 2 * d, cmp, thunk);
            pm = med3(pm - d, pm, pm + d, cmp, thunk);
            pn = med3(pn - 2 * d, pn - d, pn, cmp, thunk);
        }
        pm = med3(pl, pm, pn, cmp, thunk);
    }
    swap(a, pm);
    pa = pb = (char *)a + es;

    pc = pd = (char *)a + (n - 1) * es;
    for (;;) {
        while (pb <= pc && (r = CMP(thunk, pb, a)) <= 0) {
            if (r == 0) {
                swap_cnt = 1;
                swap(pa, pb);
                pa += es;
            }
            pb += es;
        }
        while (pb <= pc && (r = CMP(thunk, pc, a)) >= 0) {
            if (r == 0) {
                swap_cnt = 1;
                swap(pc, pd);
                pd -= es;
            }
            pc -= es;
        }
        if (pb > pc) {
            break;
        }
        swap(pb, pc);
        swap_cnt = 1;
        pb += es;
        pc -= es;
    }
    if (swap_cnt == 0) {  /* Switch to insertion sort */
        for (pm = (char *)a + es; pm < (char *)a + n * es; pm += es)
            for (pl = pm;
                 pl > (char *)a && CMP(thunk, pl - es, pl) > 0;
                 pl -= es) {
                swap(pl, pl - es);
            }
        return;
    }

    pn = (char *)a + n * es;
    r = igraph_min(pa - (char *)a, pb - pa);
    vecswap(a, pb - r, r);
    r = igraph_min((size_t)(pd - pc), (size_t)(pn - pd - es));
    vecswap(pb, pn - r, r);
    if ((size_t)(r = pb - pa) > es)
#ifdef I_AM_QSORT_R
        igraph_qsort_r(a, r / es, es, thunk, cmp);
#else
        igraph_qsort(a, r / es, es, cmp);
#endif
    if ((size_t)(r = pd - pc) > es) {
        /* Iterate rather than recurse to save stack space */
        a = pn - r;
        n = r / es;
        goto loop;
    }
    /*      qsort(pn - r, r / es, es, cmp);*/
=======
	char *pa, *pb, *pc, *pd, *pl, *pm, *pn;
	size_t d1, d2;
	int cmp_result;
	int swap_cnt;

loop:
	swap_cnt = 0;
	if (n < 7) {
		for (pm = (char *)a + es; pm < (char *)a + n * es; pm += es)
			for (pl = pm;
			     pl > (char *)a && CMP(thunk, pl - es, pl) > 0;
			     pl -= es)
				swapfunc(pl, pl - es, es);
		return;
	}
	pm = (char *)a + (n / 2) * es;
	if (n > 7) {
		pl = a;
		pn = (char *)a + (n - 1) * es;
		if (n > 40) {
			size_t d = (n / 8) * es;

			pl = med3(pl, pl + d, pl + 2 * d, cmp, thunk);
			pm = med3(pm - d, pm, pm + d, cmp, thunk);
			pn = med3(pn - 2 * d, pn - d, pn, cmp, thunk);
		}
		pm = med3(pl, pm, pn, cmp, thunk);
	}
	swapfunc(a, pm, es);
	pa = pb = (char *)a + es;

	pc = pd = (char *)a + (n - 1) * es;
	for (;;) {
		while (pb <= pc && (cmp_result = CMP(thunk, pb, a)) <= 0) {
			if (cmp_result == 0) {
				swap_cnt = 1;
				swapfunc(pa, pb, es);
				pa += es;
			}
			pb += es;
		}
		while (pb <= pc && (cmp_result = CMP(thunk, pc, a)) >= 0) {
			if (cmp_result == 0) {
				swap_cnt = 1;
				swapfunc(pc, pd, es);
				pd -= es;
			}
			pc -= es;
		}
		if (pb > pc)
			break;
		swapfunc(pb, pc, es);
		swap_cnt = 1;
		pb += es;
		pc -= es;
	}
	if (swap_cnt == 0) {  /* Switch to insertion sort */
		for (pm = (char *)a + es; pm < (char *)a + n * es; pm += es)
			for (pl = pm;
			     pl > (char *)a && CMP(thunk, pl - es, pl) > 0;
			     pl -= es)
				swapfunc(pl, pl - es, es);
		return;
	}

	pn = (char *)a + n * es;
	d1 = MIN(pa - (char *)a, pb - pa);
	vecswap(a, pb - d1, d1);
	/*
	 * Cast es to preserve signedness of right-hand side of MIN()
	 * expression, to avoid sign ambiguity in the implied comparison.  es
	 * is safely within [0, SSIZE_MAX].
	 */
	d1 = MIN(pd - pc, pn - pd - (ptrdiff_t)es);
	vecswap(pb, pn - d1, d1);

	d1 = pb - pa;
	d2 = pd - pc;
	if (d1 <= d2) {
		/* Recurse on left partition, then iterate on right partition */
		if (d1 > es) {
			local_qsort(a, d1 / es, es, cmp, thunk);
		}
		if (d2 > es) {
			/* Iterate rather than recurse to save stack space */
			/* qsort(pn - d2, d2 / es, es, cmp); */
			a = pn - d2;
			n = d2 / es;
			goto loop;
		}
	} else {
		/* Recurse on right partition, then iterate on left partition */
		if (d2 > es) {
			local_qsort(pn - d2, d2 / es, es, cmp, thunk);
		}
		if (d1 > es) {
			/* Iterate rather than recurse to save stack space */
			/* qsort(a, d1 / es, es, cmp); */
			n = d1 / es;
			goto loop;
		}
	}
>>>>>>> 3d89b6e9
}

#if defined(I_AM_QSORT_R)
void
igraph_qsort_r(void *a, size_t n, size_t es, void *thunk, cmp_t *cmp)
{
	local_qsort_r(a, n, es, cmp, thunk);
}
#elif defined(I_AM_QSORT_S)
errno_t
igraph_qsort_s(void *a, rsize_t n, rsize_t es, cmp_t *cmp, void *thunk)
{
	if (n > RSIZE_MAX) {
		__throw_constraint_handler_s("qsort_s : n > RSIZE_MAX", EINVAL);
		return (EINVAL);
	} else if (es > RSIZE_MAX) {
		__throw_constraint_handler_s("qsort_s : es > RSIZE_MAX",
		    EINVAL);
		return (EINVAL);
	} else if (n != 0) {
		if (a == NULL) {
			__throw_constraint_handler_s("qsort_s : a == NULL",
			    EINVAL);
			return (EINVAL);
		} else if (cmp == NULL) {
			__throw_constraint_handler_s("qsort_s : cmp == NULL",
			    EINVAL);
			return (EINVAL);
		}
	}

	local_qsort_s(a, n, es, cmp, thunk);
	return (0);
}
#else
void
igraph_qsort(void *a, size_t n, size_t es, cmp_t *cmp)
{
	local_qsort(a, n, es, cmp, NULL);
}
#endif<|MERGE_RESOLUTION|>--- conflicted
+++ resolved
@@ -62,12 +62,7 @@
 #else
 typedef int		 cmp_t(const void *, const void *);
 #endif
-<<<<<<< HEAD
-static inline char  *med3(char *, char *, char *, cmp_t *, void *);
-static inline void   swapfunc(char *, char *, size_t, int);
-=======
 static inline char	*med3(char *, char *, char *, cmp_t *, void *);
->>>>>>> 3d89b6e9
 
 #define	MIN(a, b)	((a) < (b) ? a : b)
 
@@ -76,11 +71,7 @@
  */
 
 static inline void
-<<<<<<< HEAD
-swapfunc(char *a, char *b, size_t n, int swaptype)
-=======
 swapfunc(char *a, char *b, size_t es)
->>>>>>> 3d89b6e9
 {
 	char t;
 
@@ -126,93 +117,6 @@
 static void
 local_qsort(void *a, size_t n, size_t es, cmp_t *cmp, void *thunk)
 {
-<<<<<<< HEAD
-    char *pa, *pb, *pc, *pd, *pl, *pm, *pn;
-    int swaptype, swap_cnt;
-    size_t d;
-    ptrdiff_t r;
-
-loop:   SWAPINIT(a, es);
-    swap_cnt = 0;
-    if (n < 7) {
-        for (pm = (char *)a + es; pm < (char *)a + n * es; pm += es)
-            for (pl = pm;
-                 pl > (char *)a && CMP(thunk, pl - es, pl) > 0;
-                 pl -= es) {
-                swap(pl, pl - es);
-            }
-        return;
-    }
-    pm = (char *)a + (n / 2) * es;
-    if (n > 7) {
-        pl = a;
-        pn = (char *)a + (n - 1) * es;
-        if (n > 40) {
-            d = (n / 8) * es;
-            pl = med3(pl, pl + d, pl + 2 * d, cmp, thunk);
-            pm = med3(pm - d, pm, pm + d, cmp, thunk);
-            pn = med3(pn - 2 * d, pn - d, pn, cmp, thunk);
-        }
-        pm = med3(pl, pm, pn, cmp, thunk);
-    }
-    swap(a, pm);
-    pa = pb = (char *)a + es;
-
-    pc = pd = (char *)a + (n - 1) * es;
-    for (;;) {
-        while (pb <= pc && (r = CMP(thunk, pb, a)) <= 0) {
-            if (r == 0) {
-                swap_cnt = 1;
-                swap(pa, pb);
-                pa += es;
-            }
-            pb += es;
-        }
-        while (pb <= pc && (r = CMP(thunk, pc, a)) >= 0) {
-            if (r == 0) {
-                swap_cnt = 1;
-                swap(pc, pd);
-                pd -= es;
-            }
-            pc -= es;
-        }
-        if (pb > pc) {
-            break;
-        }
-        swap(pb, pc);
-        swap_cnt = 1;
-        pb += es;
-        pc -= es;
-    }
-    if (swap_cnt == 0) {  /* Switch to insertion sort */
-        for (pm = (char *)a + es; pm < (char *)a + n * es; pm += es)
-            for (pl = pm;
-                 pl > (char *)a && CMP(thunk, pl - es, pl) > 0;
-                 pl -= es) {
-                swap(pl, pl - es);
-            }
-        return;
-    }
-
-    pn = (char *)a + n * es;
-    r = igraph_min(pa - (char *)a, pb - pa);
-    vecswap(a, pb - r, r);
-    r = igraph_min((size_t)(pd - pc), (size_t)(pn - pd - es));
-    vecswap(pb, pn - r, r);
-    if ((size_t)(r = pb - pa) > es)
-#ifdef I_AM_QSORT_R
-        igraph_qsort_r(a, r / es, es, thunk, cmp);
-#else
-        igraph_qsort(a, r / es, es, cmp);
-#endif
-    if ((size_t)(r = pd - pc) > es) {
-        /* Iterate rather than recurse to save stack space */
-        a = pn - r;
-        n = r / es;
-        goto loop;
-    }
-    /*      qsort(pn - r, r / es, es, cmp);*/
-=======
 	char *pa, *pb, *pc, *pd, *pl, *pm, *pn;
 	size_t d1, d2;
 	int cmp_result;
@@ -315,7 +219,6 @@
 			goto loop;
 		}
 	}
->>>>>>> 3d89b6e9
 }
 
 #if defined(I_AM_QSORT_R)
