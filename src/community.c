--- conflicted
+++ resolved
@@ -905,7 +905,6 @@
  * <code>Q = 1/(m) sum_ij (A_ij - gamma * k^out_i * k^in_j / m) * d(c_i,c_j)</code>,
  *
  * </para><para>
-<<<<<<< HEAD
  * where \c k^out_i is the out-degree of node \c i and \c k^in_j is the in-degree of node \c j.
  *
  * </para><para>
@@ -940,17 +939,6 @@
  *                   Set it to 1 to use the classical definition of modularity.
  * \param directed   Whether to use the directed or undirected version of modularity.
  *                   Ignored for undirected graphs.
-=======
- * See also Clauset, A.; Newman, M. E. J.; Moore, C. Finding
- * community structure in very large networks, Physical Review E,
- * 2004, 70, 066111.
- * \param graph The input graph. It must be undirected; directed graphs are
- *     not supported yet.
- * \param membership Numeric vector which gives the type of each
- *     vertex, i.e. the component to which it belongs.
- *     It does not have to be consecutive, i.e. empty communities are
- *     allowed.
->>>>>>> 88b08d90
  * \param modularity Pointer to a real number, the result will be
  *                   stored here.
  * \return Error code.
