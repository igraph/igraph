/* -*- mode: C -*-  */
/* 
   IGraph library.
   Copyright (C) 2005  Gabor Csardi <csardi@rmki.kfki.hu>
   MTA RMKI, Konkoly-Thege Miklos st. 29-33, Budapest 1121, Hungary
   
   This program is free software; you can redistribute it and/or modify
   it under the terms of the GNU General Public License as published by
   the Free Software Foundation; either version 2 of the License, or
   (at your option) any later version.
   
   This program is distributed in the hope that it will be useful,
   but WITHOUT ANY WARRANTY; without even the implied warranty of
   MERCHANTABILITY or FITNESS FOR A PARTICULAR PURPOSE.  See the
   GNU General Public License for more details.
   
   You should have received a copy of the GNU General Public License
   along with this program; if not, write to the Free Software
   Foundation, Inc., 51 Franklin Street, Fifth Floor, Boston, MA 
   02110-1301 USA

*/

#include "igraph_random.h"
#include "igraph_error.h"
#include "config.h"

#include <math.h>
#include <limits.h>
#include <string.h>
#include "igraph_math.h"
#include "igraph_types.h"
#include "igraph_vector.h"
#include "igraph_memory.h"

/** 
 * \section about_rngs 
 * 
 * <section>
 * <title>About random numbers in igraph, use cases</title>
 * 
 * <para> 
 * Some algorithms in igraph, e.g. the generation of random graphs,
 * require random number generators (RNGs). Prior to version 0.6
 * igraph did not have a sophisticated way to deal with random number
 * generators at the C level, but this has changed. From version 0.6
 * different and multiple random number generators are supported.
 * </para>
 * </section>
 * 
 */

/** 
 * \section rng_use_cases
 * 
 * <section><title>Use cases</title>
 * 
 * <section><title>Normal (default) use</title>
 * <para> 
 * If the user does not use any of the RNG functions explicitly, but calls
 * some of the randomized igraph functions, then a default RNG is set
 * up the first time an igraph function needs random numbers. The
 * seed of this RNG is the output of the <code>time(0)</code> function
 * call, using the <code>time</code> function from the standard C
 * library. This ensures that igraph creates a different random graph,
 * each time the C program is called.
 * </para>
 * 
 * <para> 
 * The created default generator is stored internally and can be
 * queried with the \ref igraph_rng_default() function.
 * </para>
 * </section>
 * 
 * <section><title>Reproducible simulations</title>
 * <para> 
 * If reproducible results are needed, then the user should set the
 * seed of the default random number generator explicitly, using the 
 * \ref igraph_rng_seed() function on the default generator, \ref
 * igraph_rng_default(). When setting the seed to the same number,
 * igraph generates exactly the same random graph (or series of random
 * graphs).
 * </para>
 * </section>
 * 
 * <section><title>Changing the default generator</title>
 * <para> 
 * By default igraph uses the \ref igraph_rng_default() random number
 * generator. This can be changed any time by calling \ref
 * igraph_rng_set_default(), with an already initialized random number
 * generator. Note that the old (replaced) generator is not
 * destroyed, so no memory is deallocated.
 * </para>
 * </section>
 *
 * <section><title>Using multiple generators</title>
 * <para> 
 * igraph also provides functions to set up multiple random number
 * generators, using the \ref igraph_rng_init() function, and then
 * generating random numbers from them, e.g. with \ref igraph_rng_get_integer()
 * and/or \ref igraph_rng_get_unif() calls. 
 * </para>
 * 
 * <para>
 * Note that initializing a new random number generator is
 * independent of the generator that the igraph functions themselves
 * use. If you want to replace that, then please use \ref
 * igraph_rng_set_default().
 * </para>
 * </section>
 *
 * <section><title>Example</title>
 * <para>
 * \example examples/simple/random_seed.c
 * </para>
 * </section>
 *
 * </section>
 */

/* ------------------------------------ */

typedef struct {
  int i, j;
  long int x[31];
} igraph_i_rng_glibc2_state_t;

unsigned long int igraph_i_rng_glibc2_get(int *i, int *j, int n, 
					  long int *x) {
  long int k;

  x[*i] += x[*j];
  k = (x[*i] >> 1) & 0x7FFFFFFF;
  
  (*i)++;
  if (*i == n) {
    *i = 0;
  }
  
  (*j)++ ;
  if (*j == n) {
    *j = 0;
  }

  return k;
}

unsigned long int igraph_rng_glibc2_get(void *vstate) {
  igraph_i_rng_glibc2_state_t *state = 
    (igraph_i_rng_glibc2_state_t*) vstate;
  return igraph_i_rng_glibc2_get(&state->i, &state->j, 31, state->x);
}

igraph_real_t igraph_rng_glibc2_get_real(void *state) {
  return igraph_rng_glibc2_get(state) / 2147483648.0;
}

/* this function is independent of the bit size */

void igraph_i_rng_glibc2_init(long int *x, int n, 
			      unsigned long int s) {
  int i;
  
  if (s==0) { s=1; }
  
  x[0] = s;
  for (i=1 ; i<n ; i++) {
    const long int h = s / 127773;
    const long int t = 16807 * (s - h * 127773) - h * 2836;
    if (t < 0) {
      s = t + 2147483647 ;
    } else { 
      s = t ;
    }
    
    x[i] = s ;
  }
}

int igraph_rng_glibc2_seed(void *vstate, unsigned long int seed) {
  igraph_i_rng_glibc2_state_t *state = 
    (igraph_i_rng_glibc2_state_t*) vstate;
  int i;
  
  igraph_i_rng_glibc2_init(state->x, 31, seed);
  
  state->i=3;
  state->j=0;
  
  for (i=0;i<10*31; i++) {
    igraph_rng_glibc2_get(state);
  }
  
  return 0;
}

int igraph_rng_glibc2_init(void **state) {
  igraph_i_rng_glibc2_state_t *st;

  st=igraph_Calloc(1, igraph_i_rng_glibc2_state_t);
  if (!st) {
    IGRAPH_ERROR("Cannot initialize RNG", IGRAPH_ENOMEM);
  }
  (*state)=st;

  igraph_rng_glibc2_seed(st, 0);
  
  return 0;
}

void igraph_rng_glibc2_destroy(void *vstate) {
  igraph_i_rng_glibc2_state_t *state = 
    (igraph_i_rng_glibc2_state_t*) vstate;
  igraph_Free(state);
}

/**
 * \var igraph_rngtype_glibc2
 * \brief The random number generator type introduced in GNU libc 2
 * 
 * It is a linear feedback shift register generator with a 128-byte
 * buffer. This generator was the default prior to igraph version 0.6,
 * at least on systems relying on GNU libc.
 * 
 * This generator was ported from the GNU Scientific Library.
 */

const igraph_rng_type_t igraph_rngtype_glibc2 = {
  /* name= */      "LIBC",
  /* min=  */      0,
  /* max=  */      RAND_MAX,
  /* init= */      igraph_rng_glibc2_init,
  /* destroy= */   igraph_rng_glibc2_destroy,
  /* seed= */      igraph_rng_glibc2_seed,
  /* get= */       igraph_rng_glibc2_get,
  /* get_real= */  igraph_rng_glibc2_get_real,
  /* get_norm= */  0,
  /* get_geom= */  0,
  /* get_binom= */ 0,
  /* get_exp= */   0
};

/* ------------------------------------ */

typedef struct {
  unsigned long int x;
} igraph_i_rng_rand_state_t;

unsigned long int igraph_rng_rand_get(void *vstate) {
  igraph_i_rng_rand_state_t *state = vstate;
  state->x = (1103515245 * state->x + 12345) & 0x7fffffffUL;
  return state->x;
}

igraph_real_t igraph_rng_rand_get_real(void *vstate) {
  return igraph_rng_rand_get (vstate) / 2147483648.0 ;
}

int igraph_rng_rand_seed(void *vstate, unsigned long int seed) {
  igraph_i_rng_rand_state_t *state = vstate;
  state->x = seed;
  return 0;
}

int igraph_rng_rand_init(void **state) {
  igraph_i_rng_rand_state_t *st;

  st=igraph_Calloc(1, igraph_i_rng_rand_state_t);
  if (!st) {
    IGRAPH_ERROR("Cannot initialize RNG", IGRAPH_ENOMEM);
  }
  (*state)=st;
  
  igraph_rng_rand_seed(st, 0);
  
  return 0;
}

void igraph_rng_rand_destroy(void *vstate) {
  igraph_i_rng_rand_state_t *state = 
    (igraph_i_rng_rand_state_t*) vstate;
  igraph_Free(state);  
}  

/**
 * \var igraph_rngtype_rand
 * \brief The old BSD rand/stand random number generator
 * 
 * The sequence is 
 *     x_{n+1} = (a x_n + c) mod m 
 * with a = 1103515245, c = 12345 and m = 2^31 = 2147483648. The seed
 * specifies the initial value, x_1.
 * 
 * The theoretical value of x_{10001} is 1910041713.
 *
 *  The period of this generator is 2^31.
 * 
 * This generator is not very good -- the low bits of successive
 * numbers are correlated.
 * 
 * This generator was ported from the GNU Scientific Library.
 */

const igraph_rng_type_t igraph_rngtype_rand = {
  /* name= */      "RAND",
  /* min=  */      0,
  /* max=  */      0x7fffffffUL,
  /* init= */      igraph_rng_rand_init,
  /* destroy= */   igraph_rng_rand_destroy,
  /* seed= */      igraph_rng_rand_seed,
  /* get= */       igraph_rng_rand_get,
  /* get_real= */  igraph_rng_rand_get_real,
  /* get_norm= */  0,
  /* get_geom= */  0,
  /* get_binom= */ 0,
  /* get_exp= */   0
};

/* ------------------------------------ */

#define N 624   /* Period parameters */
#define M 397

/* most significant w-r bits */
static const unsigned long UPPER_MASK = 0x80000000UL;   

/* least significant r bits */
static const unsigned long LOWER_MASK = 0x7fffffffUL;   

typedef struct {
  unsigned long mt[N];
  int mti;
} igraph_i_rng_mt19937_state_t;

unsigned long int igraph_rng_mt19937_get(void *vstate) {
  igraph_i_rng_mt19937_state_t *state = vstate;

  unsigned long k ;
  unsigned long int *const mt = state->mt;

#define MAGIC(y) (((y)&0x1) ? 0x9908b0dfUL : 0)

  if (state->mti >= N) {
    /* generate N words at one time */
    int kk;
    
    for (kk = 0; kk < N - M; kk++) {
      unsigned long y = (mt[kk] & UPPER_MASK) | (mt[kk + 1] & LOWER_MASK);
      mt[kk] = mt[kk + M] ^ (y >> 1) ^ MAGIC(y);
    }
    for (; kk < N - 1; kk++) {
      unsigned long y = (mt[kk] & UPPER_MASK) | (mt[kk + 1] & LOWER_MASK);
      mt[kk] = mt[kk + (M - N)] ^ (y >> 1) ^ MAGIC(y);
    }
    
    {
      unsigned long y = (mt[N - 1] & UPPER_MASK) | (mt[0] & LOWER_MASK);
      mt[N - 1] = mt[M - 1] ^ (y >> 1) ^ MAGIC(y);
    }
    
    state->mti = 0;
  }

#undef MAGIC

  /* Tempering */
  
  k = mt[state->mti];
  k ^= (k >> 11);
  k ^= (k << 7) & 0x9d2c5680UL;
  k ^= (k << 15) & 0xefc60000UL;
  k ^= (k >> 18);

  state->mti++;

  return k;
}

igraph_real_t igraph_rng_mt19937_get_real(void *vstate) {
  return igraph_rng_mt19937_get (vstate) / 4294967296.0 ;
}

int igraph_rng_mt19937_seed(void *vstate, unsigned long int seed) {
  igraph_i_rng_mt19937_state_t *state = vstate;
  int i;

  memset(state, 0, sizeof(igraph_i_rng_mt19937_state_t));

  if (seed == 0) {
    seed = 4357;   /* the default seed is 4357 */
  }
  state->mt[0]= seed & 0xffffffffUL;

  for (i = 1; i < N; i++) {
    /* See Knuth's "Art of Computer Programming" Vol. 2, 3rd
       Ed. p.106 for multiplier. */
    state->mt[i] =
      (1812433253UL * (state->mt[i-1] ^ (state->mt[i-1] >> 30)) + i);
    state->mt[i] &= 0xffffffffUL;
  }
  
  state->mti = i;
  return 0;
}

int igraph_rng_mt19937_init(void **state) {
  igraph_i_rng_mt19937_state_t *st;

  st=igraph_Calloc(1, igraph_i_rng_mt19937_state_t);
  if (!st) {
    IGRAPH_ERROR("Cannot initialize RNG", IGRAPH_ENOMEM);
  }
  (*state)=st;
  
  igraph_rng_mt19937_seed(st, 0);
  
  return 0;
}

void igraph_rng_mt19937_destroy(void *vstate) {
  igraph_i_rng_mt19937_state_t *state = 
    (igraph_i_rng_mt19937_state_t*) vstate;
  igraph_Free(state);  
}  

/** 
 * \var igraph_rngtype_mt19937
 * \brief The MT19937 random number generator
 * 
 * The MT19937 generator of Makoto Matsumoto and Takuji Nishimura is a
 * variant of the twisted generalized feedback shift-register
 * algorithm, and is known as the “Mersenne Twister” generator. It has
 * a Mersenne prime period of 2^19937 - 1 (about 10^6000) and is
 * equi-distributed in 623 dimensions. It has passed the diehard
 * statistical tests. It uses 624 words of state per generator and is
 * comparable in speed to the other generators. The original generator
 * used a default seed of 4357 and choosing s equal to zero in
 * gsl_rng_set reproduces this. Later versions switched to 5489 as the
 * default seed, you can choose this explicitly via igraph_rng_seed
 * instead if you require it. 
 * 
 * For more information see,
 * Makoto Matsumoto and Takuji Nishimura, “Mersenne Twister: A
 * 623-dimensionally equidistributed uniform pseudorandom number
 * generator”. ACM Transactions on Modeling and Computer Simulation,
 * Vol. 8, No. 1 (Jan. 1998), Pages 3–30 
 * 
 * The generator igraph_rngtype_mt19937 uses the second revision of the
 * seeding procedure published by the two authors above in 2002. The
 * original seeding procedures could cause spurious artifacts for some
 * seed values.
 * 
 * This generator was ported from the GNU Scientific Library.
 */

const igraph_rng_type_t igraph_rngtype_mt19937 = {
  /* name= */      "MT19937",
  /* min=  */      0,
  /* max=  */      0xffffffffUL,
  /* init= */      igraph_rng_mt19937_init,
  /* destroy= */   igraph_rng_mt19937_destroy,
  /* seed= */      igraph_rng_mt19937_seed,
  /* get= */       igraph_rng_mt19937_get,
  /* get_real= */  igraph_rng_mt19937_get_real,
  /* get_norm= */  0,
  /* get_geom= */  0,
  /* get_binom= */ 0,
  /* get_exp= */   0
};

#undef N
#undef M

/* ------------------------------------ */

#ifndef USING_R

igraph_i_rng_mt19937_state_t igraph_i_rng_default_state;

#define addr(a) (&a)

/**
 * \var igraph_i_rng_default
 * The default igraph random number generator
 * 
 * This generator is used by all builtin igraph functions that need to
 * generate random numbers; e.g. all random graph generators. 
 * 
 * You can use \ref igraph_i_rng_default with \ref igraph_rng_seed()
 * to set its seed.
 * 
 * You can change the default generator using the \ref
 * igraph_rng_set_default() function. 
 */

IGRAPH_THREAD_LOCAL igraph_rng_t igraph_i_rng_default = { 
  addr(igraph_rngtype_mt19937),
  addr(igraph_i_rng_default_state),
  /* def= */ 1
};

#undef addr

/** 
 * \function igraph_rng_set_default
 * Set the default igraph random number generator
 * 
 * \param rng The random number generator to use as default from now
 *    on. Calling \ref igraph_rng_destroy() on it, while it is still
 *    being used as the default will result craches and/or
 *    unpredictable results.
 * 
 * Time complexity: O(1).
 */

void igraph_rng_set_default(igraph_rng_t *rng) {
  igraph_i_rng_default = (*rng);
}

#endif


/* ------------------------------------ */

#ifdef USING_R

double  unif_rand(void);
double  norm_rand(void);
double  exp_rand(void);
double  Rf_rgeom(double);
double  Rf_rbinom(double, double);

int igraph_rng_R_init(void **state) {
  IGRAPH_ERROR("R RNG error, unsupported function called",
	       IGRAPH_EINTERNAL);
  return 0;
}

void igraph_rng_R_destroy(void *state) {
  igraph_error("R RNG error, unsupported function called",
	       __FILE__, __LINE__, IGRAPH_EINTERNAL);
}

int igraph_rng_R_seed(void *state, unsigned long int seed) {
  IGRAPH_ERROR("R RNG error, unsupported function called",
	       IGRAPH_EINTERNAL);
  return 0;
}

unsigned long int igraph_rng_R_get(void *state) {
  return unif_rand() * 0x7FFFFFFFUL;
}

igraph_real_t igraph_rng_R_get_real(void *state) {
  return unif_rand();
}

igraph_real_t igraph_rng_R_get_norm(void *state) {
  return norm_rand();
}

igraph_real_t igraph_rng_R_get_geom(void *state, igraph_real_t p) {
  return Rf_rgeom(p);
}
 
igraph_real_t igraph_rng_R_get_binom(void *state, long int n,
				     igraph_real_t p) {
  return Rf_rbinom(n, p);
}

igraph_real_t igraph_rng_R_get_exp(void *state, igraph_real_t rate) {
  igraph_real_t scale = 1.0 / rate;
  if (!IGRAPH_FINITE(scale) || scale <= 0.0) {
    if (scale == 0.0) { return 0.0; }
    return IGRAPH_NAN;
  }
  return scale * exp_rand();
}

igraph_rng_type_t igraph_rngtype_R = {
  /* name= */      "GNU R",
  /* min=  */      0,
  /* max=  */      0x7FFFFFFFUL,
  /* init= */      igraph_rng_R_init,
  /* destroy= */   igraph_rng_R_destroy,
  /* seed= */      igraph_rng_R_seed,
  /* get= */       igraph_rng_R_get,
  /* get_real= */  igraph_rng_R_get_real,
  /* get_norm= */  igraph_rng_R_get_norm,
  /* get_geom= */  igraph_rng_R_get_geom,
  /* get_binom= */ igraph_rng_R_get_binom,
  /* get_exp= */   igraph_rng_R_get_exp
};

IGRAPH_THREAD_LOCAL igraph_rng_t igraph_i_rng_default = { 
  &igraph_rngtype_R,
  0,
  /* def= */ 1
};

#endif

/* ------------------------------------ */

/**
 * \function igraph_rng_default
 * Query the default random number generator.
 * 
 * \return A pointer to the default random number generator.
 * 
 * \sa igraph_rng_set_default()
 */

igraph_rng_t *igraph_rng_default() {
  return &igraph_i_rng_default;
}

/* ------------------------------------ */

double igraph_norm_rand(igraph_rng_t *rng);
double igraph_rgeom(igraph_rng_t *rng, double p);
double igraph_rbinom(igraph_rng_t *rng, double nin, double pp);
double igraph_rexp(igraph_rng_t *rng, double rate);

/** 
 * \function igraph_rng_init
 * Initialize a random number generator
 * 
 * This function allocates memory for a random number generator, with
 * the given type, and sets its seed to the default.
 * 
 * \param rng Pointer to an uninitialized RNG.
 * \param type The type of the RNG, please see the documentation for
 *    the supported types.
 * \return Error code.
 * 
 * Time complexity: depends on the type of the generator, but usually
 * it should be O(1).
 */

int igraph_rng_init(igraph_rng_t *rng, const igraph_rng_type_t *type) {
  rng->type=type;
  IGRAPH_CHECK(rng->type->init(&rng->state));
  return 0;
}

/** 
 * \function igraph_rng_destroy
 * Deallocate memory associated with a random number generator
 * 
 * \param rng The RNG to destroy. Do not destroy an RNG that is used
 *    as the default igraph RNG. 
 * 
 * Time complexity: O(1).
 */

void igraph_rng_destroy(igraph_rng_t *rng) {
  rng->type->destroy(rng->state);
}

/**
 * \function igraph_rng_seed
 * Set the seed of a random number generator
 * 
 * \param rng The RNG. 
 * \param seed The new seed.
 * \return Error code.
 * 
 * Time complexity: usually O(1), but may depend on the type of the
 * RNG.
 */
int igraph_rng_seed(igraph_rng_t *rng, unsigned long int seed) {
  const igraph_rng_type_t *type=rng->type;
  rng->def=0;
  IGRAPH_CHECK(type->seed(rng->state, seed));
  return 0;
}

/** 
 * \function igraph_rng_max 
 * Query the maximum possible integer for a random number generator
 * 
 * \param rng The RNG.
 * \return The largest possible integer that can be generated by
 *         calling \ref igraph_rng_get_integer() on the RNG.
 * 
 * Time complexity: O(1).
 */

unsigned long int igraph_rng_max(igraph_rng_t *rng) {
  const igraph_rng_type_t *type=rng->type;
  return type->max;
}

/**
 * \function igraph_rng_min
 * Query the minimum possible integer for a random number generator
 * 
 * \param rng The RNG.
 * \return The smallest possible integer that can be generated by
 *         calling \ref igraph_rng_get_integer() on the RNG.
 * 
 * Time complexity: O(1).
 */

unsigned long int igraph_rng_min(igraph_rng_t *rng) {
  const igraph_rng_type_t *type=rng->type;
  return type->min;
}

/** 
 * \function igraph_rng_name
 * Query the type of a random number generator
 * 
 * \param rng The RNG.
 * \return The name of the type of the generator. Do not deallocate or
 *         change the returned string pointer.
 * 
 * Time complexity: O(1).
 */

const char *igraph_rng_name(igraph_rng_t *rng) {
  const igraph_rng_type_t *type=rng->type;
  return type->name;
}

/** 
 * \function igraph_rng_get_integer
 * Generate an integer random number from an interval
 * 
 * \param rng Pointer to the RNG to use for the generation. Use \ref
 *        igraph_rng_default() here to use the default igraph RNG.
 * \param l Lower limit, inclusive, it can be negative as well.
 * \param h Upper limit, inclusive, it can be negative as well, but it
 *        should be at least <code>l</code>.
 * \return The generated random integer.
 * 
 * Time complexity: depends on the generator, but should be usually
 * O(1).
 */

long int igraph_rng_get_integer(igraph_rng_t *rng,
				long int l, long int h) {
  const igraph_rng_type_t *type=rng->type;
  if (type->get_real) {
    return (long int)(type->get_real(rng->state)*(h-l+1)+l);
  } else if (type->get) {
    unsigned long int max=type->max;
    return (long int)(type->get(rng->state))/
      ((double)max+1)*(h-l+1)+l;
  }
  IGRAPH_ERROR("Internal random generator error", IGRAPH_EINTERNAL);
  return 0;
}

/** 
 * \function igraph_rng_get_normal
 * Normally distributed random numbers
 * 
 * \param rng Pointer to the RNG to use. Use \ref igraph_rng_default()
 *        here to use the default igraph RNG.
 * \param m The mean.
 * \param s Standard deviation.
 * \return The generated normally distributed random number.
 * 
 * Time complexity: depends on the type of the RNG.
 */

igraph_real_t igraph_rng_get_normal(igraph_rng_t *rng, 
				    igraph_real_t m, igraph_real_t s) {
  const igraph_rng_type_t *type=rng->type;
  if (type->get_norm) {
    return type->get_norm(rng->state)*s+m;
  } else {
    return igraph_norm_rand(rng)*s+m;
  }
}

/** 
 * \function igraph_rng_get_unif
 * Generate real, uniform random numbers from an interval
 * 
 * \param rng Pointer to the RNG to use. Use \ref igraph_rng_default()
 *        here to use the default igraph RNG.
 * \param l The lower bound, it can be negative.
 * \param h The upper bound, it can be negative, but it has to be
 *        larger than the lower bound.
 * \return The generated uniformly distributed random number.
 * 
 * Time complexity: depends on the type of the RNG.
 */

igraph_real_t igraph_rng_get_unif(igraph_rng_t *rng, 
				  igraph_real_t l, igraph_real_t h) {
  const igraph_rng_type_t *type=rng->type;
  if (type->get_real) {
    return type->get_real(rng->state)*(h-l)+l;
  } else if (type->get) {
    unsigned long int max=type->max;
    return type->get(rng->state)/((double)max+1)*(double)(h-l)+l;
  }
  IGRAPH_ERROR("Internal random generator error", IGRAPH_EINTERNAL);
  return 0;  
}

/** 
 * \function igraph_rng_get_unif01
 * Generate real, uniform random number from the unit interval
 *
 * \param rng Pointer to the RNG to use. Use \ref igraph_rng_default()
 *        here to use the default igraph RNG.
 * \return The generated uniformly distributed random number.
 * 
 * Time complexity: depends on the type of the RNG.
 */

igraph_real_t igraph_rng_get_unif01(igraph_rng_t *rng) {
  const igraph_rng_type_t *type=rng->type;
  if (type->get_real) {
    return type->get_real(rng->state);
  } else if (type->get) {
    unsigned long int max=type->max;
    return type->get(rng->state)/((double)max+1);
  }
  IGRAPH_ERROR("Internal random generator error", IGRAPH_EINTERNAL);
  return 0;  
}

/** 
 * \function igraph_rng_get_geom
 * Generate geometrically distributed random numbers
 * 
 * \param rng Pointer to the RNG to use. Use \ref igraph_rng_default()
 *        here to use the default igraph RNG.
 * \param p The probability of success in each trial. Must be larger
 *        than zero and smaller or equal to 1.
 * \return The generated geometrically distributed random number.
 * 
 * Time complexity: depends on the type of the RNG.
 */

igraph_real_t igraph_rng_get_geom(igraph_rng_t *rng, igraph_real_t p) {
  const igraph_rng_type_t *type=rng->type;
  if (type->get_geom) {
    return type->get_geom(rng->state, p);
  } else {
    return igraph_rgeom(rng, p);
  }
}

/** 
 * \function igraph_rng_get_binom
 * Generate binomially distributed random numbers
 * 
 * \param rng Pointer to the RNG to use. Use \ref igraph_rng_default()
 *        here to use the default igraph RNG.
 * \param n Number of observations.
 * \param p Probability of an event.
 * \return The generated binomially distributed random number.
 * 
 * Time complexity: depends on the type of the RNG.
 */

igraph_real_t igraph_rng_get_binom(igraph_rng_t *rng, long int n, 
				   igraph_real_t p) {
  const igraph_rng_type_t *type=rng->type;
  if (type->get_binom) {
    return type->get_binom(rng->state, n, p);
  } else {
    return igraph_rbinom(rng, n, p);
  }
}

unsigned long int igraph_rng_get_int31(igraph_rng_t *rng) {
  const igraph_rng_type_t *type=rng->type;
  unsigned long int max=type->max;
  if (type->get && max==0x7FFFFFFFUL) {
    return type->get(rng->state);
  } else if (type->get_real) {
    return type->get_real(rng->state)*0x7FFFFFFFUL;
  } else { 
    return igraph_rng_get_unif01(rng)*0x7FFFFFFFUL;
  }
}

<<<<<<< HEAD
=======
igraph_real_t igraph_rng_get_exp(igraph_rng_t *rng, igraph_real_t rate) {
  const igraph_rng_type_t *type=rng->type;
  if (type->get_exp) {
    return type->get_exp(rng->state, rate);
  } else { 
    return igraph_rexp(rng, rate);
  }
}


int igraph_rng_inited = 0;

>>>>>>> ae035b4b
#ifndef HAVE_EXPM1
#ifndef USING_R			/* R provides a replacement */
/* expm1 replacement */
static double expm1 (double x)
{
    if (fabs(x) < M_LN2)
    {
        /* Compute the Taylor series S = x + (1/2!) x^2 + (1/3!) x^3 + ... */

        double i = 1.0;
        double sum = x;
        double term = x / 1.0;

        do
        {
            term *= x / ++i;
            sum += term;
        }
        while (fabs(term) > fabs(sum) * 2.22e-16);
      
        return sum;
    }

    return expl(x) - 1.0L;
}
#endif
#endif

#ifndef HAVE_RINT
#ifndef USING_R			/* R provides a replacement */
/* rint replacement */
static double rint (double x)
{
   return ( (x<0.) ? -floor(-x+.5) : floor(x+.5) );
}
#endif
#endif

#ifndef HAVE_RINTF
static float rintf (float x)
{
   return ( (x<(float)0.) ? -(float)floor(-x+.5) : (float)floor(x+.5) );
}
#endif

/*
 * \ingroup internal
 * 
 * This function appends the rest of the needed random number to the 
 * result vector.
 */

int igraph_i_random_sample_alga(igraph_vector_t *res, igraph_integer_t l, igraph_integer_t h, 
			      igraph_integer_t length) {
  igraph_real_t N=h-l+1;
  igraph_real_t n=length;
  
  igraph_real_t top=N-n;
  igraph_real_t Nreal=N;
  igraph_real_t S=0;
  igraph_real_t V, quot;
  
  l=l-1;

  while (n>=2) {
    V=RNG_UNIF01();
    S=1;
    quot=top/Nreal;
    while (quot>V) {
      S+=1;
      top=-1.0+top;
      Nreal=-1.0+Nreal;
      quot=(quot*top)/Nreal;
    }
    l+=S;
    igraph_vector_push_back(res, l);	/* allocated */
    Nreal=-1.0+Nreal; n=-1+n;
  }
  
  S=floor(round(Nreal)*RNG_UNIF01());
  l+=S+1;
  igraph_vector_push_back(res, l);	/* allocated */
  
  return 0;
}

/**
 * \ingroup nongraph
 * \function igraph_random_sample
 * \brief Generates an increasing random sequence of integers.
 * 
 * </para><para>
 * This function generates an increasing sequence of random integer
 * numbers from a given interval. The algorithm is taken literally
 * from (Vitter 1987). This method can be used for generating numbers from a
 * \em very large interval. It is primarily created for randomly
 * selecting some edges from the sometimes huge set of possible edges
 * in a large graph.
 * </para><para>
 * Note that the type of the lower and the upper limit is \c igraph_real_t,
 * not \c igraph_integer_t. This does not mean that you can pass fractional
 * numbers there; these values must still be integral, but we need the
 * longer range of \c igraph_real_t in several places in the library
 * (for instance, when generating Erdos-Renyi graphs).
 * \param res Pointer to an initialized vector. This will hold the
 *        result. It will be resized to the proper size.
 * \param l The lower limit of the generation interval (inclusive). This must
 *        be less than or equal to the upper limit, and it must be integral.
 *        Passing a fractional number here results in undefined behaviour.
 * \param h The upper limit of the generation interval (inclusive). This must
 *        be greater than or equal to the lower limit, and it must be integral.
 *        Passing a fractional number here results in undefined behaviour.
 * \param length The number of random integers to generate.
 * \return The error code \c IGRAPH_EINVAL is returned in each of the
 *         following cases: (1) The given lower limit is greater than the
 *         given upper limit, i.e. \c l &gt; \c h. (2) Assuming that
 *         \c l &lt; \c h and N is the sample size, the above error code is
 *         returned if N &gt; |\c h - \c l|, i.e. the sample size exceeds the
 *         size of the candidate pool.
 *
 * Time complexity: according to (Vitter 1987), the expected
 * running time is O(length).
 *
 * </para><para>
 * Reference:
 * \clist
 * \cli (Vitter 1987)
 *   J. S. Vitter. An efficient algorithm for sequential random sampling.
 *   \emb ACM Transactions on Mathematical Software, \eme 13(1):58--67, 1987.
 * \endclist
 *
 * \example examples/simple/igraph_random_sample.c
 */

int igraph_random_sample(igraph_vector_t *res, igraph_real_t l, igraph_real_t h, 
			 igraph_integer_t length) {
  igraph_real_t N=h-l+1;
  igraph_real_t n=length;
  int retval;

  igraph_real_t nreal=length;
  igraph_real_t ninv=1.0/nreal;
  igraph_real_t Nreal=N;
  igraph_real_t Vprime;
  igraph_real_t qu1=-n+1+N;
  igraph_real_t qu1real=-nreal+1.0+Nreal;
  igraph_real_t negalphainv=-13;
  igraph_real_t threshold=-negalphainv*n;
  igraph_real_t S;

  /* getting back some sense of sanity */
  if (l > h)
    IGRAPH_ERROR("Lower limit is greater than upper limit", IGRAPH_EINVAL);
  /* now we know that l <= h */
  if (length > N)
    IGRAPH_ERROR("Sample size exceeds size of candidate pool", IGRAPH_EINVAL);

  /* treat rare cases quickly */
  if (l==h) {
    IGRAPH_CHECK(igraph_vector_resize(res, 1));
    VECTOR(*res)[0] = l;
    return 0;
  }
  if (length==N) {
    long int i = 0;
    IGRAPH_CHECK(igraph_vector_resize(res, length));
    for (i = 0; i < length; i++) {
      VECTOR(*res)[i] = l++;
    }
    return 0;
  }

  igraph_vector_clear(res);
  IGRAPH_CHECK(igraph_vector_reserve(res, length));  

  RNG_BEGIN();
  
  Vprime=exp(log(RNG_UNIF01())*ninv);
  l=l-1;

  while (n>1 && threshold < N) {
    igraph_real_t X, U;
    igraph_real_t limit, t;
    igraph_real_t negSreal, y1, y2, top, bottom;
    igraph_real_t nmin1inv=1.0/(-1.0+nreal);
    while (1) {
      while(1) {
	X=Nreal*(-Vprime+1.0);
	S=floor(X);
	// if (S==0) { S=1; }
	if (S <qu1) { break; }
	Vprime = exp(log(RNG_UNIF01())*ninv);
      }
      U=RNG_UNIF01();
      negSreal=-S;
      
      y1=exp(log(U*Nreal/qu1real)*nmin1inv);
      Vprime=y1*(-X/Nreal+1.0)*(qu1real/(negSreal+qu1real));
      if (Vprime <= 1.0) { break; }
      
      y2=1.0;
      top=-1.0+Nreal;
      if (-1+n > S) {
	bottom=-nreal+Nreal; 
	limit=-S+N;
      } else {
	bottom=-1.0+negSreal+Nreal;
	limit=qu1;
      }
      for (t=-1+N; t>=limit; t--) {
	y2=(y2*top)/bottom;
	top=-1.0+top;
	bottom=-1.0+bottom;
      }
      if (Nreal/(-X+Nreal) >= y1*exp(log(y2)*nmin1inv)) {
	Vprime=exp(log(RNG_UNIF01())*nmin1inv);
	break;
      }
      Vprime=exp(log(RNG_UNIF01())*ninv);
    }
        
    l+=S+1;
    igraph_vector_push_back(res, l);	/* allocated */
    N=-S+(-1+N);   Nreal=negSreal+(-1.0+Nreal);
    n=-1+n;   nreal=-1.0+nreal; ninv=nmin1inv;
    qu1=-S+qu1; qu1real=negSreal+qu1real;
    threshold=threshold+negalphainv;
  }
  
  if (n>1) {
    retval=igraph_i_random_sample_alga(res, l+1, h, n);
  } else {
    retval=0;
    S=floor(N*Vprime);
    l+=S+1;
    igraph_vector_push_back(res, l);	/* allocated */
  }

  RNG_END();
  
  return retval;
}
  
#ifdef USING_R

/* These are never called. But they are correct, nevertheless */

double igraph_norm_rand(igraph_rng_t *rng) {
  return norm_rand();
}

double igraph_rgeom(igraph_rng_t *rng, double p) {
  return Rf_rgeom(p);
}

double igraph_rbinom(igraph_rng_t *rng, double nin, double pp) {
  return Rf_rbinom(nin, pp);
}

double igraph_rexp(igraph_rng_t *rng, double rate) {
  igraph_real_t scale = 1.0 / rate;
  if (!IGRAPH_FINITE(scale) || scale <= 0.0) {
    if (scale == 0.0) { return 0.0; }
    return IGRAPH_NAN;
  }
  return scale * exp_rand();
}

#else

/*
 *  Mathlib : A C Library of Special Functions
 *  Copyright (C) 1998 Ross Ihaka
 *  Copyright (C) 2000 The R Development Core Team
 *  based on AS 111 (C) 1977 Royal Statistical Society
 *  and   on AS 241 (C) 1988 Royal Statistical Society
 *
 *  This program is free software; you can redistribute it and/or modify
 *  it under the terms of the GNU General Public License as published by
 *  the Free Software Foundation; either version 2 of the License, or
 *  (at your option) any later version.
 *
 *  This program is distributed in the hope that it will be useful,
 *  but WITHOUT ANY WARRANTY; without even the implied warranty of
 *  MERCHANTABILITY or FITNESS FOR A PARTICULAR PURPOSE.  See the
 *  GNU General Public License for more details.
 *
 *  You should have received a copy of the GNU General Public License
 *  along with this program; if not, write to the Free Software
 *  Foundation, Inc., 59 Temple Place, Suite 330, Boston, MA  02111-1307 USA.
 *
 *  SYNOPSIS
 *
 *	double qnorm5(double p, double mu, double sigma,
 *		      int lower_tail, int log_p)
 *            {qnorm (..) is synonymous and preferred inside R}
 *
 *  DESCRIPTION
 *
 *	Compute the quantile function for the normal distribution.
 *
 *	For small to moderate probabilities, algorithm referenced
 *	below is used to obtain an initial approximation which is
 *	polished with a final Newton step.
 *
 *	For very large arguments, an algorithm of Wichura is used.
 *
 *  REFERENCE
 *
 *	Beasley, J. D. and S. G. Springer (1977).
 *	Algorithm AS 111: The percentage points of the normal distribution,
 *	Applied Statistics, 26, 118-121.
 *
 *      Wichura, M.J. (1988).
 *      Algorithm AS 241: The Percentage Points of the Normal Distribution.
 *      Applied Statistics, 37, 477-484.
 */

/*
 *  Mathlib : A C Library of Special Functions
 *  Copyright (C) 1998-2004  The R Development Core Team
 *
 *  This program is free software; you can redistribute it and/or modify
 *  it under the terms of the GNU General Public License as published by
 *  the Free Software Foundation; either version 2 of the License, or
 *  (at your option) any later version.
 *
 *  This program is distributed in the hope that it will be useful,
 *  but WITHOUT ANY WARRANTY; without even the implied warranty of
 *  MERCHANTABILITY or FITNESS FOR A PARTICULAR PURPOSE.  See the
 *  GNU General Public License for more details.
 *
 *  You should have received a copy of the GNU General Public License
 *  along with this program; if not, write to the Free Software
 *  Foundation, Inc., 59 Temple Place, Suite 330, Boston, MA  02111-1307  USA
 *
 */

/* Private header file for use during compilation of Mathlib */
#ifndef MATHLIB_PRIVATE_H
#define MATHLIB_PRIVATE_H

#ifdef _MSC_VER
#  define ML_POSINF IGRAPH_INFINITY
#  define ML_NEGINF -IGRAPH_INFINITY
#  define ML_NAN    IGRAPH_NAN
#else
#  define ML_POSINF	(1.0 / 0.0)
#  define ML_NEGINF	((-1.0) / 0.0)
#  define ML_NAN		(0.0 / 0.0)
#endif

#define ML_ERROR(x)	/* nothing */
#define ML_UNDERFLOW	(DBL_MIN * DBL_MIN)
#define ML_VALID(x)	(!ISNAN(x))

#define ME_NONE		0
/*	no error */
#define ME_DOMAIN	1
/*	argument out of domain */
#define ME_RANGE	2
/*	value out of range */
#define ME_NOCONV	4
/*	process did not converge */
#define ME_PRECISION	8
/*	does not have "full" precision */
#define ME_UNDERFLOW	16
/*	and underflow occurred (important for IEEE)*/

#define ML_ERR_return_NAN { ML_ERROR(ME_DOMAIN); return ML_NAN; }

/* Wilcoxon Rank Sum Distribution */

#define WILCOX_MAX 50

/* Wilcoxon Signed Rank Distribution */

#define SIGNRANK_MAX 50

/* Formerly private part of Mathlib.h */

/* always remap internal functions */
#define bd0       	Rf_bd0
#define chebyshev_eval	Rf_chebyshev_eval
#define chebyshev_init	Rf_chebyshev_init
#define i1mach		Rf_i1mach
#define gammalims	Rf_gammalims
#define lfastchoose	Rf_lfastchoose
#define lgammacor	Rf_lgammacor
#define stirlerr       	Rf_stirlerr

	/* Chebyshev Series */

int	chebyshev_init(double*, int, double);
double	chebyshev_eval(double, const double *, const int);

	/* Gamma and Related Functions */

void	gammalims(double*, double*);
double	lgammacor(double); /* log(gamma) correction */
double  stirlerr(double);  /* Stirling expansion "error" */

double	lfastchoose(double, double);

double  bd0(double, double);

/* Consider adding these two to the API (Rmath.h): */
double	dbinom_raw(double, double, double, double, int);
double	dpois_raw (double, double, int);
double  pnchisq_raw(double, double, double, double, double, int);

int	i1mach(int);

/* From toms708.c */
void bratio(double a, double b, double x, double y, 
	    double *w, double *w1, int *ierr);


#endif /* MATHLIB_PRIVATE_H */


	/* Utilities for `dpq' handling (density/probability/quantile) */

/* give_log in "d";  log_p in "p" & "q" : */
#define give_log log_p
							/* "DEFAULT" */
							/* --------- */
#define R_D__0	(log_p ? ML_NEGINF : 0.)		/* 0 */
#define R_D__1	(log_p ? 0. : 1.)			/* 1 */
#define R_DT_0	(lower_tail ? R_D__0 : R_D__1)		/* 0 */
#define R_DT_1	(lower_tail ? R_D__1 : R_D__0)		/* 1 */

#define R_D_Lval(p)	(lower_tail ? (p) : (1 - (p)))	/*  p  */
#define R_D_Cval(p)	(lower_tail ? (1 - (p)) : (p))	/*  1 - p */

#define R_D_val(x)	(log_p	? log(x) : (x))		/*  x  in pF(x,..) */
#define R_D_qIv(p)	(log_p	? exp(p) : (p))		/*  p  in qF(p,..) */
#define R_D_exp(x)	(log_p	?  (x)	 : exp(x))	/* exp(x) */
#define R_D_log(p)	(log_p	?  (p)	 : log(p))	/* log(p) */
#define R_D_Clog(p)	(log_p	? log1p(-(p)) : (1 - (p)))/* [log](1-p) */

/* log(1-exp(x)):  R_D_LExp(x) == (log1p(- R_D_qIv(x))) but even more stable:*/
#define R_D_LExp(x)     (log_p ? R_Log1_Exp(x) : log1p(-x))

/*till 1.8.x:
 * #define R_DT_val(x)	R_D_val(R_D_Lval(x))
 * #define R_DT_Cval(x)	R_D_val(R_D_Cval(x)) */
#define R_DT_val(x)	(lower_tail ? R_D_val(x)  : R_D_Clog(x))
#define R_DT_Cval(x)	(lower_tail ? R_D_Clog(x) : R_D_val(x))

/*#define R_DT_qIv(p)	R_D_Lval(R_D_qIv(p))		 *  p  in qF ! */
#define R_DT_qIv(p)	(log_p ? (lower_tail ? exp(p) : - expm1(p)) \
			       : R_D_Lval(p))

/*#define R_DT_CIv(p)	R_D_Cval(R_D_qIv(p))		 *  1 - p in qF */
#define R_DT_CIv(p)	(log_p ? (lower_tail ? -expm1(p) : exp(p)) \
			       : R_D_Cval(p))

#define R_DT_exp(x)	R_D_exp(R_D_Lval(x))		/* exp(x) */
#define R_DT_Cexp(x)	R_D_exp(R_D_Cval(x))		/* exp(1 - x) */

#define R_DT_log(p)	(lower_tail? R_D_log(p) : R_D_LExp(p))/* log(p) in qF */
#define R_DT_Clog(p)	(lower_tail? R_D_LExp(p): R_D_log(p))/* log(1-p) in qF*/
#define R_DT_Log(p)	(lower_tail? (p) : R_Log1_Exp(p))
/* ==   R_DT_log when we already "know" log_p == TRUE :*/

#define R_Q_P01_check(p)			\
    if ((log_p	&& p > 0) ||			\
	(!log_p && (p < 0 || p > 1)) )		\
	ML_ERR_return_NAN

/* additions for density functions (C.Loader) */
#define R_D_fexp(f,x)     (give_log ? -0.5*log(f)+(x) : exp(x)/sqrt(f))
#define R_D_forceint(x)   floor((x) + 0.5)
#define R_D_nonint(x) 	  (fabs((x) - floor((x)+0.5)) > 1e-7)
/* [neg]ative or [non int]eger : */
#define R_D_negInonint(x) (x < 0. || R_D_nonint(x))

#define R_D_nonint_check(x) 				\
   if(R_D_nonint(x)) {					\
	MATHLIB_WARNING("non-integer x = %f", x);	\
	return R_D__0;					\
   }

double igraph_qnorm5(double p, double mu, double sigma, int lower_tail, int log_p)
{
    double p_, q, r, val;

#ifdef IEEE_754
    if (ISNAN(p) || ISNAN(mu) || ISNAN(sigma))
	return p + mu + sigma;
#endif
    if (p == R_DT_0)	return ML_NEGINF;
    if (p == R_DT_1)	return ML_POSINF;
    R_Q_P01_check(p);

    if(sigma  < 0)	ML_ERR_return_NAN;
    if(sigma == 0)	return mu;

    p_ = R_DT_qIv(p);/* real lower_tail prob. p */
    q = p_ - 0.5;

/*-- use AS 241 --- */
/* double ppnd16_(double *p, long *ifault)*/
/*      ALGORITHM AS241  APPL. STATIST. (1988) VOL. 37, NO. 3

        Produces the normal deviate Z corresponding to a given lower
        tail area of P; Z is accurate to about 1 part in 10**16.

        (original fortran code used PARAMETER(..) for the coefficients
         and provided hash codes for checking them...)
*/
    if (fabs(q) <= .425) {/* 0.075 <= p <= 0.925 */
        r = .180625 - q * q;
	val =
            q * (((((((r * 2509.0809287301226727 +
                       33430.575583588128105) * r + 67265.770927008700853) * r +
                     45921.953931549871457) * r + 13731.693765509461125) * r +
                   1971.5909503065514427) * r + 133.14166789178437745) * r +
                 3.387132872796366608)
            / (((((((r * 5226.495278852854561 +
                     28729.085735721942674) * r + 39307.89580009271061) * r +
                   21213.794301586595867) * r + 5394.1960214247511077) * r +
                 687.1870074920579083) * r + 42.313330701600911252) * r + 1.);
    }
    else { /* closer than 0.075 from {0,1} boundary */

	/* r = min(p, 1-p) < 0.075 */
	if (q > 0)
	    r = R_DT_CIv(p);/* 1-p */
	else
	    r = p_;/* = R_DT_Iv(p) ^=  p */

	r = sqrt(- ((log_p &&
		     ((lower_tail && q <= 0) || (!lower_tail && q > 0))) ?
		    p : /* else */ log(r)));
        /* r = sqrt(-log(r))  <==>  min(p, 1-p) = exp( - r^2 ) */

        if (r <= 5.) { /* <==> min(p,1-p) >= exp(-25) ~= 1.3888e-11 */
            r += -1.6;
            val = (((((((r * 7.7454501427834140764e-4 +
                       .0227238449892691845833) * r + .24178072517745061177) *
                     r + 1.27045825245236838258) * r +
                    3.64784832476320460504) * r + 5.7694972214606914055) *
                  r + 4.6303378461565452959) * r +
                 1.42343711074968357734)
                / (((((((r *
                         1.05075007164441684324e-9 + 5.475938084995344946e-4) *
                        r + .0151986665636164571966) * r +
                       .14810397642748007459) * r + .68976733498510000455) *
                     r + 1.6763848301838038494) * r +
                    2.05319162663775882187) * r + 1.);
        }
        else { /* very close to  0 or 1 */
            r += -5.;
            val = (((((((r * 2.01033439929228813265e-7 +
                       2.71155556874348757815e-5) * r +
                      .0012426609473880784386) * r + .026532189526576123093) *
                    r + .29656057182850489123) * r +
                   1.7848265399172913358) * r + 5.4637849111641143699) *
                 r + 6.6579046435011037772)
                / (((((((r *
                         2.04426310338993978564e-15 + 1.4215117583164458887e-7)*
                        r + 1.8463183175100546818e-5) * r +
                       7.868691311456132591e-4) * r + .0148753612908506148525)
                     * r + .13692988092273580531) * r +
                    .59983220655588793769) * r + 1.);
        }

	if(q < 0.0)
	    val = -val;
        /* return (q >= 0.)? r : -r ;*/
    }
    return mu + sigma * val;
}

double fsign(double x, double y)
{
#ifdef IEEE_754
    if (ISNAN(x) || ISNAN(y))
        return x + y;
#endif
    return ((y >= 0) ? fabs(x) : -fabs(x));
}

int imax2(int x, int y)
{
    return (x < y) ? y : x;
}

int imin2(int x, int y)
{
    return (x < y) ? x : y;
}

#ifdef HAVE_WORKING_ISFINITE
/* isfinite is defined in <math.h> according to C99 */
# define R_FINITE(x)    isfinite(x)
#elif HAVE_WORKING_FINITE
/* include header needed to define finite() */
#  ifdef HAVE_IEEE754_H
#   include <ieee754.h>         /* newer Linuxen */
#  else
#   ifdef HAVE_IEEEFP_H
#    include <ieeefp.h>         /* others [Solaris], .. */
#   endif
#  endif
# define R_FINITE(x)    finite(x)
#else
# define R_FINITE(x)    R_finite(x)
#endif

int R_finite(double x)
{
#ifdef HAVE_WORKING_ISFINITE
    return isfinite(x);
#elif HAVE_WORKING_FINITE
    return finite(x);
#else
/* neither finite nor isfinite work. Do we really need the AIX exception? */
# ifdef _AIX
#  include <fp.h>
     return FINITE(x);
# elif defined(_MSC_VER)
     return _finite(x);
#else
    return (!isnan(x) & (x != 1/0.0) & (x != -1.0/0.0));
# endif
#endif
}

int R_isnancpp(double x)
{
   return (isnan(x)!=0);
}

#ifdef __cplusplus
  int R_isnancpp(double); /* in arithmetic.c */
#  define ISNAN(x)     R_isnancpp(x)
#else
#  define ISNAN(x)     (isnan(x)!=0)
#endif

double igraph_norm_rand(igraph_rng_t *rng) {
  
  double u1;

#define BIG 134217728 /* 2^27 */
  /* unif_rand() alone is not of high enough precision */
  u1 = igraph_rng_get_unif01(rng);
  u1 = (int)(BIG*u1) + igraph_rng_get_unif01(rng);
  return igraph_qnorm5(u1/BIG, 0.0, 1.0, 1, 0);
}

/*
 *  Mathlib : A C Library of Special Functions
 *  Copyright (C) 1998 Ross Ihaka
 *  Copyright (C) 2000-2002 the R Development Core Team
 *
 *  This program is free software; you can redistribute it and/or modify
 *  it under the terms of the GNU General Public License as published by
 *  the Free Software Foundation; either version 2 of the License, or
 *  (at your option) any later version.
 *
 *  This program is distributed in the hope that it will be useful,
 *  but WITHOUT ANY WARRANTY; without even the implied warranty of
 *  MERCHANTABILITY or FITNESS FOR A PARTICULAR PURPOSE.  See the
 *  GNU General Public License for more details.
 *
 *  You should have received a copy of the GNU General Public License
 *  along with this program; if not, write to the Free Software
 *  Foundation, Inc., 59 Temple Place, Suite 330, Boston, MA  02111-1307 USA.
 *
 *  SYNOPSIS
 *
 *    #include <Rmath.h>
 *    double exp_rand(void);
 *
 *  DESCRIPTION
 *
 *    Random variates from the standard exponential distribution.
 *
 *  REFERENCE
 *
 *    Ahrens, J.H. and Dieter, U. (1972).
 *    Computer methods for sampling from the exponential and
 *    normal distributions.
 *    Comm. ACM, 15, 873-882.
 */

double igraph_exp_rand(igraph_rng_t *rng)
{
    /* q[k-1] = sum(log(2)^k / k!)  k=1,..,n, */
    /* The highest n (here 8) is determined by q[n-1] = 1.0 */
    /* within standard precision */
    const double q[] =
    {
	0.6931471805599453,
	0.9333736875190459,
	0.9888777961838675,
	0.9984959252914960,
	0.9998292811061389,
	0.9999833164100727,
	0.9999985691438767,
	0.9999998906925558,
	0.9999999924734159,
	0.9999999995283275,
	0.9999999999728814,
	0.9999999999985598,
	0.9999999999999289,
	0.9999999999999968,
	0.9999999999999999,
	1.0000000000000000
    };
    double a, u, ustar, umin;
    int i;

    a = 0.;
    /* precaution if u = 0 is ever returned */
    u = igraph_rng_get_unif01(rng);
    while(u <= 0.0 || u >= 1.0) u = igraph_rng_get_unif01(rng);
    for (;;) {
	u += u;
	if (u > 1.0)
	    break;
	a += q[0];
    }
    u -= 1.;

    if (u <= q[0])
	return a + u;

    i = 0;
    ustar = igraph_rng_get_unif01(rng);
    umin = ustar;
    do {
        ustar = igraph_rng_get_unif01(rng);
	if (ustar < umin)
	    umin = ustar;
	i++;
    } while (u > q[i]);
    return a + umin * q[0];
}

/*
 *  Mathlib : A C Library of Special Functions
 *  Copyright (C) 1998 Ross Ihaka
 *  Copyright (C) 2000-2001 The R Development Core Team
 *
 *  This program is free software; you can redistribute it and/or modify
 *  it under the terms of the GNU General Public License as published by
 *  the Free Software Foundation; either version 2 of the License, or
 *  (at your option) any later version.
 *
 *  This program is distributed in the hope that it will be useful,
 *  but WITHOUT ANY WARRANTY; without even the implied warranty of
 *  MERCHANTABILITY or FITNESS FOR A PARTICULAR PURPOSE.  See the
 *  GNU General Public License for more details.
 *
 *  You should have received a copy of the GNU General Public License
 *  along with this program; if not, write to the Free Software
 *  Foundation, Inc., 59 Temple Place, Suite 330, Boston, MA  02111-1307 USA.
 *
 *  SYNOPSIS
 *
 *    #include <Rmath.h>
 *    double rpois(double lambda)
 *
 *  DESCRIPTION
 *
 *    Random variates from the Poisson distribution.
 *
 *  REFERENCE
 *
 *    Ahrens, J.H. and Dieter, U. (1982).
 *    Computer generation of Poisson deviates
 *    from modified normal distributions.
 *    ACM Trans. Math. Software 8, 163-179.
 */

#define a0	-0.5
#define a1	 0.3333333
#define a2	-0.2500068
#define a3	 0.2000118
#define a4	-0.1661269
#define a5	 0.1421878
#define a6	-0.1384794
#define a7	 0.1250060

#define one_7	0.1428571428571428571
#define one_12	0.0833333333333333333
#define one_24	0.0416666666666666667

#define repeat for(;;)

#define FALSE 0
#define TRUE  1
#define M_1_SQRT_2PI    0.398942280401432677939946059934     /* 1/sqrt(2pi) */

double igraph_rpois(igraph_rng_t *rng, double mu)
{
    /* Factorial Table (0:9)! */
    const double fact[10] =
    {
	1., 1., 2., 6., 24., 120., 720., 5040., 40320., 362880.
    };

    /* These are static --- persistent between calls for same mu : */
    static IGRAPH_THREAD_LOCAL int l, m;

    static IGRAPH_THREAD_LOCAL double b1, b2, c, c0, c1, c2, c3;
    static IGRAPH_THREAD_LOCAL double pp[36], p0, p, q, s, d, omega;
    static IGRAPH_THREAD_LOCAL double big_l;/* integer "w/o overflow" */
    static IGRAPH_THREAD_LOCAL double muprev = 0., muprev2 = 0.;/*, muold	 = 0.*/

    /* Local Vars  [initialize some for -Wall]: */
    double del, difmuk= 0., E= 0., fk= 0., fx, fy, g, px, py, t, u= 0., v, x;
    double pois = -1.;
    int k, kflag, big_mu, new_big_mu = FALSE;

    if (!R_FINITE(mu))
	ML_ERR_return_NAN;

    if (mu <= 0.)
	return 0.;

    big_mu = mu >= 10.;
    if(big_mu)
	new_big_mu = FALSE;

    if (!(big_mu && mu == muprev)) {/* maybe compute new persistent par.s */

	if (big_mu) {
	    new_big_mu = TRUE;
	    /* Case A. (recalculation of s,d,l	because mu has changed):
	     * The Poisson probabilities pk exceed the discrete normal
	     * probabilities fk whenever k >= m(mu).
	     */
	    muprev = mu;
	    s = sqrt(mu);
	    d = 6. * mu * mu;
	    big_l = floor(mu - 1.1484);
	    /* = an upper bound to m(mu) for all mu >= 10.*/
	}
	else { /* Small mu ( < 10) -- not using normal approx. */

	    /* Case B. (start new table and calculate p0 if necessary) */

	    /*muprev = 0.;-* such that next time, mu != muprev ..*/
	    if (mu != muprev) {
		muprev = mu;
		m = imax2(1, (int) mu);
		l = 0; /* pp[] is already ok up to pp[l] */
		q = p0 = p = exp(-mu);
	    }

	    repeat {
		/* Step U. uniform sample for inversion method */
	        u = igraph_rng_get_unif01(rng);
		if (u <= p0)
		    return 0.;

		/* Step T. table comparison until the end pp[l] of the
		   pp-table of cumulative Poisson probabilities
		   (0.458 > ~= pp[9](= 0.45792971447) for mu=10 ) */
		if (l != 0) {
		    for (k = (u <= 0.458) ? 1 : imin2(l, m);  k <= l; k++)
			if (u <= pp[k])
			    return (double)k;
		    if (l == 35) /* u > pp[35] */
			continue;
		}
		/* Step C. creation of new Poisson
		   probabilities p[l..] and their cumulatives q =: pp[k] */
		l++;
		for (k = l; k <= 35; k++) {
		    p *= mu / k;
		    q += p;
		    pp[k] = q;
		    if (u <= q) {
			l = k;
			return (double)k;
		    }
		}
		l = 35;
	    } /* end(repeat) */
	}/* mu < 10 */

    } /* end {initialize persistent vars} */

/* Only if mu >= 10 : ----------------------- */

    /* Step N. normal sample */
    g = mu + s * igraph_norm_rand(rng);/* norm_rand() ~ N(0,1), standard normal */

    if (g >= 0.) {
	pois = floor(g);
	/* Step I. immediate acceptance if pois is large enough */
	if (pois >= big_l)
	    return pois;
	/* Step S. squeeze acceptance */
	fk = pois;
	difmuk = mu - fk;
	u = igraph_rng_get_unif01(rng); /* ~ U(0,1) - sample */
	if (d * u >= difmuk * difmuk * difmuk)
	    return pois;
    }

    /* Step P. preparations for steps Q and H.
       (recalculations of parameters if necessary) */

    if (new_big_mu || mu != muprev2) {
        /* Careful! muprev2 is not always == muprev
	   because one might have exited in step I or S
	   */
        muprev2 = mu;
	omega = M_1_SQRT_2PI / s;
	/* The quantities b1, b2, c3, c2, c1, c0 are for the Hermite
	 * approximations to the discrete normal probabilities fk. */

	b1 = one_24 / mu;
	b2 = 0.3 * b1 * b1;
	c3 = one_7 * b1 * b2;
	c2 = b2 - 15. * c3;
	c1 = b1 - 6. * b2 + 45. * c3;
	c0 = 1. - b1 + 3. * b2 - 15. * c3;
	c = 0.1069 / mu; /* guarantees majorization by the 'hat'-function. */
    }

    if (g >= 0.) {
	/* 'Subroutine' F is called (kflag=0 for correct return) */
	kflag = 0;
	goto Step_F;
    }


    repeat {
	/* Step E. Exponential Sample */

	E = igraph_exp_rand(rng);/* ~ Exp(1) (standard exponential) */

	/*  sample t from the laplace 'hat'
	    (if t <= -0.6744 then pk < fk for all mu >= 10.) */
	u = 2 * igraph_rng_get_unif01(rng) - 1.;
	t = 1.8 + fsign(E, u);
	if (t > -0.6744) {
	    pois = floor(mu + s * t);
	    fk = pois;
	    difmuk = mu - fk;

	    /* 'subroutine' F is called (kflag=1 for correct return) */
	    kflag = 1;

	  Step_F: /* 'subroutine' F : calculation of px,py,fx,fy. */

	    if (pois < 10) { /* use factorials from table fact[] */
		px = -mu;
		py = pow(mu, pois) / fact[(int)pois];
	    }
	    else {
		/* Case pois >= 10 uses polynomial approximation
		   a0-a7 for accuracy when advisable */
		del = one_12 / fk;
		del = del * (1. - 4.8 * del * del);
		v = difmuk / fk;
		if (fabs(v) <= 0.25)
		    px = fk * v * v * (((((((a7 * v + a6) * v + a5) * v + a4) *
					  v + a3) * v + a2) * v + a1) * v + a0)
			- del;
		else /* |v| > 1/4 */
		    px = fk * log(1. + v) - difmuk - del;
		py = M_1_SQRT_2PI / sqrt(fk);
	    }
	    x = (0.5 - difmuk) / s;
	    x *= x;/* x^2 */
	    fx = -0.5 * x;
	    fy = omega * (((c3 * x + c2) * x + c1) * x + c0);
	    if (kflag > 0) {
		/* Step H. Hat acceptance (E is repeated on rejection) */
		if (c * fabs(u) <= py * exp(px + E) - fy * exp(fx + E))
		    break;
	    } else
		/* Step Q. Quotient acceptance (rare case) */
		if (fy - u * fy <= py * exp(px - fx))
		    break;
	}/* t > -.67.. */
    }
    return pois;
}

double igraph_rgeom(igraph_rng_t *rng, double p) {
    if (ISNAN(p) || p <= 0 || p > 1) ML_ERR_return_NAN;

    return igraph_rpois(rng, igraph_exp_rand(rng) * ((1 - p) / p));
}

/* This is from nmath/rbinom.c */

#define repeat for(;;)

double igraph_rbinom(igraph_rng_t *rng, double nin, double pp)
{
    /* FIXME: These should become THREAD_specific globals : */

    static IGRAPH_THREAD_LOCAL double c, fm, npq, p1, p2, p3, p4, qn;
    static IGRAPH_THREAD_LOCAL double xl, xll, xlr, xm, xr;

    static IGRAPH_THREAD_LOCAL double psave = -1.0;
    static IGRAPH_THREAD_LOCAL int nsave = -1;
    static IGRAPH_THREAD_LOCAL int m;

    double f, f1, f2, u, v, w, w2, x, x1, x2, z, z2;
    double p, q, np, g, r, al, alv, amaxp, ffm, ynorm;
    int i,ix,k, n;

    if (!R_FINITE(nin)) ML_ERR_return_NAN;
    n = floor(nin + 0.5);
    if (n != nin) ML_ERR_return_NAN;

    if (!R_FINITE(pp) ||
	/* n=0, p=0, p=1 are not errors <TSL>*/
	n < 0 || pp < 0. || pp > 1.)	ML_ERR_return_NAN;

    if (n == 0 || pp == 0.) return 0;
    if (pp == 1.) return n;

    p = fmin(pp, 1. - pp);
    q = 1. - p;
    np = n * p;
    r = p / q;
    g = r * (n + 1);

    /* Setup, perform only when parameters change [using static (globals): */

    /* FIXING: Want this thread safe
       -- use as little (thread globals) as possible
    */
    if (pp != psave || n != nsave) {
	psave = pp;
	nsave = n;
	if (np < 30.0) {
	    /* inverse cdf logic for mean less than 30 */
	    qn = pow(q, (double) n);
	    goto L_np_small;
	} else {
	    ffm = np + p;
	    m = ffm;
	    fm = m;
	    npq = np * q;
	    p1 = (int)(2.195 * sqrt(npq) - 4.6 * q) + 0.5;
	    xm = fm + 0.5;
	    xl = xm - p1;
	    xr = xm + p1;
	    c = 0.134 + 20.5 / (15.3 + fm);
	    al = (ffm - xl) / (ffm - xl * p);
	    xll = al * (1.0 + 0.5 * al);
	    al = (xr - ffm) / (xr * q);
	    xlr = al * (1.0 + 0.5 * al);
	    p2 = p1 * (1.0 + c + c);
	    p3 = p2 + c / xll;
	    p4 = p3 + c / xlr;
	}
    } else if (n == nsave) {
	if (np < 30.0)
	    goto L_np_small;
    }

    /*-------------------------- np = n*p >= 30 : ------------------- */
    repeat {
      u = igraph_rng_get_unif01(rng) * p4;
      v = igraph_rng_get_unif01(rng);
      /* triangular region */
      if (u <= p1) {
	  ix = xm - p1 * v + u;
	  goto finis;
      }
      /* parallelogram region */
      if (u <= p2) {
	  x = xl + (u - p1) / c;
	  v = v * c + 1.0 - fabs(xm - x) / p1;
	  if (v > 1.0 || v <= 0.)
	      continue;
	  ix = x;
      } else {
	  if (u > p3) {	/* right tail */
	      ix = xr - log(v) / xlr;
	      if (ix > n)
		  continue;
	      v = v * (u - p3) * xlr;
	  } else {/* left tail */
	      ix = xl + log(v) / xll;
	      if (ix < 0)
		  continue;
	      v = v * (u - p2) * xll;
	  }
      }
      /* determine appropriate way to perform accept/reject test */
      k = abs(ix - m);
      if (k <= 20 || k >= npq / 2 - 1) {
	  /* explicit evaluation */
	  f = 1.0;
	  if (m < ix) {
	      for (i = m + 1; i <= ix; i++)
		  f *= (g / i - r);
	  } else if (m != ix) {
	      for (i = ix + 1; i <= m; i++)
		  f /= (g / i - r);
	  }
	  if (v <= f)
	      goto finis;
      } else {
	  /* squeezing using upper and lower bounds on log(f(x)) */
	  amaxp = (k / npq) * ((k * (k / 3. + 0.625) + 0.1666666666666) / npq + 0.5);
	  ynorm = -k * k / (2.0 * npq);
	  alv = log(v);
	  if (alv < ynorm - amaxp)
	      goto finis;
	  if (alv <= ynorm + amaxp) {
	      /* Stirling's formula to machine accuracy */
	      /* for the final acceptance/rejection test */
	      x1 = ix + 1;
	      f1 = fm + 1.0;
	      z = n + 1 - fm;
	      w = n - ix + 1.0;
	      z2 = z * z;
	      x2 = x1 * x1;
	      f2 = f1 * f1;
	      w2 = w * w;
	      if (alv <= xm * log(f1 / x1) + (n - m + 0.5) * log(z / w) + (ix - m) * log(w * p / (x1 * q)) + (13860.0 - (462.0 - (132.0 - (99.0 - 140.0 / f2) / f2) / f2) / f2) / f1 / 166320.0 + (13860.0 - (462.0 - (132.0 - (99.0 - 140.0 / z2) / z2) / z2) / z2) / z / 166320.0 + (13860.0 - (462.0 - (132.0 - (99.0 - 140.0 / x2) / x2) / x2) / x2) / x1 / 166320.0 + (13860.0 - (462.0 - (132.0 - (99.0 - 140.0 / w2) / w2) / w2) / w2) / w / 166320.)
		  goto finis;
	  }
      }
  }

 L_np_small:
    /*---------------------- np = n*p < 30 : ------------------------- */

  repeat {
     ix = 0;
     f = qn;
     u = igraph_rng_get_unif01(rng);
     repeat {
	 if (u < f)
	     goto finis;
	 if (ix > 110)
	     break;
	 u -= f;
	 ix++;
	 f *= (g / ix - r);
     }
  }
 finis:
    if (psave > 0.5)
	 ix = n - ix;
  return (double)ix;
}

igraph_real_t igraph_rexp(igraph_rng_t *rng, double rate) {
  igraph_real_t scale = 1.0 / rate;
  if (!IGRAPH_FINITE(scale) || scale <= 0.0) {
    if (scale == 0.0) { return 0.0; }
    return IGRAPH_NAN;
  }
  return scale * igraph_exp_rand(rng);
}

#endif

/**********************************************************
 * Testing purposes                                       *
 *********************************************************/

/* int main() { */

/*   int i; */

/*   RNG_BEGIN(); */

/*   for (i=0; i<1000; i++) { */
/*     printf("%li ", RNG_INTEGER(1,10)); */
/*   } */
/*   printf("\n"); */

/*   for (i=0; i<1000; i++) { */
/*     printf("%f ", RNG_UNIF(0,1)); */
/*   } */
/*   printf("\n"); */

/*   for (i=0; i<1000; i++) { */
/*     printf("%f ", RNG_NORMAL(0,5)); */
/*   } */
/*   printf("\n"); */

/*   RNG_END(); */

/*   return 0; */
/* } */<|MERGE_RESOLUTION|>--- conflicted
+++ resolved
@@ -883,8 +883,6 @@
   }
 }
 
-<<<<<<< HEAD
-=======
 igraph_real_t igraph_rng_get_exp(igraph_rng_t *rng, igraph_real_t rate) {
   const igraph_rng_type_t *type=rng->type;
   if (type->get_exp) {
@@ -895,9 +893,6 @@
 }
 
 
-int igraph_rng_inited = 0;
-
->>>>>>> ae035b4b
 #ifndef HAVE_EXPM1
 #ifndef USING_R			/* R provides a replacement */
 /* expm1 replacement */
