--- conflicted
+++ resolved
@@ -244,13 +244,9 @@
   paths/shortest_paths.c
   paths/simple_paths.c
   paths/sparsifier.c
-<<<<<<< HEAD
   paths/steiner.cpp
-
-=======
   paths/unweighted.c
   paths/widest_paths.c
->>>>>>> e36f5509
 
   properties/basic_properties.c
   properties/constraint.c
