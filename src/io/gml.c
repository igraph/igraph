/* -*- mode: C -*-  */
/*
   IGraph library.
   Copyright (C) 2005-2022  The igraph development team

   This program is free software; you can redistribute it and/or modify
   it under the terms of the GNU General Public License as published by
   the Free Software Foundation; either version 2 of the License, or
   (at your option) any later version.

   This program is distributed in the hope that it will be useful,
   but WITHOUT ANY WARRANTY; without even the implied warranty of
   MERCHANTABILITY or FITNESS FOR A PARTICULAR PURPOSE.  See the
   GNU General Public License for more details.

   You should have received a copy of the GNU General Public License
   along with this program; if not, write to the Free Software
   Foundation, Inc., 51 Franklin Street, Fifth Floor, Boston, MA
   02110-1301 USA
*/

#include "igraph_foreign.h"

#include "igraph_attributes.h"
#include "igraph_interface.h"
#include "igraph_memory.h"
#include "igraph_version.h"

#include "core/trie.h"
#include "graph/attributes.h"
#include "internal/hacks.h" /* strdup, strncasecmp */

#include "io/gml-header.h"
#include "io/parsers/gml-parser.h"

#include <ctype.h>
#include <time.h>
#include <string.h>

int igraph_gml_yylex_init_extra(igraph_i_gml_parsedata_t *user_defined, void *scanner);
int igraph_gml_yylex_destroy(void *scanner);
int igraph_gml_yyparse(igraph_i_gml_parsedata_t *context);
void igraph_gml_yyset_in(FILE *in_str, void *yyscanner);

/* Checks if a null-terminated string needs encoding or decoding.
 *
 * Encoding is needed when an " or & character is present.
 *
 * Decoding is needed when an &xyz; style entity is present, so it's sufficient to look
 * for & characters. " characters are never present in the raw strings returned by the
 * GML parser, so we can use the same function to detect the need for either encoding
 * or decoding.
 */
static igraph_bool_t needs_coding(const char *str) {
    while (*str) {
        if (*str == '&' || *str == '"') {
            return true;
        }
        str++;
    }
    return false;
}

/* Encode & and " character in 'src' to &amp; and &quot;
 * '*dest' must be deallocated by the caller.
 */
static igraph_error_t entity_encode(const char *src, char **dest, igraph_bool_t only_quot) {
    igraph_integer_t destlen = 0;
    const char *s;
    char *d;

    for (s = src; *s != '\0'; s++, destlen++) {
        switch (*s) {
        case '&': /* &amp; */
            if (! only_quot) {
                destlen += 4;
            }
            break;
        case '"': /* &quot; */
            destlen += 5; break;
        }
    }
    *dest = IGRAPH_CALLOC(destlen + 1, char);
    IGRAPH_CHECK_OOM(dest, "Not enough memory to encode string for GML export.");
    for (s = src, d = *dest; *s != '\0'; s++, d++) {
        switch (*s) {
        case '&':
            if (! only_quot) {
                strcpy(d, "&amp;");
                d += 4;
            } else {
                *d = *s;
            }
            break;
        case '"':
            strcpy(d, "&quot;"); d += 5; break;
        default:
            *d = *s;
        }
    }
    *d = '\0';
    return IGRAPH_SUCCESS;
}

/* Decode the five standard predefined XML entities. Unknown entities or stray & characters
 * will be passed through unchanged. '*dest' must be deallocated by the caller.
 * If '*warned' is false, warnings will be issued for unsupported entities and
 * '*warned' will be set to true. This is to prevent a flood of warnings in some files.
 */
static igraph_error_t entity_decode(const char *src, char **dest, igraph_bool_t *warned) {
    const char *entity_names[] = {
        "&quot;", "&amp;", "&apos;", "&lt;", "&gt;"
    };

    const char entity_values[] = {
        '"', '&', '\'', '<', '>'
    };

    const int entity_count = sizeof entity_values / sizeof entity_values[0];

    const char *s;
    char *d;
    size_t len = strlen(src);
    *dest = IGRAPH_CALLOC(len+1, char); /* at most as much storage needed as for 'src' */
    IGRAPH_CHECK_OOM(dest, "Not enough memory to decode string during GML import.");

    for (s = src, d = *dest; *s != '\0';) {
        if (*s == '&') {
            int i;
            for (i=0; i < entity_count; i++) {
                size_t entity_len = strlen(entity_names[i]);
                if (!strncasecmp(s, entity_names[i], entity_len)) {
                    *d++ = entity_values[i];
                    s += entity_len;
                    break;
                }
            }
            /* None of the known entities match, report warning and pass through unchanged. */
            if (i == entity_count) {
                if (! *warned) {
                    const int max_entity_name_length = 34;
                    int j = 0;
                    while (s[j] != '\0' && s[j] != ';' && j < max_entity_name_length) {
                        j++;
                    }
                    if (s[j] == '\0' || j == max_entity_name_length) {
                        IGRAPH_WARNING("Unterminated entity or stray & character found, will be returned verbatim.");
                    } else {
                        IGRAPH_WARNINGF("One or more unknown entities will be returned verbatim (%.*s).", j+1, s);
                    }
                    *warned = true; /* warn only once */
                }
                *d++ = *s++;
            }
        } else {
            *d++ = *s++;
        }
    }
    *d = '\0';

    return IGRAPH_SUCCESS;
}

static void igraph_i_gml_destroy_attrs(igraph_vector_ptr_t **ptr) {
    igraph_integer_t i;
    igraph_vector_ptr_t *vec;
    for (i = 0; i < 3; i++) {
        igraph_integer_t j;
        vec = ptr[i];
        for (j = 0; j < igraph_vector_ptr_size(vec); j++) {
            igraph_attribute_record_t *atrec = VECTOR(*vec)[j];
            if (atrec->type == IGRAPH_ATTRIBUTE_NUMERIC) {
                igraph_vector_t *value = (igraph_vector_t*)atrec->value;
                if (value != 0) {
                    igraph_vector_destroy(value);
                    IGRAPH_FREE(value);
                }
            } else if (atrec->type == IGRAPH_ATTRIBUTE_STRING) {
                igraph_strvector_t *value = (igraph_strvector_t*)atrec->value;
                if (value != 0) {
                    igraph_strvector_destroy(value);
                    IGRAPH_FREE(value);
                }
            } else {
                /* Some empty attribute records may have been created for composite attributes */
            }
            IGRAPH_FREE(atrec->name);
            IGRAPH_FREE(atrec);
        }
        igraph_vector_ptr_destroy(vec);
    }
}

static igraph_real_t igraph_i_gml_toreal(igraph_gml_tree_t *node, igraph_integer_t pos) {
    igraph_i_gml_tree_type_t type = igraph_gml_tree_type(node, pos);

    switch (type) {
    case IGRAPH_I_GML_TREE_INTEGER:
        return igraph_gml_tree_get_integer(node, pos);
    case IGRAPH_I_GML_TREE_REAL:
        return igraph_gml_tree_get_real(node, pos);
    case IGRAPH_I_GML_TREE_TREE:
        return IGRAPH_NAN; /* default value of NaN when composite is ignored */
    default:
        /* Must never reach here, regardless of the contents of the GML file. */
        IGRAPH_FATALF("Unexpected node type in GML tree, line %" IGRAPH_PRId ".",
                      igraph_gml_tree_line(node, pos)); /* LCOV_EXCL_LINE */
    }
}

static const char *igraph_i_gml_tostring(igraph_gml_tree_t *node, igraph_integer_t pos) {
    igraph_i_gml_tree_type_t type = igraph_gml_tree_type(node, pos);
    static char tmp[100];
    const char *p = tmp;
    igraph_integer_t i;
    igraph_real_t d;

    switch (type) {
    case IGRAPH_I_GML_TREE_INTEGER:
        i = igraph_gml_tree_get_integer(node, pos);
        snprintf(tmp, sizeof(tmp) / sizeof(char), "%" IGRAPH_PRId, i);
        break;
    case IGRAPH_I_GML_TREE_REAL:
        d = igraph_gml_tree_get_real(node, pos);
        igraph_real_snprintf_precise(tmp, sizeof(tmp) / sizeof(char), d);
        break;
    case IGRAPH_I_GML_TREE_STRING:
        p = igraph_gml_tree_get_string(node, pos);
        break;
    case IGRAPH_I_GML_TREE_TREE:
        tmp[0] = '\0'; /* default value of "" when composite is ignored */
        break;
    default:
        /* Must never reach here, regardless of the contents of the GML file. */
        IGRAPH_FATALF("Unexpected node type in GML tree, line %" IGRAPH_PRId ".",
                      igraph_gml_tree_line(node, pos)); /* LCOV_EXCL_LINE */
    }

    return p;
}

igraph_error_t igraph_i_gml_parsedata_init(igraph_i_gml_parsedata_t *context) {
    context->depth = 0;
    context->scanner = 0;
    context->tree = 0;
    context->errmsg[0] = '\0';
    context->igraph_errno = IGRAPH_SUCCESS;

    return IGRAPH_SUCCESS;
}

void igraph_i_gml_parsedata_destroy(igraph_i_gml_parsedata_t *context) {
    if (context->tree != 0) {
        igraph_gml_tree_destroy(context->tree);
        context->tree = 0;
    }

    if (context->scanner != 0) {
        (void) igraph_gml_yylex_destroy(context->scanner);
        context->scanner = 0;
    }
}

/* Takes a vector of attribute records and removes those elements
 * whose type is unspecified, i.e. IGRAPH_ATTRIBUTE_UNSPECIFIED. */
static void prune_unknown_attributes(igraph_vector_ptr_t *attrs) {
    igraph_integer_t i, j;
    for (i = 0, j = 0; i < igraph_vector_ptr_size(attrs); i++) {
        igraph_attribute_record_t *atrec = VECTOR(*attrs)[i];
        if (atrec->type == IGRAPH_ATTRIBUTE_UNSPECIFIED) {
            IGRAPH_FREE(atrec->name);
            IGRAPH_FREE(atrec);
        } else {
            VECTOR(*attrs)[j++] = VECTOR(*attrs)[i];
        }
    }
    igraph_vector_ptr_resize(attrs, j); /* shrinks */
}

/* Converts an integer id to an optionally prefixed string id. */
static const char *strid(igraph_integer_t id, const char *prefix) {
    static char name[100];
    snprintf(name, sizeof(name) / sizeof(char) - 1, "%s%" IGRAPH_PRId, prefix, id);
    return name;
}

/* Creates an empty attribute record or if it exists, updates its type as needed.
 * 'name' is the attribute name. 'type' is the current type in the GML tree,
 * which will determine the igraph attribute type to use. */
static igraph_error_t create_or_update_attribute(const char *name,
                                                 igraph_i_gml_tree_type_t type,
                                                 igraph_trie_t *attrnames,
                                                 igraph_vector_ptr_t *attrs) {

    igraph_integer_t trieid, triesize = igraph_trie_size(attrnames);
    IGRAPH_CHECK(igraph_trie_get(attrnames, name, &trieid));
    if (trieid == triesize) {
        /* new attribute */
        igraph_attribute_record_t *atrec = IGRAPH_CALLOC(1, igraph_attribute_record_t);
        if (!atrec) {
            IGRAPH_ERROR("Cannot read GML file.", IGRAPH_ENOMEM); /* LCOV_EXCL_LINE */
        }
        IGRAPH_FINALLY(igraph_free, atrec);
        atrec->name = strdup(name);
        if (! atrec->name) {
            IGRAPH_ERROR("Cannot read GML file.", IGRAPH_ENOMEM); /* LCOV_EXCL_LINE */
        }
        IGRAPH_FINALLY(igraph_free, (char *) atrec->name);
        if (type == IGRAPH_I_GML_TREE_INTEGER || type == IGRAPH_I_GML_TREE_REAL) {
            atrec->type = IGRAPH_ATTRIBUTE_NUMERIC;
        } else if (type == IGRAPH_I_GML_TREE_STRING) {
            atrec->type = IGRAPH_ATTRIBUTE_STRING;
        } else {
            atrec->type = IGRAPH_ATTRIBUTE_UNSPECIFIED;
        }
        IGRAPH_CHECK(igraph_vector_ptr_push_back(attrs, atrec));
        IGRAPH_FINALLY_CLEAN(2);
    } else {
        /* already seen, should we update type? */
        igraph_attribute_record_t *atrec = VECTOR(*attrs)[trieid];
        igraph_attribute_type_t type1 = atrec->type;
        if (type == IGRAPH_I_GML_TREE_STRING) {
            atrec->type = IGRAPH_ATTRIBUTE_STRING;
        } else if (type1 == IGRAPH_ATTRIBUTE_UNSPECIFIED) {
            if (type == IGRAPH_I_GML_TREE_INTEGER || type == IGRAPH_I_GML_TREE_REAL) {
                atrec->type = IGRAPH_ATTRIBUTE_NUMERIC;
            }
        }
    }

    return IGRAPH_SUCCESS;
}

/* Allocates the contents of attribute records stored in 'attrs'.
 * 'no_of_items' is the length of attribute vectors, i.e. no_of_nodes,
 * no_of_edges, or 1 for vertex, edge and graph attributes.
 * The 'kind' parameter can be "vertex", "edge" or "graph", and
 * is used solely for showing better warning messages. */
static igraph_error_t allocate_attributes(igraph_vector_ptr_t *attrs,
                                          igraph_integer_t no_of_items,
                                          const char *kind) {

    igraph_integer_t i, n = igraph_vector_ptr_size(attrs);
    for (i = 0; i < n; i++) {
        igraph_attribute_record_t *atrec = VECTOR(*attrs)[i];
        igraph_attribute_type_t type = atrec->type;
        if (type == IGRAPH_ATTRIBUTE_NUMERIC) {
            igraph_vector_t *p = IGRAPH_CALLOC(1, igraph_vector_t);
            if (! p) {
                IGRAPH_ERROR("Cannot read GML file.", IGRAPH_ENOMEM); /* LCOV_EXCL_LINE */
            }
            IGRAPH_FINALLY(igraph_free, p);
            IGRAPH_CHECK(igraph_vector_init(p, no_of_items));
            igraph_vector_fill(p, IGRAPH_NAN); /* use NaN as default */
            atrec->value = p;
            IGRAPH_FINALLY_CLEAN(1);
        } else if (type == IGRAPH_ATTRIBUTE_STRING) {
            igraph_strvector_t *p = IGRAPH_CALLOC(1, igraph_strvector_t);
            if (! p) {
                IGRAPH_ERROR("Cannot read GML file.", IGRAPH_ENOMEM); /* LCOV_EXCL_LINE */
            }
            IGRAPH_FINALLY(igraph_free, p);
            IGRAPH_CHECK(igraph_strvector_init(p, no_of_items));
            atrec->value = p;
            IGRAPH_FINALLY_CLEAN(1);
        } else if (type == IGRAPH_ATTRIBUTE_UNSPECIFIED) {
            IGRAPH_WARNINGF("Composite %s attribute '%s' ignored in GML file.", kind, atrec->name);
        } else {
            /* Must never reach here. */
            IGRAPH_FATAL("Unexpected attribute type.");
        }
    }
    return IGRAPH_SUCCESS;
}

/**
 * \function igraph_read_graph_gml
 * \brief Read a graph in GML format.
 *
 * GML is a simple textual format, see
 * https://web.archive.org/web/20190207140002/http://www.fim.uni-passau.de/index.php?id=17297%26L=1
 * for details.
 *
 * </para><para>
 * Although all syntactically correct GML can be parsed,
 * we implement only a subset of this format. Some attributes might be
 * ignored. Here is a list of all the differences:
 * \olist
 * \oli Only attributes with a simple type are used: integer, real or
 *      string. If an attribute is composite, i.e. an array or a record,
 *      then it is ignored. When some values of the attribute are simple and
 *      some compound, the compositve ones are replaced with a default value
 *      (NaN for numeric, <code>""</code> for string).
 * \oli <code>comment</code> fields are not ignored. They are treated as any
 *      other field and converted to attributes.
 * \oli Top level attributes except for <code>Version</code> and the
 *      first <code>graph</code> attribute are completely ignored.
 * \oli There is no maximum line length or maximum keyword length.
 * \oli Only the \c quot, \c amp, \c apos, \c lt and \c gt character entities
 *      are supported. Any other entity is passed through unchanged by the reader
 *      after issuing a warning, and is expected to be decoded by the user.
 * \oli We allow <code>inf</code>, <code>-inf</code> and <code>nan</code>
 *      (not a number) as a real number. This is case insensitive, so
 *      <code>nan</code>, <code>NaN</code> and <code>NAN</code> are equivalent.
 * \endolist
 *
 * </para><para> Please contact us if you cannot live with these
 * limitations of the GML parser.
 *
 * \param graph Pointer to an uninitialized graph object.
 * \param instream The stream to read the GML file from.
 * \return Error code.
 *
 * Time complexity: should be proportional to the length of the file.
 *
 * \sa \ref igraph_read_graph_graphml() for a more modern format,
 * \ref igraph_write_graph_gml() for writing GML files.
 *
 * \example examples/simple/gml.c
 */
igraph_error_t igraph_read_graph_gml(igraph_t *graph, FILE *instream) {

    igraph_integer_t i;
    igraph_integer_t no_of_nodes = 0, no_of_edges = 0;
    igraph_integer_t node_no;
    igraph_trie_t trie;
    igraph_vector_int_t edges;
    igraph_bool_t directed = IGRAPH_UNDIRECTED;
    igraph_bool_t has_directed = false;
    igraph_gml_tree_t *gtree;
    igraph_integer_t gidx;
    igraph_trie_t vattrnames;
    igraph_trie_t eattrnames;
    igraph_trie_t gattrnames;
    igraph_vector_ptr_t gattrs = IGRAPH_VECTOR_PTR_NULL,
                        vattrs = IGRAPH_VECTOR_PTR_NULL,
                        eattrs = IGRAPH_VECTOR_PTR_NULL;
    igraph_vector_ptr_t *attrs[3];
    igraph_integer_t edgeptr = 0;
    igraph_i_gml_parsedata_t context;
    igraph_bool_t entity_warned = false; /* used to warn at most once about unsupported entities */

    attrs[0] = &gattrs; attrs[1] = &vattrs; attrs[2] = &eattrs;

    IGRAPH_CHECK(igraph_i_gml_parsedata_init(&context));
    IGRAPH_FINALLY(igraph_i_gml_parsedata_destroy, &context);

    igraph_gml_yylex_init_extra(&context, &context.scanner);

    igraph_gml_yyset_in(instream, context.scanner);

    /* Protect 'context' from being destroyed before returning from yyparse() */
    IGRAPH_FINALLY_ENTER();
    int err = igraph_gml_yyparse(&context);
    IGRAPH_FINALLY_EXIT();
    switch (err) {
    case 0: /* success */
        break;
    case 1: /* parse error */
        if (context.errmsg[0] != 0) {
            IGRAPH_ERROR(context.errmsg, IGRAPH_PARSEERROR);
        } else if (context.igraph_errno != IGRAPH_SUCCESS) {
            IGRAPH_ERROR("", context.igraph_errno);
        } else {
            IGRAPH_ERROR("Cannot read GML file.", IGRAPH_PARSEERROR);
        }
        break;
    case 2: /* out of memory */
        IGRAPH_ERROR("Cannot read GML file.", IGRAPH_ENOMEM); /* LCOV_EXCL_LINE */
        break;
    default: /* must never reach here */
        /* Hint: This will usually be triggered if an IGRAPH_CHECK() is used in a Bison
         * action instead of an IGRAPH_YY_CHECK(), resulting in an igraph errno being
         * returned in place of a Bison error code.
         * TODO: What if future Bison versions introduce error codes other than 0, 1 and 2?
         */
        IGRAPH_FATALF("Parser returned unexpected error code (%d) when reading GML file.", err);  /* LCOV_EXCL_LINE */
    }

    /* Check version, if present, integer and not '1' then ignored */
    i = igraph_gml_tree_find(context.tree, "Version", 0);
    if (i >= 0 &&
        igraph_gml_tree_type(context.tree, i) == IGRAPH_I_GML_TREE_INTEGER &&
        igraph_gml_tree_get_integer(context.tree, i) != 1) {
        IGRAPH_WARNINGF("Unknown GML version: %" IGRAPH_PRId ". "
                        "Parsing will continue assuming GML version 1, but may fail.",
                        igraph_gml_tree_get_integer(context.tree, i));
    }

    /* Get the graph */
    gidx = igraph_gml_tree_find(context.tree, "graph", 0);
    if (gidx == -1) {
        IGRAPH_ERROR("No 'graph' object in GML file.", IGRAPH_PARSEERROR);
    }
    if (igraph_gml_tree_type(context.tree, gidx) !=
        IGRAPH_I_GML_TREE_TREE) {
        IGRAPH_ERRORF("Invalid type for 'graph' object in GML file, line %" IGRAPH_PRId ".", IGRAPH_PARSEERROR,
                      igraph_gml_tree_line(context.tree, gidx));
    }
    gtree = igraph_gml_tree_get_tree(context.tree, gidx);

    IGRAPH_FINALLY(igraph_i_gml_destroy_attrs, attrs);
    IGRAPH_CHECK(igraph_vector_ptr_init(&gattrs, 0));
    IGRAPH_CHECK(igraph_vector_ptr_init(&vattrs, 0));
    IGRAPH_CHECK(igraph_vector_ptr_init(&eattrs, 0));

    IGRAPH_TRIE_INIT_FINALLY(&trie, 0);
    IGRAPH_TRIE_INIT_FINALLY(&vattrnames, 0);
    IGRAPH_TRIE_INIT_FINALLY(&eattrnames, 0);
    IGRAPH_TRIE_INIT_FINALLY(&gattrnames, 0);

    /* Now we go over all objects in the graph to
     *  - collect the attribute names and types
     *  - collect node IDs
     *  - set directedness
     *  - do some checks which the following code relies on
     *
     * The 'id' fields of 'node' objects are converted into strings, so that they
     * can be inserted into a trie and re-encoded as consecutive integers starting
     * at 0. The GML spec allows isolated nodes with no 'id' field. These get a
     * generated string id of the form "n123" consisting of "n" and their count
     * (i.e. ordinal position) within the GML file.
     *
     * We use an attribute type value of IGRAPH_ATTRIBUTE_UNSPECIFIED to mark attribute
     * records which correspond to composite GML values and must therefore be removed
     * before creating the graph.
     */
    node_no = 0;
    for (i = 0; i < igraph_gml_tree_length(gtree); i++) {
        const char *name = igraph_gml_tree_name(gtree, i);
        if (!strcmp(name, "node")) {
            igraph_gml_tree_t *node;
            igraph_bool_t hasid;
            node_no++;
            no_of_nodes++;
            if (igraph_gml_tree_type(gtree, i) != IGRAPH_I_GML_TREE_TREE) {
                IGRAPH_ERRORF("'node' is not a list in GML file, line %" IGRAPH_PRId ".", IGRAPH_PARSEERROR,
                              igraph_gml_tree_line(gtree, i));
            }
            node = igraph_gml_tree_get_tree(gtree, i);
            hasid = 0;
            for (igraph_integer_t j = 0; j < igraph_gml_tree_length(node); j++) {
                const char *name = igraph_gml_tree_name(node, j);
                igraph_i_gml_tree_type_t type = igraph_gml_tree_type(node, j);
                IGRAPH_CHECK(create_or_update_attribute(name, type, &vattrnames, &vattrs));
                /* check id */
                if (!strcmp(name, "id")) {
                    igraph_integer_t id, trie_id;
                    igraph_integer_t trie_size = igraph_trie_size(&trie);
                    if (hasid) {
                        /* A 'node' must not have more than one 'id' field.
                         * This error cannot be relaxed into a warning because all ids we find are
                         * added to the trie, and eventually converted to igraph vertex ids. */
                        IGRAPH_ERRORF("Node has multiple 'id' fields in GML file, line %" IGRAPH_PRId ".",
                                      IGRAPH_PARSEERROR,
                                      igraph_gml_tree_line(node, j));
                    }
                    if (type != IGRAPH_I_GML_TREE_INTEGER) {
                        IGRAPH_ERRORF("Non-integer node id in GML file, line %" IGRAPH_PRId ".", IGRAPH_PARSEERROR,
                                      igraph_gml_tree_line(node, j));
                    }
                    id = igraph_gml_tree_get_integer(node, j);
                    IGRAPH_CHECK(igraph_trie_get(&trie, strid(id, ""), &trie_id));
                    if (trie_id != trie_size) {
                        /* This id has already been seen in a previous node. */
                        IGRAPH_ERRORF("Duplicate node id in GML file, line %" IGRAPH_PRId ".", IGRAPH_PARSEERROR,
                                      igraph_gml_tree_line(node, j));
                    }
                    hasid = 1;
                }
            }
            if (!hasid) {
                /* Isolated nodes are allowed not to have an id.
                 * We generate an "n"-prefixed string id to be used in the trie. */
                igraph_integer_t trie_id;
                IGRAPH_CHECK(igraph_trie_get(&trie, strid(node_no, "n"), &trie_id));
            }
        } else if (!strcmp(name, "edge")) {
            igraph_gml_tree_t *edge;
            igraph_bool_t has_source = false, has_target = false;
            no_of_edges++;
            if (igraph_gml_tree_type(gtree, i) != IGRAPH_I_GML_TREE_TREE) {
                IGRAPH_ERRORF("'edge' is not a list in GML file, line %" IGRAPH_PRId ".", IGRAPH_PARSEERROR,
                              igraph_gml_tree_line(gtree, i));
            }
            edge = igraph_gml_tree_get_tree(gtree, i);
            for (igraph_integer_t j = 0; j < igraph_gml_tree_length(edge); j++) {
                const char *name = igraph_gml_tree_name(edge, j);
                igraph_i_gml_tree_type_t type = igraph_gml_tree_type(edge, j);
                if (!strcmp(name, "source")) {
                    if (has_source) {
                        /* An edge must not have more than one 'source' field.
                         * This could be relaxed to a warning, but we keep it as an error
                         * for consistency with the handling of duplicate node 'id' field,
                         * and because it indicates a serious corruption in the GML file. */
                        IGRAPH_ERRORF("Duplicate 'source' in an edge in GML file, line %" IGRAPH_PRId ".",
                                      IGRAPH_PARSEERROR,
                                      igraph_gml_tree_line(edge, j));
                    }
                    has_source = true;
                    if (type != IGRAPH_I_GML_TREE_INTEGER) {
                        IGRAPH_ERRORF("Non-integer 'source' for an edge in GML file, line %" IGRAPH_PRId ".",
                                      IGRAPH_PARSEERROR,
                                      igraph_gml_tree_line(edge, j));
                    }
                } else if (!strcmp(name, "target")) {
                    if (has_target) {
                        /* An edge must not have more than one 'target' field. */
                        IGRAPH_ERRORF("Duplicate 'target' in an edge in GML file, line %" IGRAPH_PRId ".",
                                      IGRAPH_PARSEERROR,
                                      igraph_gml_tree_line(edge, j));
                    }
                    has_target = true;
                    if (type != IGRAPH_I_GML_TREE_INTEGER) {
                        IGRAPH_ERRORF("Non-integer 'target' for an edge in GML file, line %" IGRAPH_PRId ".",
                                      IGRAPH_PARSEERROR,
                                      igraph_gml_tree_line(edge, j));
                    }
                } else {
                    IGRAPH_CHECK(create_or_update_attribute(name, type, &eattrnames, &eattrs));
                }
            } /* for */
            if (!has_source) {
                IGRAPH_ERRORF("No 'source' for edge in GML file, line %" IGRAPH_PRId ".", IGRAPH_PARSEERROR,
                              igraph_gml_tree_line(gtree, i));
            }
            if (!has_target) {
                IGRAPH_ERRORF("No 'target' for edge in GML file, line %" IGRAPH_PRId ".", IGRAPH_PARSEERROR,
                              igraph_gml_tree_line(gtree, i));
            }
        } else if (! strcmp(name, "directed")) {
            /* Set directedness of graph. */
            if (has_directed) {
                /* Be tolerant of duplicate entries, but do show a warning. */
                IGRAPH_WARNINGF("Duplicate 'directed' field in 'graph', line %" IGRAPH_PRId ". "
                                "Ignoring previous 'directed' fields.",
                                igraph_gml_tree_line(gtree, i));
            }
            if (igraph_gml_tree_type(gtree, i) == IGRAPH_I_GML_TREE_INTEGER) {
                igraph_integer_t dir = igraph_gml_tree_get_integer(gtree, i);
                if (dir != 0 && dir != 1) {
                    IGRAPH_WARNINGF(
                        "Invalid value %" IGRAPH_PRId " for 'directed' attribute on line %" IGRAPH_PRId ", should be 0 or 1.",
                        dir, igraph_gml_tree_line(gtree, i));
                }
                if (dir) {
                    directed = IGRAPH_DIRECTED;
                }
                has_directed = true;
            } else {
                IGRAPH_WARNINGF("Invalid type for 'directed' attribute on line %" IGRAPH_PRId ", assuming undirected.",
                                igraph_gml_tree_line(gtree, i));
            }
        } else {
            /* Add the rest of items as graph attributes. */
            igraph_i_gml_tree_type_t type = igraph_gml_tree_type(gtree, i);
            IGRAPH_CHECK(create_or_update_attribute(name, type, &gattrnames, &gattrs));
        }
    }

    /* At this point, all nodes must have an id (from the file or generated) stored
     * in the trie. Any condition that violates this should have been caught during
     * the preceding checks. */
    IGRAPH_ASSERT(igraph_trie_size(&trie) == no_of_nodes);

    /* Now we allocate the vectors and strvectors for the attributes */
    IGRAPH_CHECK(allocate_attributes(&vattrs, no_of_nodes, "vertex"));
    IGRAPH_CHECK(allocate_attributes(&eattrs, no_of_edges, "edge"));
    IGRAPH_CHECK(allocate_attributes(&gattrs, 1, "graph"));

    /* Add edges, edge attributes and vertex attributes */
    IGRAPH_VECTOR_INT_INIT_FINALLY(&edges, no_of_edges * 2);
    node_no = 0;
    for (i = 0; i < igraph_gml_tree_length(gtree); i++) {
        const char *name;
        name = igraph_gml_tree_name(gtree, i);
        if (!strcmp(name, "node")) {
            igraph_gml_tree_t *node = igraph_gml_tree_get_tree(gtree, i);
            igraph_integer_t iidx = igraph_gml_tree_find(node, "id", 0);
            igraph_integer_t trie_id;
            const char *sid;
            node_no++;
            if (iidx < 0) {
                /* Isolated node with no id field, use n-prefixed generated id */
                sid = strid(node_no, "n");
            } else {
                sid = strid(igraph_gml_tree_get_integer(node, iidx), "");
            }
            IGRAPH_CHECK(igraph_trie_get(&trie, sid, &trie_id));
            for (igraph_integer_t j = 0; j < igraph_gml_tree_length(node); j++) {
                const char *aname = igraph_gml_tree_name(node, j);
                igraph_attribute_record_t *atrec;
                igraph_attribute_type_t type;
                igraph_integer_t ai;
                IGRAPH_CHECK(igraph_trie_get(&vattrnames, aname, &ai));
                atrec = VECTOR(vattrs)[ai];
                type = atrec->type;
                if (type == IGRAPH_ATTRIBUTE_NUMERIC) {
                    igraph_vector_t *v = (igraph_vector_t *) atrec->value;
                    VECTOR(*v)[trie_id] = igraph_i_gml_toreal(node, j);
                } else if (type == IGRAPH_ATTRIBUTE_STRING) {
                    igraph_strvector_t *v = (igraph_strvector_t *) atrec->value;
                    const char *value = igraph_i_gml_tostring(node, j);
                    if (needs_coding(value)) {
                        char *value_decoded;
                        IGRAPH_CHECK(entity_decode(value, &value_decoded, &entity_warned));
                        IGRAPH_FINALLY(igraph_free, value_decoded);
                        IGRAPH_CHECK(igraph_strvector_set(v, trie_id, value_decoded));
                        IGRAPH_FREE(value_decoded);
                        IGRAPH_FINALLY_CLEAN(1);
                    } else {
                        IGRAPH_CHECK(igraph_strvector_set(v, trie_id, value));
                    }
                } else {
                    /* Ignored composite attribute */
                }
            }
        } else if (!strcmp(name, "edge")) {
            igraph_gml_tree_t *edge;
            igraph_integer_t from, to, fromidx = 0, toidx = 0;
            edge = igraph_gml_tree_get_tree(gtree, i);
            for (igraph_integer_t j = 0; j < igraph_gml_tree_length(edge); j++) {
                const char *aname = igraph_gml_tree_name(edge, j);
                if (!strcmp(aname, "source")) {
                    fromidx = igraph_gml_tree_find(edge, "source", 0);
                } else if (!strcmp(aname, "target")) {
                    toidx = igraph_gml_tree_find(edge, "target", 0);
                } else {
                    igraph_integer_t edgeid = edgeptr / 2;
                    igraph_integer_t ai;
                    igraph_attribute_record_t *atrec;
                    igraph_attribute_type_t type;
                    IGRAPH_CHECK(igraph_trie_get(&eattrnames, aname, &ai));
                    atrec = VECTOR(eattrs)[ai];
                    type = atrec->type;
                    if (type == IGRAPH_ATTRIBUTE_NUMERIC) {
                        igraph_vector_t *v = (igraph_vector_t *) atrec->value;
                        VECTOR(*v)[edgeid] = igraph_i_gml_toreal(edge, j);
                    } else if (type == IGRAPH_ATTRIBUTE_STRING) {
                        igraph_strvector_t *v = (igraph_strvector_t *) atrec->value;
                        const char *value = igraph_i_gml_tostring(edge, j);
                        if (needs_coding(value)) {
                            char *value_decoded;
                            IGRAPH_CHECK(entity_decode(value, &value_decoded, &entity_warned));
                            IGRAPH_FINALLY(igraph_free, value_decoded);
                            IGRAPH_CHECK(igraph_strvector_set(v, edgeid, value_decoded));
                            IGRAPH_FREE(value_decoded);
                            IGRAPH_FINALLY_CLEAN(1);
                        } else {
                            IGRAPH_CHECK(igraph_strvector_set(v, edgeid, value));
                        }
                    } else {
                        /* Ignored composite attribute */
                    }
                }
            }
            from = igraph_gml_tree_get_integer(edge, fromidx);
            to = igraph_gml_tree_get_integer(edge, toidx);
            IGRAPH_CHECK(igraph_trie_check(&trie, strid(from, ""), &from));
            if (from < 0) {
                IGRAPH_ERRORF("Unknown source node id found in an edge in GML file, line %" IGRAPH_PRId ".",
                             IGRAPH_PARSEERROR, igraph_gml_tree_line(edge, fromidx));
            }
            IGRAPH_CHECK(igraph_trie_check(&trie, strid(to, ""), &to));
            if (to < 0) {
                IGRAPH_ERRORF("Unknown target node id found in an edge in GML file, line %" IGRAPH_PRId ".",
                             IGRAPH_PARSEERROR, igraph_gml_tree_line(edge, toidx));
            }
            VECTOR(edges)[edgeptr++] = from;
            VECTOR(edges)[edgeptr++] = to;
        } else if (! strcmp(name, "directed")) {
            /* Nothing to do for 'directed' field, already handled earlier. */
        } else {
            /* Set the rest as graph attributes */
            igraph_integer_t ai;
            igraph_attribute_record_t *atrec;
            igraph_attribute_type_t type;
            IGRAPH_CHECK(igraph_trie_get(&gattrnames, name, &ai));
            atrec = VECTOR(gattrs)[ai];
            type = atrec->type;
            if (type == IGRAPH_ATTRIBUTE_NUMERIC) {
                igraph_vector_t *v = (igraph_vector_t *) atrec->value;
                VECTOR(*v)[0] = igraph_i_gml_toreal(gtree, i);
            } else if (type == IGRAPH_ATTRIBUTE_STRING) {
                igraph_strvector_t *v = (igraph_strvector_t *) atrec->value;
                const char *value = igraph_i_gml_tostring(gtree, i);
                if (needs_coding(value)) {
                    char *value_decoded;
                    IGRAPH_CHECK(entity_decode(value, &value_decoded, &entity_warned));
                    IGRAPH_FINALLY(igraph_free, value_decoded);
                    IGRAPH_CHECK(igraph_strvector_set(v, 0, value_decoded));
                    IGRAPH_FREE(value_decoded);
                    IGRAPH_FINALLY_CLEAN(1);
                } else {
                    IGRAPH_CHECK(igraph_strvector_set(v, 0, value));
                }
            } else {
                /* Ignored composite attribute */
            }
        }
    }

    /* Remove composite attributes */
    prune_unknown_attributes(&vattrs);
    prune_unknown_attributes(&eattrs);
    prune_unknown_attributes(&gattrs);

    igraph_trie_destroy(&trie);
    igraph_trie_destroy(&gattrnames);
    igraph_trie_destroy(&vattrnames);
    igraph_trie_destroy(&eattrnames);
    IGRAPH_FINALLY_CLEAN(4);

    IGRAPH_CHECK(igraph_empty_attrs(graph, 0, directed, &gattrs));
    IGRAPH_FINALLY(igraph_destroy, graph);
    IGRAPH_CHECK(igraph_add_vertices(graph, no_of_nodes, &vattrs));
    IGRAPH_CHECK(igraph_add_edges(graph, &edges, &eattrs));
    IGRAPH_FINALLY_CLEAN(1); /* do not destroy 'graph', just pop it from the stack */

    igraph_vector_int_destroy(&edges);
    igraph_i_gml_destroy_attrs(attrs);
    igraph_i_gml_parsedata_destroy(&context);
    IGRAPH_FINALLY_CLEAN(3);

    return IGRAPH_SUCCESS;
}

static igraph_error_t igraph_i_gml_convert_to_key(const char *orig, char **key) {
<<<<<<< HEAD
    int no = 1;
    IGRAPH_UNUSED(no); // required because set but not used
=======
>>>>>>> b26d0107
    char strno[50];
    size_t i, len = strlen(orig), newlen = 0, plen = 0;

    /* do we need a prefix? */
    if (len == 0 || !isalpha(orig[0])) {
        snprintf(strno, sizeof(strno) - 1, "igraph");
        plen = newlen = strlen(strno);
    }
    for (i = 0; i < len; i++) {
        if (isalnum(orig[i])) {
            newlen++;
        }
    }
    *key = IGRAPH_CALLOC(newlen + 1, char);
    if (! *key) {
        IGRAPH_ERROR("Writing GML format failed.", IGRAPH_ENOMEM); /* LCOV_EXCL_LINE */
    }
    memcpy(*key, strno, plen * sizeof(char));
    for (i = 0; i < len; i++) {
        if (isalnum(orig[i])) {
            (*key)[plen++] = orig[i];
        }
    }
    (*key)[newlen] = '\0';

    return IGRAPH_SUCCESS;
}

/* Checks if a vector is free of duplicates. Since NaN == NaN is false, duplicate NaN values
 * will not be detected. */
static igraph_error_t igraph_i_vector_is_duplicate_free(const igraph_vector_t *v, igraph_bool_t *res) {
    igraph_vector_t u;
    igraph_integer_t n = igraph_vector_size(v);

    if (n < 2) {
        *res = true;
        return IGRAPH_SUCCESS;
    }

    IGRAPH_CHECK(igraph_vector_init_copy(&u, v));
    IGRAPH_FINALLY(igraph_vector_destroy, &u);
    igraph_vector_sort(&u);

    *res = true;
    for (igraph_integer_t i=1; i < n; i++) {
        if (VECTOR(u)[i-1] == VECTOR(u)[i]) {
            *res = false;
            break;
        }
    }

    igraph_vector_destroy(&u);
    IGRAPH_FINALLY_CLEAN(1);

    return IGRAPH_SUCCESS;
}

#define CHECK(cmd) do { int ret=cmd; if (ret<0) IGRAPH_ERROR("Writing GML format failed.", IGRAPH_EFILE); } while (0)

/**
 * \function igraph_write_graph_gml
 * \brief Write the graph to a stream in GML format.
 *
 * GML is a quite general textual format, see
 * https://web.archive.org/web/20190207140002/http://www.fim.uni-passau.de/index.php?id=17297%26L=1
 * for details.
 *
 * </para><para>
 * The graph, vertex and edges attributes are written to the
 * file as well, if they are numeric or string. Boolean attributes are converted
 * to numeric, with 0 and 1 used for false and true, respectively.
 * NaN values of numeric attributes are skipped, as NaN is not part of the GML
 * specification and other software may not be able to read files containing them.
 * This is consistent with \ref igraph_read_graph_gml(), which produces NaN
 * when an attribute value is missing. In contrast with NaN, infinite values
 * are retained. Ensure that none of the numeric attributes values are infinite
 * to produce a conformant GML file that can be read by other software.
 *
 * </para><para>
 * As igraph is more forgiving about attribute names, it might
 * be necessary to simplify the them before writing to the GML file.
 * This way we'll have a syntactically correct GML file. The following
 * simple procedure is performed on each attribute name: first the alphanumeric
 * characters are extracted, the others are ignored. Then if the first character
 * is not a letter then the attribute name is prefixed with <quote>igraph</quote>.
 * Note that this might result identical names for two attributes, igraph
 * does not check this.
 *
 * </para><para>
 * The <quote>id</quote> vertex attribute is treated specially.
 * If the <parameter>id</parameter> argument is not \c NULL then it should be a numeric
 * vector with the vertex IDs and the <quote>id</quote> vertex attribute is
 * ignored (if there is one). If <parameter>id</parameter> is \c NULL and there is a
 * numeric <quote>id</quote> vertex attribute, it will be used instead. If ids
 * are not specified in either way then the regular igraph vertex IDs are used.
 * If some of the supplied id values are invalid (non-integer or NaN), all supplied
 * id are ignored and igraph vertex IDs are used instead.
 *
 * </para><para>
 * Note that whichever way vertex IDs are specified, their uniqueness is not checked.
 *
 * </para><para>
 * If the graph has edge attributes that become <quote>source</quote>
 * or <quote>target</quote> after encoding, or the graph has an attribute that becomes
 * <quote>directed</quote>, they will be ignored with a warning. GML uses these attributes
 * to specify the edge endpoints, and the graph directedness, so we cannot write them
 * to the file. Rename them before calling this function if you want to preserve them.
 *
 * \param graph The graph to write to the stream.
 * \param outstream The stream to write the file to.
 * \param options Set of <code>|</code>-combinable boolean flags for writing the GML file.
 *        \clist
 *          \cli 0
 *               All options turned off.
 *          \cli IGRAPH_WRITE_GML_DEFAULT_SW
 *               Default options, currently equivalent to 0. May change in future versions.
 *          \cli IGRAPH_WRITE_GML_ENCODE_ONLY_QUOT_SW
 *               Do not encode any other characters than " as entities. Specifically, this
 *               option prevents the encoding of &amp;. Useful when re-exporting a graph
 *               that was read from a GML file in which igraph could not interpret all entities,
 *               and thus passed them through without decoding.
 *        \endclist
 * \param id Either <code>NULL</code> or a numeric vector with the vertex IDs.
 *        See details above.
 * \param creator An optional string to write to the stream in the creator line.
 *        If \c NULL, the igraph version with the current date and time is added.
 *        If <code>""</code>, the creator line is omitted. Otherwise, the
 *        supplied string is used verbatim.
 * \return Error code.
 *
 * Time complexity: should be proportional to the number of characters written
 * to the file.
 *
 * \sa \ref igraph_read_graph_gml() for reading GML files,
 * \ref igraph_read_graph_graphml() for a more modern format.
 *
 * \example examples/simple/gml.c
 */

igraph_error_t igraph_write_graph_gml(const igraph_t *graph, FILE *outstream,
                                      igraph_write_gml_sw_t options,
                                      const igraph_vector_t *id, const char *creator) {
    igraph_strvector_t gnames, vnames, enames; /* attribute names */
    igraph_vector_int_t gtypes, vtypes, etypes; /* attribute types */
    igraph_integer_t gattr_no, vattr_no, eattr_no; /* attribute counts */
    igraph_vector_t numv;
    igraph_strvector_t strv;
    igraph_vector_bool_t boolv;
    igraph_integer_t i;
    igraph_integer_t no_of_nodes = igraph_vcount(graph);
    igraph_integer_t no_of_edges = igraph_ecount(graph);

    /* Each element is a bit field used to prevent showing more
     * than one warning for each vertex or edge attribute. */
    igraph_vector_int_t warning_shown;

    igraph_vector_t v_myid;
    const igraph_vector_t *myid = id;

    /* Creator line */
    if (creator == NULL) {
        time_t curtime = time(0);
        char *timestr = ctime(&curtime);
        timestr[strlen(timestr) - 1] = '\0'; /* nicely remove \n */

        CHECK(fprintf(outstream,
                      "Creator \"igraph version %s %s\"\n",
                      IGRAPH_VERSION, timestr));
    } else if (creator[0] == '\0') {
        /* creator == "", omit Creator line */
    } else {
        if (needs_coding(creator)) {
            char *d;
            IGRAPH_CHECK(entity_encode(creator, &d, IGRAPH_WRITE_GML_ENCODE_ONLY_QUOT_SW & options));
            IGRAPH_FINALLY(igraph_free, d);
            CHECK(fprintf(outstream,
                          "Creator \"%s\"\n",
                          creator));
            IGRAPH_FREE(d);
            IGRAPH_FINALLY_CLEAN(1);
        } else {
            CHECK(fprintf(outstream,
                          "Creator \"%s\"\n",
                          creator));
        }
    }

    /* Version line */
    CHECK(fprintf(outstream, "Version 1\n"));

    /* The graph */
    CHECK(fprintf(outstream, "graph\n[\n"));

    IGRAPH_STRVECTOR_INIT_FINALLY(&gnames, 0);
    IGRAPH_STRVECTOR_INIT_FINALLY(&vnames, 0);
    IGRAPH_STRVECTOR_INIT_FINALLY(&enames, 0);
    IGRAPH_VECTOR_INT_INIT_FINALLY(&gtypes, 0);
    IGRAPH_VECTOR_INT_INIT_FINALLY(&vtypes, 0);
    IGRAPH_VECTOR_INT_INIT_FINALLY(&etypes, 0);
    IGRAPH_CHECK(igraph_i_attribute_get_info(graph,
                 &gnames, &gtypes,
                 &vnames, &vtypes,
                 &enames, &etypes));
    gattr_no = igraph_vector_int_size(&gtypes);
    vattr_no = igraph_vector_int_size(&vtypes);
    eattr_no = igraph_vector_int_size(&etypes);

    IGRAPH_VECTOR_INIT_FINALLY(&numv, 1);
    IGRAPH_STRVECTOR_INIT_FINALLY(&strv, 1);
    IGRAPH_VECTOR_BOOL_INIT_FINALLY(&boolv, 1);

    /* Check whether there is an 'id' node attribute if the supplied is 0 */
    if (!id) {
        igraph_bool_t found = false;
        for (i = 0; i < igraph_vector_int_size(&vtypes); i++) {
            const char *n = igraph_strvector_get(&vnames, i);
            if (!strcmp(n, "id") && VECTOR(vtypes)[i] == IGRAPH_ATTRIBUTE_NUMERIC) {
                found = true; break;
            }
        }
        if (found) {
            IGRAPH_VECTOR_INIT_FINALLY(&v_myid, no_of_nodes);
            IGRAPH_CHECK(igraph_i_attribute_get_numeric_vertex_attr(graph, "id",
                         igraph_vss_all(),
                         &v_myid));
            myid = &v_myid;
        }
    }

    /* Scan id vector for invalid values. If any are found, all ids are ignored.
     * Invalid values may occur as a result of reading a GML file in which some
     * nodes did not have an id, or by adding new vertices to a graph with an "id"
     * attribute. In this case, the "id" attribute will contain NaN values.
     */
    if (myid) {
        if (igraph_vector_size(myid) != no_of_nodes) {
            IGRAPH_ERROR("Size of id vector must match vertex count.", IGRAPH_EINVAL);
        }
        for (i = 0; i < no_of_nodes; ++i) {
            igraph_real_t val = VECTOR(*myid)[i];
            if (val != (igraph_integer_t) val) {
                IGRAPH_WARNINGF("%g is not a valid integer id for GML files, ignoring all supplied ids.", val);
                myid = NULL;
                break;
            }
        }
    }

    if (myid) {
        igraph_bool_t duplicate_free;
        IGRAPH_CHECK(igraph_i_vector_is_duplicate_free(myid, &duplicate_free));
        if (! duplicate_free) {
            IGRAPH_WARNING("Duplicate id values found, ignoring supplies ids.");
            myid = NULL;
        }
    }

    /* directedness */
    CHECK(fprintf(outstream, "  directed %i\n", igraph_is_directed(graph) ? 1 : 0));

    /* Graph attributes first */
    for (i = 0; i < gattr_no; i++) {
        const char *name;
        char *newname;
        name = igraph_strvector_get(&gnames, i);
        IGRAPH_CHECK(igraph_i_gml_convert_to_key(name, &newname));
        IGRAPH_FINALLY(igraph_free, newname);
        if (!strcmp(newname, "directed")) {
            IGRAPH_WARNINGF("The graph attribute '%s' was ignored while writing GML format.", name);
        } else {
            if (VECTOR(gtypes)[i] == IGRAPH_ATTRIBUTE_NUMERIC) {
                IGRAPH_CHECK(igraph_i_attribute_get_numeric_graph_attr(graph, name, &numv));
                /* Treat NaN as missing, skip writing it. GML does not officially support NaN. */
                if (! igraph_is_nan(VECTOR(numv)[0])) {
                    if (! igraph_finite(VECTOR(numv)[0])) {
                        IGRAPH_WARNINGF("Infinite value in numeric graph attribute '%s'. "
                                        "Produced GML file will not be conformant.", name);
                    }
                    CHECK(fprintf(outstream, "  %s ", newname));
                    CHECK(igraph_real_fprintf_precise(outstream, VECTOR(numv)[0]));
                    CHECK(fputc('\n', outstream));
                }
            } else if (VECTOR(gtypes)[i] == IGRAPH_ATTRIBUTE_STRING) {
                const char *s;
                IGRAPH_CHECK(igraph_i_attribute_get_string_graph_attr(graph, name, &strv));
                s = igraph_strvector_get(&strv, 0);
                if (needs_coding(s)) {
                    char *d;
                    IGRAPH_CHECK(entity_encode(s, &d, IGRAPH_WRITE_GML_ENCODE_ONLY_QUOT_SW & options));
                    IGRAPH_FINALLY(igraph_free, d);
                    CHECK(fprintf(outstream, "  %s \"%s\"\n", newname, d));
                    IGRAPH_FREE(d);
                    IGRAPH_FINALLY_CLEAN(1);
                } else {
                    CHECK(fprintf(outstream, "  %s \"%s\"\n", newname, s));
                }
            } else if (VECTOR(gtypes)[i] == IGRAPH_ATTRIBUTE_BOOLEAN) {
                IGRAPH_CHECK(igraph_i_attribute_get_bool_graph_attr(graph, name, &boolv));
                CHECK(fprintf(outstream, "  %s %d\n", newname, VECTOR(boolv)[0] ? 1 : 0));
                IGRAPH_WARNING("A boolean graph attribute was converted to numeric.");
            } else {
                IGRAPH_WARNING("A non-numeric, non-string, non-boolean graph attribute ignored.");
            }
        }
        IGRAPH_FREE(newname);
        IGRAPH_FINALLY_CLEAN(1);
    }

    /* Macros used to work with the bit fiels in 'warning_shown',
     * and avoid showing warnings more than once for each attribute. */
#define GETBIT(k, i) ((k) & (1 << i))
#define SETBIT(k, i) ((k) |= (1 << i))
#define WARN_ONCE(attrno, bit, warn) \
    do { \
        igraph_integer_t *p = &VECTOR(warning_shown)[attrno]; \
        if (! GETBIT(*p, bit)) { \
            warn; \
            SETBIT(*p, bit); \
        } \
    } while (0)


    /* Now come the vertices */
    IGRAPH_VECTOR_INT_INIT_FINALLY(&warning_shown, vattr_no);
    for (i = 0; i < no_of_nodes; i++) {
        igraph_integer_t j;
        CHECK(fprintf(outstream, "  node\n  [\n"));
        /* id */
        CHECK(fprintf(outstream, "    id %" IGRAPH_PRId "\n", myid ? (igraph_integer_t)VECTOR(*myid)[i] : i));
        /* other attributes */
        for (j = 0; j < vattr_no; j++) {
            igraph_attribute_type_t type = (igraph_attribute_type_t) VECTOR(vtypes)[j];
            const char *name;
            char *newname;
            name = igraph_strvector_get(&vnames, j);
            if (!strcmp(name, "id")) {
                /* No warning, the presence of this attribute is expected, and is handled specially. */
                continue;
            }
            IGRAPH_CHECK(igraph_i_gml_convert_to_key(name, &newname));
            IGRAPH_FINALLY(igraph_free, newname);
            if (!strcmp(newname, "id")) {
                /* In case an attribute name would conflict with 'id' only after encoding. */
                WARN_ONCE(j, 0,
                          IGRAPH_WARNINGF("The vertex attribute '%s' was ignored while writing GML format.", name));
            } else {
                if (type == IGRAPH_ATTRIBUTE_NUMERIC) {
                    IGRAPH_CHECK(igraph_i_attribute_get_numeric_vertex_attr(graph, name,
                                 igraph_vss_1(i), &numv));
                    /* Treat NaN as missing, skip writing it. GML does not officially support NaN. */
                    if (! igraph_is_nan(VECTOR(numv)[0])) {
                        if (! igraph_finite(VECTOR(numv)[0])) {
                            WARN_ONCE(j, 3,
                                      IGRAPH_WARNINGF("Infinite value in numeric vertex attribute '%s'. "
                                                      "Produced GML file will not be conformant.", name));
                        }
                        CHECK(fprintf(outstream, "    %s ", newname));
                        CHECK(igraph_real_fprintf_precise(outstream, VECTOR(numv)[0]));
                        CHECK(fputc('\n', outstream));
                    }
                } else if (type == IGRAPH_ATTRIBUTE_STRING) {
                    const char *s;
                    IGRAPH_CHECK(igraph_i_attribute_get_string_vertex_attr(graph, name,
                                 igraph_vss_1(i), &strv));
                    s = igraph_strvector_get(&strv, 0);
                    if (needs_coding(s)) {
                        char *d;
                        IGRAPH_CHECK(entity_encode(s, &d, IGRAPH_WRITE_GML_ENCODE_ONLY_QUOT_SW & options));
                        IGRAPH_FINALLY(igraph_free, d);
                        CHECK(fprintf(outstream, "    %s \"%s\"\n", newname, d));
                        IGRAPH_FREE(d);
                        IGRAPH_FINALLY_CLEAN(1);
                    } else {
                        CHECK(fprintf(outstream, "    %s \"%s\"\n", newname, s));
                    }
                } else if (type == IGRAPH_ATTRIBUTE_BOOLEAN) {
                    IGRAPH_CHECK(igraph_i_attribute_get_bool_vertex_attr(graph, name,
                                 igraph_vss_1(i), &boolv));
                    CHECK(fprintf(outstream, "    %s %d\n", newname, VECTOR(boolv)[0] ? 1 : 0));
                    WARN_ONCE(j, 1,
                              IGRAPH_WARNINGF("The boolean vertex attribute '%s' was converted to numeric.", name));
                } else {
                    WARN_ONCE(j, 2,
                              IGRAPH_WARNINGF("The non-numeric, non-string, non-boolean vertex attribute '%s' was ignored.", name));
                }
            }
            IGRAPH_FREE(newname);
            IGRAPH_FINALLY_CLEAN(1);
        }
        CHECK(fprintf(outstream, "  ]\n"));
    }

    /* The edges too */
    IGRAPH_CHECK(igraph_vector_int_resize(&warning_shown, eattr_no));
    igraph_vector_int_fill(&warning_shown, 0);
    for (i = 0; i < no_of_edges; i++) {
        igraph_integer_t from = IGRAPH_FROM(graph, i);
        igraph_integer_t to = IGRAPH_TO(graph, i);
        igraph_integer_t j;
        CHECK(fprintf(outstream, "  edge\n  [\n"));
        /* source and target */
        CHECK(fprintf(outstream, "    source %" IGRAPH_PRId "\n",
                      myid ? (igraph_integer_t)VECTOR(*myid)[from] : from));
        CHECK(fprintf(outstream, "    target %" IGRAPH_PRId "\n",
                      myid ? (igraph_integer_t)VECTOR(*myid)[to] : to));

        /* other attributes */
        for (j = 0; j < eattr_no; j++) {
            igraph_attribute_type_t type = (igraph_attribute_type_t) VECTOR(etypes)[j];
            const char *name;
            char *newname;
            name = igraph_strvector_get(&enames, j);
            IGRAPH_CHECK(igraph_i_gml_convert_to_key(name, &newname));
            IGRAPH_FINALLY(igraph_free, newname);
            if (!strcmp(newname, "source") || !strcmp(newname, "target")) {
                WARN_ONCE(j, 0,
                          IGRAPH_WARNINGF("The edge attribute '%s' was ignored while writing GML format.", name));
            } else {
                if (type == IGRAPH_ATTRIBUTE_NUMERIC) {
                    IGRAPH_CHECK(igraph_i_attribute_get_numeric_edge_attr(graph, name,
                                 igraph_ess_1(i), &numv));
                    /* Treat NaN as missing, skip writing it. GML does not officially support NaN. */
                    if (! igraph_is_nan(VECTOR(numv)[0])) {
                        if (! igraph_finite(VECTOR(numv)[0])) {
                            WARN_ONCE(j, 3,
                                      IGRAPH_WARNINGF("Infinite value in numeric edge attribute '%s'. "
                                                      "Produced GML file will not be conformant.", name));
                        }
                        CHECK(fprintf(outstream, "    %s ", newname));
                        CHECK(igraph_real_fprintf_precise(outstream, VECTOR(numv)[0]));
                        CHECK(fputc('\n', outstream));
                    }
                } else if (type == IGRAPH_ATTRIBUTE_STRING) {
                    const char *s;
                    IGRAPH_CHECK(igraph_i_attribute_get_string_edge_attr(graph, name,
                                 igraph_ess_1(i), &strv));
                    s = igraph_strvector_get(&strv, 0);
                    if (needs_coding(s)) {
                        char *d;
                        IGRAPH_CHECK(entity_encode(s, &d, IGRAPH_WRITE_GML_ENCODE_ONLY_QUOT_SW & options));
                        IGRAPH_FINALLY(igraph_free, d);
                        CHECK(fprintf(outstream, "    %s \"%s\"\n", newname, d));
                        IGRAPH_FREE(d);
                        IGRAPH_FINALLY_CLEAN(1);
                    } else {
                        CHECK(fprintf(outstream, "    %s \"%s\"\n", newname, s));
                    }
                } else if (type == IGRAPH_ATTRIBUTE_BOOLEAN) {
                    IGRAPH_CHECK(igraph_i_attribute_get_bool_edge_attr(graph, name,
                                 igraph_ess_1(i), &boolv));
                    CHECK(fprintf(outstream, "    %s %d\n", newname, VECTOR(boolv)[0] ? 1 : 0));
                    WARN_ONCE(j, 1,
                              IGRAPH_WARNINGF("The boolean edge attribute '%s' was converted to numeric.", name));
                } else {
                    WARN_ONCE(j, 2,
                              IGRAPH_WARNINGF("The non-numeric, non-string, non-boolean edge attribute '%s' was ignored.", name));
                }
            }
            IGRAPH_FREE(newname);
            IGRAPH_FINALLY_CLEAN(1);
        }
        CHECK(fprintf(outstream, "  ]\n"));
    }

    CHECK(fprintf(outstream, "]\n"));

#undef GETBIT
#undef SETBIT
#undef WARN_ONCE

    if (&v_myid == myid) {
        igraph_vector_destroy(&v_myid);
        IGRAPH_FINALLY_CLEAN(1);
    }

    igraph_vector_int_destroy(&warning_shown);
    igraph_vector_bool_destroy(&boolv);
    igraph_strvector_destroy(&strv);
    igraph_vector_destroy(&numv);
    igraph_vector_int_destroy(&etypes);
    igraph_vector_int_destroy(&vtypes);
    igraph_vector_int_destroy(&gtypes);
    igraph_strvector_destroy(&enames);
    igraph_strvector_destroy(&vnames);
    igraph_strvector_destroy(&gnames);
    IGRAPH_FINALLY_CLEAN(10);

    return IGRAPH_SUCCESS;
}

#undef CHECK<|MERGE_RESOLUTION|>--- conflicted
+++ resolved
@@ -826,11 +826,6 @@
 }
 
 static igraph_error_t igraph_i_gml_convert_to_key(const char *orig, char **key) {
-<<<<<<< HEAD
-    int no = 1;
-    IGRAPH_UNUSED(no); // required because set but not used
-=======
->>>>>>> b26d0107
     char strno[50];
     size_t i, len = strlen(orig), newlen = 0, plen = 0;
 
