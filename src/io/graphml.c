/*
   IGraph library.
   Copyright (C) 2006-2023  The igraph development team <igraph@igraph.org>

   This program is free software; you can redistribute it and/or modify
   it under the terms of the GNU General Public License as published by
   the Free Software Foundation; either version 2 of the License, or
   (at your option) any later version.

   This program is distributed in the hope that it will be useful,
   but WITHOUT ANY WARRANTY; without even the implied warranty of
   MERCHANTABILITY or FITNESS FOR A PARTICULAR PURPOSE.  See the
   GNU General Public License for more details.

   You should have received a copy of the GNU General Public License
   along with this program.  If not, see <https://www.gnu.org/licenses/>.
*/

#include "igraph_foreign.h"

#include "igraph_attributes.h"
#include "igraph_interface.h"
#include "igraph_memory.h"

#include "core/interruption.h"
#include "core/trie.h"
#include "graph/attributes.h"
#include "internal/hacks.h" /* strcasecmp & strdup */
#include "io/parse_utils.h"

#include "config.h" /* HAVE_LIBXML */

#include <ctype.h>   /* isdigit */
#include <math.h>    /* isnan */
#include <string.h>
#include <stdarg.h>  /* va_start & co */

#define GRAPHML_NAMESPACE_URI "http://graphml.graphdrawing.org/xmlns"

#if HAVE_LIBXML == 1
#include <libxml/globals.h>
#include <libxml/parser.h>

static xmlEntity blankEntity = {
#ifndef XML_WITHOUT_CORBA
    NULL, /* _private */
#endif
    XML_ENTITY_DECL, /* type */
    NULL, /* name */
    NULL, /* children */
    NULL, /* last */
    NULL, /* parent */
    NULL, /* next */
    NULL, /* prev */
    NULL, /* doc */

    NULL, /* orig */
    NULL, /* content */
    0,    /* length */
    XML_EXTERNAL_GENERAL_PARSED_ENTITY, /* etype */
    NULL, /* ExternalID */
    NULL, /* SystemID */

    NULL, /* nexte */
    NULL, /* URI */
    0,    /* owner */
#if LIBXML_VERSION < 21100   /* Versions < 2.11.0: */
    1     /* checked */
#else                        /* Starting with verson 2.11.0: */
    1,    /* flags */
    0     /* expandedSize */
#endif
};

#define toXmlChar(a)   (BAD_CAST(a))
#define fromXmlChar(a) ((char *)(a)) /* not the most elegant way... */

#define GRAPHML_PARSE_ERROR_WITH_CODE(state, msg, code) \
    do {  \
        if (state->successful) { \
            igraph_i_graphml_sax_handler_error(state, msg); \
        } \
    } while (0)
#define RETURN_GRAPHML_PARSE_ERROR_WITH_CODE(state, msg, code) \
    do { \
        GRAPHML_PARSE_ERROR_WITH_CODE(state, msg, code); \
        return; \
    } while (0)

typedef struct igraph_i_graphml_attribute_record_t {
    char *id;           /* GraphML id */
    enum { I_GRAPHML_BOOLEAN, I_GRAPHML_INTEGER, I_GRAPHML_LONG,
           I_GRAPHML_FLOAT, I_GRAPHML_DOUBLE, I_GRAPHML_STRING,
           I_GRAPHML_UNKNOWN_TYPE
         } type; /* GraphML type */
    igraph_attribute_record_t record;
    igraph_bool_t record_disowned;  /* true if ownership of the record was taken over */
} igraph_i_graphml_attribute_record_t;

typedef enum {
    START, INSIDE_GRAPHML, INSIDE_GRAPH, INSIDE_NODE, INSIDE_EDGE,
    INSIDE_KEY, INSIDE_DEFAULT, INSIDE_DATA, FINISH, UNKNOWN, ERROR
} igraph_i_graphml_parser_state_index_t;

struct igraph_i_graphml_parser_state {
    igraph_i_graphml_parser_state_index_t st;
    igraph_t *g;
    igraph_trie_t node_trie;
    igraph_strvector_t edgeids;
    igraph_vector_int_t edgelist;
    igraph_vector_int_t prev_state_stack;
    unsigned int unknown_depth;
    igraph_integer_t index;
    igraph_bool_t successful;
    igraph_bool_t edges_directed;
    igraph_trie_t v_attr_ids;
    igraph_vector_ptr_t v_attrs;
    igraph_trie_t e_attr_ids;
    igraph_vector_ptr_t e_attrs;
    igraph_trie_t g_attr_ids;
    igraph_vector_ptr_t g_attrs;
    igraph_i_graphml_attribute_record_t* current_attr_record;
    xmlChar *data_key;
    igraph_attribute_elemtype_t data_type;
    char *error_message;
    igraph_vector_char_t data_char;
    igraph_integer_t act_node;
    igraph_bool_t ignore_namespaces;
};

static void igraph_i_report_unhandled_attribute_target(const char* target,
        const char* file, int line) {
    igraph_warningf("Attribute target '%s' is not handled; ignoring corresponding "
                    "attribute specifications.", file, line, target);
}

static igraph_error_t igraph_i_graphml_parse_numeric(
    const char* char_data, igraph_real_t* result, igraph_real_t default_value
) {
    const char* trimmed;
    size_t trimmed_length;

    if (char_data == 0) {
        *result = default_value;
        return IGRAPH_SUCCESS;
    }

    igraph_i_trim_whitespace(char_data, strlen(char_data), &trimmed, &trimmed_length);
    if (trimmed_length > 0) {
        IGRAPH_CHECK(igraph_i_parse_real(trimmed, trimmed_length, result));
    } else {
        *result = default_value;
    }

    return IGRAPH_SUCCESS;
}

static igraph_error_t igraph_i_graphml_parse_boolean(
    const char* char_data, igraph_bool_t* result, igraph_bool_t default_value
) {
    igraph_integer_t value;
    const char* trimmed;
    size_t trimmed_length;

    if (char_data == 0) {
        *result = default_value;
        return IGRAPH_SUCCESS;
    }

    igraph_i_trim_whitespace(char_data, strlen(char_data), &trimmed, &trimmed_length);

    if (trimmed_length == 4 && !strncasecmp(trimmed, "true", trimmed_length)) {
        *result = 1;
        return IGRAPH_SUCCESS;
    }

    if (trimmed_length == 3 && !strncasecmp(trimmed, "yes", trimmed_length)) {
        *result = 1;
        return IGRAPH_SUCCESS;
    }

    if (trimmed_length == 5 && !strncasecmp(trimmed, "false", trimmed_length)) {
        *result = 0;
        return IGRAPH_SUCCESS;
    }

    if (trimmed_length == 2 && !strncasecmp(trimmed, "no", trimmed_length)) {
        *result = 0;
        return IGRAPH_SUCCESS;
    }

    if (trimmed_length > 0) {
        if (isdigit(trimmed[0])) {
            IGRAPH_CHECK(igraph_i_parse_integer(trimmed, trimmed_length, &value));
        } else {
            IGRAPH_ERRORF("Cannot parse '%.*s' as Boolean value.", IGRAPH_PARSEERROR,
                          (int) trimmed_length, trimmed);
        }
    } else {
        *result = default_value;
        return IGRAPH_SUCCESS;
    }

    *result = value != 0;
    return IGRAPH_SUCCESS;
}

static void igraph_i_graphml_attribute_record_destroy(igraph_i_graphml_attribute_record_t* rec) {
    if (!rec->record_disowned) {
        igraph_attribute_record_destroy(&rec->record);
    }

    if (rec->id != NULL) {
        igraph_free(rec->id);
        rec->id = NULL;
    }

    memset(rec, 0, sizeof(igraph_i_graphml_attribute_record_t));
}

static igraph_error_t igraph_i_graphml_parser_state_init(struct igraph_i_graphml_parser_state* state, igraph_t* graph, igraph_integer_t index) {
    memset(state, 0, sizeof(struct igraph_i_graphml_parser_state));

    state->g = graph;
    state->index = index < 0 ? 0 : index;
    state->successful = 1;
    state->error_message = NULL;

    IGRAPH_CHECK(igraph_vector_int_init(&state->prev_state_stack, 0));
    IGRAPH_CHECK(igraph_vector_int_reserve(&state->prev_state_stack, 32));
    IGRAPH_FINALLY(igraph_vector_int_destroy, &state->prev_state_stack);

    IGRAPH_CHECK(igraph_vector_ptr_init(&state->v_attrs, 0));
    IGRAPH_VECTOR_PTR_SET_ITEM_DESTRUCTOR(&state->v_attrs,
                                          igraph_i_graphml_attribute_record_destroy);
    IGRAPH_FINALLY(igraph_vector_ptr_destroy_all, &state->v_attrs);

    IGRAPH_CHECK(igraph_vector_ptr_init(&state->e_attrs, 0));
    IGRAPH_VECTOR_PTR_SET_ITEM_DESTRUCTOR(&state->e_attrs,
                                          igraph_i_graphml_attribute_record_destroy);
    IGRAPH_FINALLY(igraph_vector_ptr_destroy_all, &state->e_attrs);

    IGRAPH_CHECK(igraph_vector_ptr_init(&state->g_attrs, 0));
    IGRAPH_VECTOR_PTR_SET_ITEM_DESTRUCTOR(&state->g_attrs,
                                          igraph_i_graphml_attribute_record_destroy);
    IGRAPH_FINALLY(igraph_vector_ptr_destroy_all, &state->g_attrs);

    IGRAPH_CHECK(igraph_vector_int_init(&state->edgelist, 0));
    IGRAPH_FINALLY(igraph_vector_int_destroy, &state->edgelist);

    IGRAPH_CHECK(igraph_trie_init(&state->node_trie, 1));
    IGRAPH_FINALLY(igraph_trie_destroy, &state->node_trie);

    IGRAPH_CHECK(igraph_strvector_init(&state->edgeids, 0));
    IGRAPH_FINALLY(igraph_strvector_destroy, &state->edgeids);

    IGRAPH_CHECK(igraph_trie_init(&state->v_attr_ids, 0));
    IGRAPH_FINALLY(igraph_trie_destroy, &state->v_attr_ids);

    IGRAPH_CHECK(igraph_trie_init(&state->e_attr_ids, 0));
    IGRAPH_FINALLY(igraph_trie_destroy, &state->e_attr_ids);

    IGRAPH_CHECK(igraph_trie_init(&state->g_attr_ids, 0));
    IGRAPH_FINALLY(igraph_trie_destroy, &state->g_attr_ids);

    IGRAPH_VECTOR_CHAR_INIT_FINALLY(&state->data_char, 0);

    IGRAPH_FINALLY_CLEAN(11);

    return IGRAPH_SUCCESS;
}

static void igraph_i_graphml_parser_state_destroy(struct igraph_i_graphml_parser_state* state) {
    igraph_trie_destroy(&state->node_trie);
    igraph_strvector_destroy(&state->edgeids);
    igraph_trie_destroy(&state->v_attr_ids);
    igraph_trie_destroy(&state->e_attr_ids);
    igraph_trie_destroy(&state->g_attr_ids);
    igraph_vector_int_destroy(&state->edgelist);
    igraph_vector_int_destroy(&state->prev_state_stack);

    igraph_vector_ptr_destroy_all(&state->v_attrs);
    igraph_vector_ptr_destroy_all(&state->e_attrs);
    igraph_vector_ptr_destroy_all(&state->g_attrs);

    igraph_vector_char_destroy(&state->data_char);

    if (state->data_key) {
        xmlFree((void *) state->data_key);
        state->data_key = NULL;
    }

    if (state->error_message) {
        IGRAPH_FREE(state->error_message);
    }
}

static void igraph_i_graphml_parser_state_set_error_from_varargs(
    struct igraph_i_graphml_parser_state *state, const char* msg, va_list args
) {
    const size_t max_error_message_length = 4096;

    state->successful = 0;
    state->st = ERROR;

    if (state->error_message == 0) {
        /* ownership of state->error_message passed on immediately to
         * state so the state destructor is responsible for freeing it */
        state->error_message = IGRAPH_CALLOC(max_error_message_length, char);
    }

    /* we need to guard against state->error_message == 0, which may happen
     * if the memory allocation for the error message itself failed */
    if (state->error_message != 0) {
        vsnprintf(state->error_message, max_error_message_length, msg, args);
    }
}

static void igraph_i_graphml_parser_state_set_error_from_xmlerror(
    struct igraph_i_graphml_parser_state *state, const xmlError *error
) {
    const size_t max_error_message_length = 4096;

    state->successful = 0;
    state->st = ERROR;

    if (state->error_message == 0) {
        /* ownership of state->error_message passed on immediately to
         * state so the state destructor is responsible for freeing it */
        state->error_message = IGRAPH_CALLOC(max_error_message_length, char);
    }

    /* we need to guard against state->error_message == 0, which may happen
     * if the memory allocation for the error message itself failed */
    if (state->error_message != 0) {
        snprintf(state->error_message, max_error_message_length, "Line %d: %s",
            error->line, error->message);
    }
}

static void igraph_i_graphml_sax_handler_error(void *state0, const char* msg, ...) {
    struct igraph_i_graphml_parser_state *state =
        (struct igraph_i_graphml_parser_state*)state0;
    va_list args;
    va_start(args, msg);
    igraph_i_graphml_parser_state_set_error_from_varargs(state, msg, args);
    va_end(args);
}

static xmlEntityPtr igraph_i_graphml_sax_handler_get_entity(void *state0,
        const xmlChar* name) {
    xmlEntityPtr predef = xmlGetPredefinedEntity(name);
    const char* entityName;

    IGRAPH_UNUSED(state0);
    if (predef != NULL) {
        return predef;
    }

    entityName = fromXmlChar(name);
    IGRAPH_WARNINGF("Unknown XML entity found: '%s'.", entityName);

    return &blankEntity;
}

static igraph_error_t igraph_i_graphml_handle_unknown_start_tag(struct igraph_i_graphml_parser_state *state) {
    if (state->st != UNKNOWN) {
        IGRAPH_CHECK(igraph_vector_int_push_back(&state->prev_state_stack, state->st));
        state->st = UNKNOWN;
        state->unknown_depth = 1;
    } else {
        state->unknown_depth++;
    }
    return IGRAPH_SUCCESS;
}

static void igraph_i_graphml_sax_handler_start_document(void *state0) {
    struct igraph_i_graphml_parser_state *state =
        (struct igraph_i_graphml_parser_state*)state0;

    state->st = START;
    state->successful = 1;
    state->edges_directed = 0;
    state->data_key = NULL;
    state->unknown_depth = 0;
    state->ignore_namespaces = 0;
}

static igraph_error_t igraph_i_graphml_parser_state_finish_parsing(struct igraph_i_graphml_parser_state *state) {
    igraph_integer_t i;
    const char *idstr = "id";
    igraph_bool_t already_has_vertex_id = false, already_has_edge_id = false;
    igraph_attribute_record_list_t vattr, eattr, gattr;
    igraph_attribute_record_t *idrec;

    IGRAPH_ASSERT(state->successful);

    /* check that we have found and parsed the graph the user is interested in */
    IGRAPH_ASSERT(state->index < 0);

    IGRAPH_CHECK(igraph_attribute_record_list_init(&vattr, 0));
    IGRAPH_FINALLY(igraph_attribute_record_list_destroy, &vattr);
    IGRAPH_CHECK(igraph_attribute_record_list_init(&eattr, 0));
    IGRAPH_FINALLY(igraph_attribute_record_list_destroy, &eattr);
    IGRAPH_CHECK(igraph_attribute_record_list_init(&gattr, 0));
    IGRAPH_FINALLY(igraph_attribute_record_list_destroy, &gattr);

    /* Add default attribute values for vertices where needed */
    for (i = 0; i < igraph_vector_ptr_size(&state->v_attrs); i++) {
        igraph_i_graphml_attribute_record_t *graphmlrec =
            VECTOR(state->v_attrs)[i];
        igraph_attribute_record_t *rec = &graphmlrec->record;

        /* Check that the name of the vertex attribute is not 'id'.
         * If it is then we cannot add the complementary 'id' attribute. */
        if (!strcmp(rec->name, idstr)) {
            already_has_vertex_id = 1;
        }

        if (rec->type != IGRAPH_ATTRIBUTE_UNSPECIFIED) {
            IGRAPH_CHECK(igraph_attribute_record_resize(rec, igraph_trie_size(&state->node_trie)));
            IGRAPH_CHECK(igraph_attribute_record_list_push_back(&vattr, rec));
            graphmlrec->record_disowned = true;
        }
    }

    /* Add vertex ID attribute if needed */
    if (!already_has_vertex_id) {
        IGRAPH_CHECK(igraph_attribute_record_list_push_back_new(&vattr, &idrec));
        IGRAPH_CHECK(igraph_attribute_record_set_name(idrec, idstr));
        IGRAPH_CHECK(igraph_attribute_record_set_type(idrec, IGRAPH_ATTRIBUTE_STRING));
        IGRAPH_CHECK(igraph_strvector_update(idrec->value.as_strvector, igraph_i_trie_borrow_keys(&state->node_trie)));
    } else {
        IGRAPH_WARNING("Could not add vertex ids, there is already an 'id' vertex attribute.");
    }

    /* Add default attribute values for edges where needed */
    for (i = 0; i < igraph_vector_ptr_size(&state->e_attrs); i++) {
        igraph_i_graphml_attribute_record_t *graphmlrec =
            VECTOR(state->e_attrs)[i];
        igraph_attribute_record_t *rec = &graphmlrec->record;

        if (!strcmp(rec->name, idstr)) {
            already_has_edge_id = 1;
        }

        if (rec->type != IGRAPH_ATTRIBUTE_UNSPECIFIED) {
            IGRAPH_CHECK(igraph_attribute_record_resize(rec, igraph_vector_int_size(&state->edgelist) / 2));
            IGRAPH_CHECK(igraph_attribute_record_list_push_back(&eattr, rec));
            graphmlrec->record_disowned = true;
        }
    }

    /* Add edge ID attribute if needed */
    if (igraph_strvector_size(&state->edgeids) != 0) {
        if (!already_has_edge_id) {
            IGRAPH_CHECK(igraph_attribute_record_list_push_back_new(&eattr, &idrec));
            IGRAPH_CHECK(igraph_attribute_record_set_name(idrec, idstr));
            IGRAPH_CHECK(igraph_attribute_record_set_type(idrec, IGRAPH_ATTRIBUTE_STRING));
            IGRAPH_CHECK(igraph_strvector_update(idrec->value.as_strvector, igraph_i_trie_borrow_keys(&state->node_trie)));
            IGRAPH_CHECK(igraph_attribute_record_resize(idrec, igraph_vector_int_size(&state->edgelist) / 2));
        } else {
            IGRAPH_WARNING("Could not add edge ids, there is already an 'id' edge attribute.");
        }
    }

    /* Add default graph attribute values where needed */
    for (i = 0; i < igraph_vector_ptr_size(&state->g_attrs); i++) {
        igraph_i_graphml_attribute_record_t *graphmlrec =
            VECTOR(state->g_attrs)[i];
        igraph_attribute_record_t *rec = &graphmlrec->record;

        if (rec->type != IGRAPH_ATTRIBUTE_UNSPECIFIED) {
            IGRAPH_CHECK(igraph_attribute_record_resize(rec, 1));
            IGRAPH_CHECK(igraph_attribute_record_list_push_back(&gattr, rec));
            graphmlrec->record_disowned = true;
        }
    }

    IGRAPH_CHECK(igraph_empty_attrs(state->g, 0, state->edges_directed, &gattr));
    IGRAPH_FINALLY(igraph_destroy, state->g); /* because the next two lines may fail as well */
    IGRAPH_CHECK(igraph_add_vertices(state->g, igraph_trie_size(&state->node_trie), &vattr));
    IGRAPH_CHECK(igraph_add_edges(state->g, &state->edgelist, &eattr));
    IGRAPH_FINALLY_CLEAN(1); /* graph construction completed successfully */

    igraph_attribute_record_list_destroy(&vattr);
    igraph_attribute_record_list_destroy(&eattr);
    igraph_attribute_record_list_destroy(&gattr);
    IGRAPH_FINALLY_CLEAN(3);

    return IGRAPH_SUCCESS;
}

/* See https://gnome.pages.gitlab.gnome.org/libxml2/devhelp/libxml2-parser.html#startElementNsSAX2Func */
#define XML_ATTR_LOCALNAME(it) it[0]
#define XML_ATTR_PREFIX(it) it[1]
#define XML_ATTR_URI(it) it[2]
#define XML_ATTR_VALUE_START(it) it[3]
#define XML_ATTR_VALUE_END(it) it[4]
#define XML_ATTR_VALUE_LENGTH(it) (size_t)(it[4] - it[3])
#define XML_ATTR_VALUE(it) it[3], (int)(it[4] - it[3]) /* for use in strnxxx()-style functions that take a char * and a length */
#define XML_ATTR_VALUE_PF(it) (int)(it[4] - it[3]), it[3] /* for use in printf-style function with "%.*s" */

static igraph_error_t safely_convert_xml_attribute_to_string(xmlChar** it, char** str) {
    /* This is quite convoluted but we need to go safely from xmlChar*-world
     * to char*-world */
    xmlChar *xml_str;
    char *c_str;

    xml_str = xmlStrndup(XML_ATTR_VALUE(it));
    IGRAPH_CHECK_OOM(xml_str, "Insufficient memory to duplicate attribute value.");
    IGRAPH_FINALLY(xmlFree, xml_str);

    c_str = strdup(fromXmlChar(xml_str));
    IGRAPH_CHECK_OOM(c_str, "Insufficient memory to duplicate attribute value.");

    *str = c_str;

    xmlFree(xml_str);
    IGRAPH_FINALLY_CLEAN(1);

    return IGRAPH_SUCCESS;
}

static void safely_free_optional_string(char** str) {
    if (*str != NULL) {
        igraph_free(*str);
        *str = NULL;
    }
}

static igraph_bool_t xmlAttrValueEqual(xmlChar** attr, const char* expected) {
    size_t expected_length = strlen(expected);
    return (
        expected_length == XML_ATTR_VALUE_LENGTH(attr) &&
        !xmlStrncmp(toXmlChar(expected), XML_ATTR_VALUE(attr))
    );
}

static igraph_error_t igraph_i_graphml_add_attribute_key(
    igraph_i_graphml_attribute_record_t** record,
    const xmlChar** attrs, int nb_attrs,
    struct igraph_i_graphml_parser_state *state
) {

    /* This function must return in three possible ways:
     *
     * - a proper newly allocated attribute record is returned in 'record' and
     *   the function returns IGRAPH_SUCCESS; the parser will process the attribute
     * - NULL is returned in 'record' and the function returns an igraph error
     *   code; the parser will handle the error
     * - NULL is returned in 'record', but the function itself returns
     *   IGRAPH_SUCCESS; the parser will skip the attribute
     *
     * The caller should be prepared to handle all three cases.
     */

    xmlChar **it;
    xmlChar *localname;
    igraph_trie_t *trie = NULL;
    igraph_vector_ptr_t *ptrvector = NULL;
    igraph_integer_t i, n;
    igraph_integer_t id;
    igraph_i_graphml_attribute_record_t *rec = NULL;
    char *attr_name;
    igraph_attribute_type_t igraph_attr_type;
    igraph_bool_t skip = false;

    attr_name = NULL;
    IGRAPH_FINALLY(safely_free_optional_string, &attr_name);

    if (!state->successful) {
        /* Parser is already in an error state */
        goto exit;
    }

    rec = IGRAPH_CALLOC(1, igraph_i_graphml_attribute_record_t);
    IGRAPH_CHECK_OOM(rec, "Insufficient memory to allocate attribute record.");
    IGRAPH_FINALLY(igraph_free, rec);
    IGRAPH_FINALLY(igraph_i_graphml_attribute_record_destroy, rec);
    memset(rec, 0, sizeof(igraph_i_graphml_attribute_record_t));

    igraph_attr_type = IGRAPH_ATTRIBUTE_UNSPECIFIED;

    for (i = 0, it = (xmlChar**)attrs; i < nb_attrs; i++, it += 5) {
        if (XML_ATTR_URI(it) != 0 &&
            !xmlStrEqual(toXmlChar(GRAPHML_NAMESPACE_URI), XML_ATTR_URI(it))) {
            continue;
        }

        localname = XML_ATTR_LOCALNAME(it);

        if (xmlStrEqual(localname, toXmlChar("id"))) {
            IGRAPH_CHECK(safely_convert_xml_attribute_to_string(it, &rec->id));
        } else if (xmlStrEqual(localname, toXmlChar("attr.name"))) {
            safely_free_optional_string(&attr_name);
            IGRAPH_CHECK(safely_convert_xml_attribute_to_string(it, &attr_name));
        } else if (xmlStrEqual(localname, toXmlChar("attr.type"))) {
            if (xmlAttrValueEqual(it, "boolean")) {
                igraph_attr_type = IGRAPH_ATTRIBUTE_BOOLEAN;
                rec->type = I_GRAPHML_BOOLEAN;
            } else if (xmlAttrValueEqual(it, "string")) {
                igraph_attr_type = IGRAPH_ATTRIBUTE_STRING;
                rec->type = I_GRAPHML_STRING;
            } else if (xmlAttrValueEqual(it, "float")) {
                igraph_attr_type = IGRAPH_ATTRIBUTE_NUMERIC;
                rec->type = I_GRAPHML_FLOAT;
            } else if (xmlAttrValueEqual(it, "double")) {
                igraph_attr_type = IGRAPH_ATTRIBUTE_NUMERIC;
                rec->type = I_GRAPHML_DOUBLE;
            } else if (xmlAttrValueEqual(it, "int")) {
                igraph_attr_type = IGRAPH_ATTRIBUTE_NUMERIC;
                rec->type = I_GRAPHML_INTEGER;
            } else if (xmlAttrValueEqual(it, "long")) {
                igraph_attr_type = IGRAPH_ATTRIBUTE_NUMERIC;
                rec->type = I_GRAPHML_LONG;
            } else {
                IGRAPH_ERRORF("Unknown attribute type '%.*s'.", IGRAPH_PARSEERROR,
                              XML_ATTR_VALUE_PF(it));
            }
        } else if (xmlStrEqual(*it, toXmlChar("for"))) {
            /* graph, vertex or edge attribute? */
            if (xmlAttrValueEqual(it, "graph")) {
                trie = &state->g_attr_ids;
                ptrvector = &state->g_attrs;
            } else if (xmlAttrValueEqual(it, "node")) {
                trie = &state->v_attr_ids;
                ptrvector = &state->v_attrs;
            } else if (xmlAttrValueEqual(it, "edge")) {
                trie = &state->e_attr_ids;
                ptrvector = &state->e_attrs;
            } else if (xmlAttrValueEqual(it, "graphml")) {
                igraph_i_report_unhandled_attribute_target("graphml", IGRAPH_FILE_BASENAME, __LINE__);
                skip = 1;
            } else if (xmlAttrValueEqual(it, "hyperedge")) {
                igraph_i_report_unhandled_attribute_target("hyperedge", IGRAPH_FILE_BASENAME, __LINE__);
                skip = 1;
            } else if (xmlAttrValueEqual(it, "port")) {
                igraph_i_report_unhandled_attribute_target("port", IGRAPH_FILE_BASENAME, __LINE__);
                skip = 1;
            } else if (xmlAttrValueEqual(it, "endpoint")) {
                igraph_i_report_unhandled_attribute_target("endpoint", IGRAPH_FILE_BASENAME, __LINE__);
                skip = 1;
            } else if (xmlAttrValueEqual(it, "all")) {
                /* TODO: we should handle this */
                igraph_i_report_unhandled_attribute_target("all", IGRAPH_FILE_BASENAME, __LINE__);
                skip = 1;
            } else {
                IGRAPH_ERRORF("Unknown value '%.*s' in the 'for' attribute of a <key> tag.", IGRAPH_PARSEERROR,
                              XML_ATTR_VALUE_PF(it));
            }
        }
    }

    /* throw an error if there is no ID; this is a clear violation of the GraphML DTD */
    if (rec->id == NULL) {
        IGRAPH_ERROR("Found <key> tag with no 'id' attribute.", IGRAPH_PARSEERROR);
    }

    /* throw an error if the ID is an empty string; this is also a clear violation of the GraphML DTD */
    if (*(rec->id) == '\0') {
        IGRAPH_ERROR("Found <key> tag with an empty 'id' attribute.", IGRAPH_PARSEERROR);
    }

    /* in case of a missing attr.name attribute, use the id as the attribute name */
    if (attr_name == NULL) {
        /* Allocation here is protected by safely_free_optional_string(&attr_name),
         * which is already in the finally stack */
        attr_name = strdup(rec->id);
        IGRAPH_CHECK_OOM(attr_name, "Cannot duplicate attribute ID as name.");
    }

    /* if the attribute type is missing, ignore the attribute with a warning */
    if (!skip && rec->type == I_GRAPHML_UNKNOWN_TYPE) {
        IGRAPH_WARNINGF("Ignoring <key id=\"%s\"> because of a missing 'attr.type' attribute.", rec->id);
        skip = 1;
    }

    /* if the value of the 'for' attribute was missing, ignore the attribute with a warning */
    if (!skip && trie == 0) {
        IGRAPH_WARNINGF("Ignoring <key id=\"%s\"> because of a missing 'for' attribute.", rec->id);
        skip = 1;
    }

    /* If attribute is skipped, proceed according to the type of the associated graph element. */
    if (skip) {
        if (trie == 0) {
            /* Attribute was skipped because it is not for a node, edge or the graph.
             * Free everything and return. */
            if (rec) {
                igraph_i_graphml_attribute_record_destroy(rec);
                IGRAPH_FREE(rec);
            }
            IGRAPH_FINALLY_CLEAN(2);
            goto exit;
        } else {
            /* If the skipped attribute was for a supported graph element, we add it
             * as "UNSPECIFIED" so that we can avoid reporting "unknown attribute" warnings
             * later. */
            igraph_attr_type = IGRAPH_ATTRIBUTE_UNSPECIFIED;
        }
    }

    /* check if we have already seen this ID */
    IGRAPH_CHECK(igraph_trie_check(trie, rec->id, &id));
    if (id >= 0) {
        IGRAPH_ERRORF("Duplicate attribute ID found: '%s'.", IGRAPH_PARSEERROR, rec->id);
    }

    /* check if we have already seen this attribute name */
    n = igraph_vector_ptr_size(ptrvector);
    for (i = 0; i < n; i++) {
        if (!strcmp(
            attr_name,
            ((igraph_i_graphml_attribute_record_t*) igraph_vector_ptr_get(ptrvector, i))->record.name
        )) {
            IGRAPH_ERRORF(
                "Duplicate attribute name found: '%s' (for <key id='%s'>).",
                IGRAPH_PARSEERROR, attr_name, rec->id
            );
        }
    }

    /* add to trie, attributes */
    IGRAPH_CHECK(igraph_trie_get(trie, rec->id, &id));
    IGRAPH_CHECK(igraph_vector_ptr_push_back(ptrvector, rec));

    /* Ownership of 'rec' is now taken by ptrvector so we are not responsible
     * for destroying and freeing it any more */
    IGRAPH_FINALLY_CLEAN(2);

    /* create the attribute values */
    IGRAPH_CHECK(igraph_attribute_record_init(&rec->record, attr_name, igraph_attr_type));

exit:
    safely_free_optional_string(&attr_name);
    IGRAPH_FINALLY_CLEAN(1);

    *record = rec;
    return IGRAPH_SUCCESS;
}

static igraph_error_t igraph_i_graphml_attribute_data_setup(
    struct igraph_i_graphml_parser_state *state, const xmlChar **attrs,
    int nb_attrs, igraph_attribute_elemtype_t type
) {
    xmlChar **it;
    int i;

    if (!state->successful) {
        return IGRAPH_SUCCESS;
    }

    for (i = 0, it = (xmlChar**)attrs; i < nb_attrs; i++, it += 5) {
        if (XML_ATTR_URI(it) != 0 &&
            !xmlStrEqual(toXmlChar(GRAPHML_NAMESPACE_URI), XML_ATTR_URI(it))) {
            continue;
        }

        if (xmlStrEqual(*it, toXmlChar("key"))) {
            if (state->data_key) {
                xmlFree((void *) state->data_key);
                state->data_key = NULL;
            }
            state->data_key = xmlStrndup(XML_ATTR_VALUE(it));
            if (state->data_key == 0) {
                return IGRAPH_ENOMEM; /* LCOV_EXCL_LINE */
            }
            igraph_vector_char_clear(&state->data_char);
            state->data_type = type;
        } else {
            /* ignore */
        }
    }

    return IGRAPH_SUCCESS;
}

static igraph_error_t igraph_i_graphml_append_to_data_char(
    struct igraph_i_graphml_parser_state *state, const xmlChar *data, int len
) {
    igraph_vector_char_t data_vec;

    if (!state->successful) {
        return IGRAPH_SUCCESS;
    }

    IGRAPH_STATIC_ASSERT(sizeof(char) == sizeof(xmlChar));
    IGRAPH_CHECK(igraph_vector_char_append(
        &state->data_char,
        igraph_vector_char_view(&data_vec, (char *) data, len)
    ));

    return IGRAPH_SUCCESS;
}

static igraph_error_t igraph_i_graphml_attribute_data_finish(struct igraph_i_graphml_parser_state *state) {
    const char *key = fromXmlChar(state->data_key);
    igraph_attribute_elemtype_t type = state->data_type;
    igraph_trie_t *trie = NULL;
    igraph_vector_ptr_t *ptrvector = NULL;
    igraph_i_graphml_attribute_record_t *graphmlrec;
    igraph_attribute_record_t *rec;
    igraph_integer_t recid, id = 0;
    igraph_error_t result = IGRAPH_SUCCESS;

    switch (type) {
    case IGRAPH_ATTRIBUTE_GRAPH:
        trie = &state->g_attr_ids;
        ptrvector = &state->g_attrs;
        id = 0;
        break;
    case IGRAPH_ATTRIBUTE_VERTEX:
        trie = &state->v_attr_ids;
        ptrvector = &state->v_attrs;
        id = state->act_node;
        break;
    case IGRAPH_ATTRIBUTE_EDGE:
        trie = &state->e_attr_ids;
        ptrvector = &state->e_attrs;
        id = igraph_vector_int_size(&state->edgelist) / 2 - 1; /* hack */
        break;
    default:
        IGRAPH_FATAL("Unexpected attribute element type.");
    }

    if (key == 0) {
        /* no key specified, issue a warning */
        IGRAPH_WARNING("Missing attribute key in a <data> tag, ignoring attribute.");
        goto exit;
    }

    IGRAPH_CHECK(igraph_trie_check(trie, key, &recid));
    if (recid < 0) {
        /* no such attribute key, issue a warning */
        IGRAPH_WARNINGF(
            "Unknown attribute key '%s' in a <data> tag, ignoring attribute.",
            key
        );
        goto exit;
    }

    graphmlrec = VECTOR(*ptrvector)[recid];
    rec = &graphmlrec->record;

    if (id >= igraph_attribute_record_size(rec) && rec->type != IGRAPH_ATTRIBUTE_UNSPECIFIED) {
        IGRAPH_CHECK(igraph_attribute_record_resize(rec, id + 1));
    }

    switch (rec->type) {
        igraph_vector_bool_t *boolvec;
        igraph_vector_t *vec;
        igraph_strvector_t *strvec;
        const char* strvalue;

    case IGRAPH_ATTRIBUTE_BOOLEAN:
        /* Add null terminator */
        IGRAPH_CHECK(igraph_vector_char_push_back(&state->data_char, '\x00'));
        boolvec = rec->value.as_vector_bool;
        IGRAPH_CHECK(igraph_i_graphml_parse_boolean(
            VECTOR(state->data_char), VECTOR(*boolvec) + id, rec->default_value.boolean
        ));
        break;

    case IGRAPH_ATTRIBUTE_NUMERIC:
        /* Add null terminator */
        IGRAPH_CHECK(igraph_vector_char_push_back(&state->data_char, '\x00'));
        vec = rec->value.as_vector;
        IGRAPH_CHECK(igraph_i_graphml_parse_numeric(
            VECTOR(state->data_char), VECTOR(*vec) + id, rec->default_value.numeric
        ));
        break;

    case IGRAPH_ATTRIBUTE_STRING:
        /* Ensure that the vector ends with a null terminator */
        strvec = rec->value.as_strvector;
        if (igraph_vector_char_size(&state->data_char) > 0) {
            IGRAPH_CHECK(igraph_vector_char_push_back(&state->data_char, '\x00'));
            strvalue = VECTOR(state->data_char);
        } else {
            strvalue = rec->default_value.string;
        }
        IGRAPH_CHECK(igraph_strvector_set(strvec, id, strvalue ? strvalue : ""));
        break;

    case IGRAPH_ATTRIBUTE_UNSPECIFIED:
        break;

    default:
        IGRAPH_FATAL("Unexpected attribute type.");
    }

exit:
    igraph_vector_char_clear(&state->data_char);

    return result;
}

static igraph_error_t igraph_i_graphml_attribute_default_value_finish(struct igraph_i_graphml_parser_state *state) {
    igraph_i_graphml_attribute_record_t *graphmlrec = state->current_attr_record;
    igraph_attribute_record_t *rec;
    igraph_error_t result = IGRAPH_SUCCESS;
    igraph_real_t default_num;
    igraph_bool_t default_bool;

    IGRAPH_ASSERT(state->current_attr_record != NULL);

    if (igraph_vector_char_size(&state->data_char) == 0) {
        return IGRAPH_SUCCESS;
    }

    rec = &graphmlrec->record;

    switch (rec->type) {
    case IGRAPH_ATTRIBUTE_BOOLEAN:
        /* Add null terminator */
        IGRAPH_CHECK(igraph_vector_char_push_back(&state->data_char, '\x00'));
        IGRAPH_CHECK(igraph_i_graphml_parse_boolean(VECTOR(state->data_char), &default_bool, false));
        IGRAPH_CHECK(igraph_attribute_record_set_default_boolean(rec, default_bool));
        break;
    case IGRAPH_ATTRIBUTE_NUMERIC:
        /* Add null terminator */
        IGRAPH_CHECK(igraph_vector_char_push_back(&state->data_char, '\x00'));
        IGRAPH_CHECK(igraph_i_graphml_parse_numeric(VECTOR(state->data_char), &default_num, IGRAPH_NAN));
        IGRAPH_CHECK(igraph_attribute_record_set_default_numeric(rec, default_num));
        break;
    case IGRAPH_ATTRIBUTE_STRING:
        /* Add null terminator */
        IGRAPH_CHECK(igraph_vector_char_push_back(&state->data_char, '\x00'));
        IGRAPH_CHECK(igraph_attribute_record_set_default_string(rec, VECTOR(state->data_char)));
        break;
    case IGRAPH_ATTRIBUTE_UNSPECIFIED:
        break;
    default:
        IGRAPH_FATAL("Unexpected attribute type.");
    }

    igraph_vector_char_clear(&state->data_char);

    return result;
}

static igraph_error_t igraph_i_graphml_sax_handler_start_element_ns_inner(
        struct igraph_i_graphml_parser_state* state, const xmlChar* localname, const xmlChar* prefix,
        const xmlChar* uri, int nb_namespaces, const xmlChar** namespaces,
        int nb_attributes, int nb_defaulted, const xmlChar** attributes) {
    xmlChar** it;
    xmlChar* attr_value = 0;
    igraph_integer_t id1, id2;
    int i;
    igraph_bool_t tag_is_unknown = false;

    IGRAPH_UNUSED(prefix);
    IGRAPH_UNUSED(nb_namespaces);
    IGRAPH_UNUSED(namespaces);
    IGRAPH_UNUSED(nb_defaulted);

    if (uri) {
        if (!xmlStrEqual(toXmlChar(GRAPHML_NAMESPACE_URI), uri)) {
            /* Tag is in a different namespace, so treat it as an unknown start
             * tag irrespectively of our state */
            tag_is_unknown = 1;
        }
    } else {
        /* No namespace URI. If we are in lenient mode, accept it and proceed
         * as if we are in the GraphML namespace to handle lots of naive
         * non-namespace-aware GraphML files floating out there. If we are not
         * in lenient mode _but_ we are in the START state, accept it as well
         * and see whether the root tag is <graphml> (in which case we will
         * enter lenient mode). Otherwise, reject the tag */
        if (!state->ignore_namespaces && state->st != START) {
            tag_is_unknown = 1;
        }
    }

    if (tag_is_unknown) {
        IGRAPH_CHECK(igraph_i_graphml_handle_unknown_start_tag(state));
        goto exit;
    }

    switch (state->st) {
    case START:
        /* If we are in the START state and received a graphml tag,
         * change to INSIDE_GRAPHML state. Otherwise, change to UNKNOWN. */
        if (xmlStrEqual(localname, toXmlChar("graphml"))) {
            if (uri == 0) {
                state->ignore_namespaces = 1;
            }
            state->st = INSIDE_GRAPHML;
        } else {
            IGRAPH_CHECK(igraph_i_graphml_handle_unknown_start_tag(state));
        }
        break;

    case INSIDE_GRAPHML:
        /* If we are in the INSIDE_GRAPHML state and received a graph tag,
         * change to INSIDE_GRAPH state if the state->index counter reached
         * zero (this is to handle multiple graphs in the same file).
         * Otherwise, change to UNKNOWN. */
        if (xmlStrEqual(localname, toXmlChar("graph"))) {
            if (state->index == 0) {
                state->st = INSIDE_GRAPH;
                for (i = 0, it = (xmlChar**)attributes; i < nb_attributes; i++, it += 5) {
                    if (XML_ATTR_URI(it) != 0 &&
                        !xmlStrEqual(toXmlChar(GRAPHML_NAMESPACE_URI), XML_ATTR_URI(it))) {
                        /* Attribute is from a different namespace, so skip it */
                        continue;
                    }
                    if (xmlStrEqual(*it, toXmlChar("edgedefault"))) {
                        if (xmlAttrValueEqual(it, "directed")) {
                            state->edges_directed = 1;
                        } else if (xmlAttrValueEqual(it, "undirected")) {
                            state->edges_directed = 0;
                        }
                    }
                }
            }
            state->index--;
        } else if (xmlStrEqual(localname, toXmlChar("key"))) {
            IGRAPH_CHECK(
                igraph_i_graphml_add_attribute_key(
                    &state->current_attr_record,
                    attributes, nb_attributes, state
                )
            );
            /* NULL is okay here for state->current_attr_record -- we should have
             * triggered an error in the parser already if we returned NULL, and
             * the rest of the code is prepared to handle NULLs */
            state->st = INSIDE_KEY;
        } else {
            IGRAPH_CHECK(igraph_i_graphml_handle_unknown_start_tag(state));
        }
        break;

    case INSIDE_KEY:
        /* If we are in the INSIDE_KEY state and we are not skipping the current
         * attribute, check for default tag */
        if (state->current_attr_record != NULL && xmlStrEqual(localname, toXmlChar("default"))) {
            state->st = INSIDE_DEFAULT;
        } else {
            IGRAPH_CHECK(igraph_i_graphml_handle_unknown_start_tag(state));
        }
        break;

    case INSIDE_DEFAULT:
        /* If we are in the INSIDE_DEFAULT state, every further tag will be unknown */
        IGRAPH_CHECK(igraph_i_graphml_handle_unknown_start_tag(state));
        break;

    case INSIDE_GRAPH:
        /* If we are in the INSIDE_GRAPH state, check for node and edge tags */
        if (xmlStrEqual(localname, toXmlChar("edge"))) {
            id1 = -1; id2 = -1;
            for (i = 0, it = (xmlChar**)attributes; i < nb_attributes; i++, it += 5) {
                if (XML_ATTR_URI(it) != 0 &&
                    !xmlStrEqual(toXmlChar(GRAPHML_NAMESPACE_URI), XML_ATTR_URI(it))) {
                    /* Attribute is from a different namespace, so skip it */
                    continue;
                }
                if (xmlStrEqual(*it, toXmlChar("source"))) {
                    attr_value = xmlStrndup(XML_ATTR_VALUE(it));
                    if (attr_value == 0) {
                        IGRAPH_ERROR("Cannot copy value of edge source attribute.", IGRAPH_ENOMEM);
                    }
                    IGRAPH_FINALLY(xmlFree, attr_value);

                    IGRAPH_CHECK(igraph_trie_get(&state->node_trie, fromXmlChar(attr_value), &id1));

                    xmlFree(attr_value); attr_value = NULL;
                    IGRAPH_FINALLY_CLEAN(1);
                } else if (xmlStrEqual(*it, toXmlChar("target"))) {
                    attr_value = xmlStrndup(XML_ATTR_VALUE(it));
                    if (attr_value == 0) {
                        IGRAPH_ERROR("Cannot copy value of edge target attribute.", IGRAPH_ENOMEM);
                    }
                    IGRAPH_FINALLY(xmlFree, attr_value);

                    IGRAPH_CHECK(igraph_trie_get(&state->node_trie, fromXmlChar(attr_value), &id2));

                    xmlFree(attr_value); attr_value = NULL;
                    IGRAPH_FINALLY_CLEAN(1);
                } else if (xmlStrEqual(*it, toXmlChar("id"))) {
                    igraph_integer_t edges = igraph_vector_int_size(&state->edgelist) / 2 + 1;
                    igraph_integer_t origsize = igraph_strvector_size(&state->edgeids);

                    attr_value = xmlStrndup(XML_ATTR_VALUE(it));
                    if (attr_value == 0) {
                        IGRAPH_ERROR("Cannot copy value of edge ID attribute.", IGRAPH_ENOMEM);
                    }
                    IGRAPH_FINALLY(xmlFree, attr_value);

                    IGRAPH_CHECK(igraph_strvector_resize(&state->edgeids, edges));

                    for (; origsize < edges - 1; origsize++) {
                        IGRAPH_CHECK(igraph_strvector_set(&state->edgeids, origsize, ""));
                    }

                    IGRAPH_CHECK(igraph_strvector_set(&state->edgeids, edges - 1, fromXmlChar(attr_value)));

                    xmlFree(attr_value); attr_value = NULL;
                    IGRAPH_FINALLY_CLEAN(1);
                }
            }
            if (id1 >= 0 && id2 >= 0) {
                IGRAPH_CHECK(igraph_vector_int_push_back(&state->edgelist, id1));
                IGRAPH_CHECK(igraph_vector_int_push_back(&state->edgelist, id2));
            } else {
                IGRAPH_ERROR("Edge with missing source or target encountered.", IGRAPH_PARSEERROR);
            }
            state->st = INSIDE_EDGE;
        } else if (xmlStrEqual(localname, toXmlChar("node"))) {
            id1 = -1;
            for (i = 0, it = (xmlChar**)attributes; i < nb_attributes; i++, it += 5) {
                if (XML_ATTR_URI(it) != 0 &&
                    !xmlStrEqual(toXmlChar(GRAPHML_NAMESPACE_URI), XML_ATTR_URI(it))) {
                    /* Attribute is from a different namespace, so skip it */
                    continue;
                }
                if (xmlStrEqual(XML_ATTR_LOCALNAME(it), toXmlChar("id"))) {
                    attr_value = xmlStrndup(XML_ATTR_VALUE(it));
                    if (attr_value == 0) {
                        IGRAPH_ERROR("Cannot copy value of node ID attribute.", IGRAPH_ENOMEM);
                    }
                    IGRAPH_FINALLY(xmlFree, attr_value);

                    IGRAPH_CHECK(igraph_trie_get(&state->node_trie, fromXmlChar(attr_value), &id1));

                    xmlFree(attr_value); attr_value = NULL;
                    IGRAPH_FINALLY_CLEAN(1);
                    break;
                }
            }
            if (id1 >= 0) {
                state->act_node = id1;
            } else {
                state->act_node = -1;
                IGRAPH_ERROR("Node with missing ID encountered.", IGRAPH_PARSEERROR);
            }
            state->st = INSIDE_NODE;
        } else if (xmlStrEqual(localname, toXmlChar("data"))) {
            IGRAPH_CHECK(igraph_i_graphml_attribute_data_setup(
                state, attributes, nb_attributes, IGRAPH_ATTRIBUTE_GRAPH
            ));
            IGRAPH_CHECK(igraph_vector_int_push_back(&state->prev_state_stack, state->st));
            state->st = INSIDE_DATA;
        } else {
            IGRAPH_CHECK(igraph_i_graphml_handle_unknown_start_tag(state));
        }
        break;

    case INSIDE_NODE:
        if (xmlStrEqual(localname, toXmlChar("data"))) {
            IGRAPH_CHECK(igraph_i_graphml_attribute_data_setup(
                state, attributes, nb_attributes, IGRAPH_ATTRIBUTE_VERTEX
            ));
            IGRAPH_CHECK(igraph_vector_int_push_back(&state->prev_state_stack, state->st));
            state->st = INSIDE_DATA;
        } else {
            IGRAPH_CHECK(igraph_i_graphml_handle_unknown_start_tag(state));
        }
        break;

    case INSIDE_EDGE:
        if (xmlStrEqual(localname, toXmlChar("data"))) {
            IGRAPH_CHECK(igraph_i_graphml_attribute_data_setup(
                state, attributes, nb_attributes, IGRAPH_ATTRIBUTE_EDGE
            ));
            IGRAPH_CHECK(igraph_vector_int_push_back(&state->prev_state_stack, state->st));
            state->st = INSIDE_DATA;
        } else {
            IGRAPH_CHECK(igraph_i_graphml_handle_unknown_start_tag(state));
        }
        break;

    case INSIDE_DATA:
        /* We do not expect any new tags within a <data> tag */
        IGRAPH_CHECK(igraph_i_graphml_handle_unknown_start_tag(state));
        break;

    case UNKNOWN:
        IGRAPH_CHECK(igraph_i_graphml_handle_unknown_start_tag(state));
        break;

    case FINISH:
        break;

    default:
        IGRAPH_FATALF("Unexpected GraphML reader state %d.", (int) state->st);
    }

exit:
    return IGRAPH_SUCCESS;
}

static void igraph_i_graphml_sax_handler_start_element_ns(
        void *state0, const xmlChar* localname, const xmlChar* prefix,
        const xmlChar* uri, int nb_namespaces, const xmlChar** namespaces,
        int nb_attributes, int nb_defaulted, const xmlChar** attributes) {
    struct igraph_i_graphml_parser_state *state =
        (struct igraph_i_graphml_parser_state*)state0;
    igraph_error_t result;

    if (!state->successful) {
        return;
    }

    result = igraph_i_graphml_sax_handler_start_element_ns_inner(
        state, localname, prefix, uri, nb_namespaces, namespaces,
        nb_attributes, nb_defaulted, attributes
    );

    if (result != IGRAPH_SUCCESS) {
        RETURN_GRAPHML_PARSE_ERROR_WITH_CODE(state, "Cannot parse GraphML file.", result);
    }
}

static igraph_error_t igraph_i_graphml_sax_handler_end_element_ns_inner(
        struct igraph_i_graphml_parser_state* state,
        const xmlChar* localname, const xmlChar* prefix,
        const xmlChar* uri
) {
    IGRAPH_UNUSED(localname);
    IGRAPH_UNUSED(prefix);
    IGRAPH_UNUSED(uri);

    switch (state->st) {
    case INSIDE_GRAPHML:
        state->st = FINISH;
        break;

    case INSIDE_GRAPH:
        state->st = INSIDE_GRAPHML;
        break;

    case INSIDE_KEY:
        state->current_attr_record = NULL;
        state->st = INSIDE_GRAPHML;
        break;

    case INSIDE_DEFAULT:
        IGRAPH_CHECK(igraph_i_graphml_attribute_default_value_finish(state));
        state->st = INSIDE_KEY;
        break;

    case INSIDE_NODE:
        state->st = INSIDE_GRAPH;
        break;

    case INSIDE_EDGE:
        state->st = INSIDE_GRAPH;
        break;

    case INSIDE_DATA:
        IGRAPH_CHECK(igraph_i_graphml_attribute_data_finish(state));
        IGRAPH_ASSERT(!igraph_vector_int_empty(&state->prev_state_stack));
        state->st = (igraph_i_graphml_parser_state_index_t) igraph_vector_int_pop_back(&state->prev_state_stack);
        break;

    case UNKNOWN:
        state->unknown_depth--;
        if (!state->unknown_depth) {
            IGRAPH_ASSERT(!igraph_vector_int_empty(&state->prev_state_stack));
            state->st = (igraph_i_graphml_parser_state_index_t) igraph_vector_int_pop_back(&state->prev_state_stack);
        }
        break;

    case FINISH:
        break;

    default:
        IGRAPH_FATALF("Unexpected GraphML reader state %d.", (int) state->st);
    }

    return IGRAPH_SUCCESS;
}

static void igraph_i_graphml_sax_handler_end_element_ns(
        void *state0,
        const xmlChar* localname, const xmlChar* prefix,
        const xmlChar* uri) {
    struct igraph_i_graphml_parser_state *state =
        (struct igraph_i_graphml_parser_state*)state0;
    igraph_error_t result;

    if (!state->successful) {
        return;
    }

    result = igraph_i_graphml_sax_handler_end_element_ns_inner(
        state, localname, prefix, uri
    );

    if (result != IGRAPH_SUCCESS) {
        RETURN_GRAPHML_PARSE_ERROR_WITH_CODE(state, "Cannot parse GraphML file.", result);
    }
}

static void igraph_i_graphml_sax_handler_chars(void* state0, const xmlChar* ch, int len) {
    struct igraph_i_graphml_parser_state *state =
        (struct igraph_i_graphml_parser_state*)state0;
    igraph_error_t result = IGRAPH_SUCCESS;

    if (!state->successful) {
        return;
    }

    switch (state->st) {
    case INSIDE_KEY:
        break;

    case INSIDE_DATA:
    case INSIDE_DEFAULT:
        result = igraph_i_graphml_append_to_data_char(state, ch, len);
        break;

    default:
        /* just ignore it */
        break;
    }

    if (result != IGRAPH_SUCCESS) {
        RETURN_GRAPHML_PARSE_ERROR_WITH_CODE(state, "Cannot parse GraphML file.", result);
    }
}

static xmlSAXHandler igraph_i_graphml_sax_handler = {
    /* internalSubset = */ 0,
    /* isStandalone = */ 0,
    /* hasInternalSubset = */ 0,
    /* hasExternalSubset = */ 0,
    /* resolveEntity = */ 0,
    /* getEntity = */ igraph_i_graphml_sax_handler_get_entity,
    /* entityDecl = */ 0,
    /* notationDecl = */ 0,
    /* attributeDecl = */ 0,
    /* elementDecl = */ 0,
    /* unparsedEntityDecl = */ 0,
    /* setDocumentLocator = */ 0,
    /* startDocument = */ igraph_i_graphml_sax_handler_start_document,
    /* endDocument = */ 0,
    /* startElement = */ 0,
    /* endElement = */ 0,
    /* reference = */ 0,
    /* characters = */ igraph_i_graphml_sax_handler_chars,
    /* ignorableWhitespaceFunc = */ 0,
    /* processingInstruction = */ 0,
    /* comment = */ 0,
    /* warning = */ igraph_i_graphml_sax_handler_error,
    /* error = */ igraph_i_graphml_sax_handler_error,
    /* fatalError = */ igraph_i_graphml_sax_handler_error,
    /* getParameterEntity = */ 0,
    /* cdataBlock = */ 0,
    /* externalSubset = */ 0,
    /* initialized = */ XML_SAX2_MAGIC,
    /* _private = */ 0,
    /* startElementNs = */ igraph_i_graphml_sax_handler_start_element_ns,
    /* endElementNs = */ igraph_i_graphml_sax_handler_end_element_ns,
    /* serror = */ 0
};

#endif // HAVE_LIBXML == 1

#define IS_FORBIDDEN_CONTROL_CHAR(x) ((x) < ' ' && (x) != '\t' && (x) != '\r' && (x) != '\n')

/**
 * \param src The string to encode. Control characters are forbidden, in accordance with XML 1.0.
 * \param dest The result will be stored here. It is the caller's responsibility to free this buffer.
 * \param what Must name the value that is being encoded. Used only for better error reporting.
 * \return Error code.
 */
static igraph_error_t igraph_i_xml_escape(const char *src, char **dest, const char *what) {
    igraph_integer_t destlen = 0;
    const char *s;
    char *d;
    unsigned char ch;

    for (s = src; *s; s++, destlen++) {
        ch = (unsigned char)(*s);
        if (ch == '&') {
            destlen += 4;
        } else if (ch == '<') {
            destlen += 3;
        } else if (ch == '>') {
            destlen += 3;
        } else if (ch == '"') {
            destlen += 5;
        } else if (ch == '\'') {
            destlen += 5;
        } else if (IS_FORBIDDEN_CONTROL_CHAR(ch)) {
            IGRAPH_ERRORF("Forbidden control character 0x%02X found while writing %s to GraphML.",
                          IGRAPH_EINVAL, ch, what);
        }
    }
    *dest = IGRAPH_CALLOC(destlen + 1, char);
<<<<<<< HEAD
    IGRAPH_CHECK_OOM(*dest, "Insufficient memory.");
=======
    IGRAPH_CHECK_OOM(dest, "Insufficient memory to write GraphML file.");
>>>>>>> aec39d00
    for (s = src, d = *dest; *s; s++, d++) {
        ch = (unsigned char)(*s);
        switch (ch) {
        case '&':
            strcpy(d, "&amp;"); d += 4; break;
        case '<':
            strcpy(d, "&lt;"); d += 3; break;
        case '>':
            strcpy(d, "&gt;"); d += 3; break;
        case '"':
            strcpy(d, "&quot;"); d += 5; break;
        case '\'':
            strcpy(d, "&apos;"); d += 5; break;
        default:
            *d = ch;
        }
    }
    *d = 0;
    return IGRAPH_SUCCESS;
}

#if HAVE_LIBXML == 1
static void igraph_i_libxml_generic_error_handler(void* ctx, const char* msg, ...) {
    struct igraph_i_graphml_parser_state* state = (struct igraph_i_graphml_parser_state*) ctx;
    va_list args;
    va_start(args, msg);
    igraph_i_graphml_parser_state_set_error_from_varargs(state, msg, args);
    va_end(args);
}

#if LIBXML_VERSION < 21200
static void igraph_i_libxml_structured_error_handler(void* ctx, xmlError *error) {
#else
static void igraph_i_libxml_structured_error_handler(void* ctx, const xmlError *error) {
#endif
    struct igraph_i_graphml_parser_state* state = (struct igraph_i_graphml_parser_state*) ctx;
    igraph_i_graphml_parser_state_set_error_from_xmlerror(state, error);
}
#endif // HAVE_LIBXML == 1

/**
 * \ingroup loadsave
 * \function igraph_read_graph_graphml
 * \brief Reads a graph from a GraphML file.
 *
 * </para><para>
 * GraphML is an XML-based file format for representing various types of
 * graphs. Currently only the most basic import functionality is implemented
 * in igraph: it can read GraphML files without nested graphs and hyperedges.
 * Attributes of the graph are loaded only if an attribute interface
 * is attached, see \ref igraph_set_attribute_table(). String attrribute values
 * are returned in UTF-8 encoding.
 *
 * </para><para>
 * Graph attribute names are taken from the <code>attr.name</code> attributes of the
 * \c key tags in the GraphML file. Since <code>attr.name</code> is not mandatory,
 * igraph will fall back to the \c id attribute of the \c key tag if
 * <code>attr.name</code> is missing.
 *
 * \param graph Pointer to an uninitialized graph object.
 * \param instream A stream, it should be readable.
 * \param index If the GraphML file contains more than one graph, the one
 *              specified by this index will be loaded. Indices start from
 *              zero, so supply zero here if your GraphML file contains only
 *              a single graph.
 *
 * \return Error code:
 *         \c IGRAPH_PARSEERROR: if there is a
 *         problem reading the file, or the file is syntactically
 *         incorrect.
 *         \c IGRAPH_UNIMPLEMENTED: the GraphML functionality was disabled
 *         at compile-time
 *
 * \example examples/simple/graphml.c
 */
igraph_error_t igraph_read_graph_graphml(igraph_t *graph, FILE *instream, igraph_integer_t index) {

#if HAVE_LIBXML == 1
    xmlParserCtxtPtr ctxt;
    xmlGenericErrorFunc libxml_old_generic_error_handler;
    void* libxml_old_generic_error_context;
    xmlStructuredErrorFunc libxml_old_structured_error_handler;
    void* libxml_old_structured_error_context;
    xmlDocPtr doc;

    struct igraph_i_graphml_parser_state state;
    int res;
    char buffer[4096];
    igraph_bool_t parsing_successful;
    char* error_message;

    if (index < 0) {
        IGRAPH_ERROR("Graph index must be non-negative.", IGRAPH_EINVAL);
    }

    xmlInitParser();

    IGRAPH_CHECK(igraph_i_graphml_parser_state_init(&state, graph, index));
    IGRAPH_FINALLY(igraph_i_graphml_parser_state_destroy, &state);

    /* Create a progressive parser context and use the first 4K to detect the
     * encoding */
    res = (int) fread(buffer, 1, sizeof(buffer), instream);
    if (res < (int) sizeof buffer && !feof(instream)) {
        IGRAPH_ERROR("IO error while reading GraphML data.", IGRAPH_EFILE);
    }

    /* Retrieve the current libxml2 error handlers and temporarily replace them
     * with ones that do not print anything to stdout/stderr */
    libxml_old_generic_error_handler = xmlGenericError;
    libxml_old_generic_error_context = xmlGenericErrorContext;
    libxml_old_structured_error_handler = xmlStructuredError;
    libxml_old_structured_error_context = xmlStructuredErrorContext;
    xmlSetGenericErrorFunc(&state, &igraph_i_libxml_generic_error_handler);
    xmlSetStructuredErrorFunc(&state, &igraph_i_libxml_structured_error_handler);

    /* Okay, parsing will start now. The parser might do things that eventually
     * trigger the igraph error handler, but we want the parser state to
     * survive whatever happens here. So, we put a barrier on the FINALLY stack
     * that prevents IGRAPH_ERROR() from freeing the parser state, and then we
     * do this ourselves when needed */
    IGRAPH_FINALLY_ENTER();
    {
        ctxt = xmlCreatePushParserCtxt(&igraph_i_graphml_sax_handler,
                                       &state,
                                       buffer,
                                       res,
                                       NULL);
        if (ctxt) {
            if (xmlCtxtUseOptions(ctxt,
                                  XML_PARSE_NOBLANKS |
                                  XML_PARSE_NONET | XML_PARSE_NSCLEAN |
                                  XML_PARSE_NOCDATA | XML_PARSE_HUGE
                                  )) {
                xmlFreeParserCtxt(ctxt);
                ctxt = NULL;
            }
        }

        /* Do the parsing */
        if (ctxt) {
            while ((res = (int) fread(buffer, 1, sizeof buffer, instream)) > 0) {
                xmlParseChunk(ctxt, buffer, res, 0);
                if (!state.successful) {
                    break;
                }
                IGRAPH_ALLOW_INTERRUPTION();
            }
            xmlParseChunk(ctxt, buffer, res, 1);
        }
    }
    IGRAPH_FINALLY_EXIT();

    /* Restore error handlers */
    xmlSetGenericErrorFunc(libxml_old_generic_error_context, libxml_old_generic_error_handler);
    xmlSetStructuredErrorFunc(libxml_old_structured_error_context, libxml_old_structured_error_handler);

    /* Free the context */
    if (ctxt) {
        doc = ctxt->myDoc;
        xmlFreeParserCtxt(ctxt);
        if (doc) {
            /* In theory this should not be necessary, but it looks like certain malformed
             * GraphML files leave a partially-parsed doc in memory */
            xmlFreeDoc(doc);
        }
    } else {
        /* We could not create the context earlier so no parsing was done */
        IGRAPH_ERROR("Cannot create XML parser context.", IGRAPH_FAILURE);
    }

    /* Extract the error message from the parser state (if any), and make a
     * copy so we can safely destroy the parser state before triggering the
     * error */
    parsing_successful = state.successful;
    error_message = parsing_successful || state.error_message == NULL ? NULL : strdup(state.error_message);

    /* ...and we can also put the error message pointer on the FINALLY stack */
    if (error_message != NULL) {
        IGRAPH_FINALLY(igraph_free, error_message);
    }

    /* Trigger the stored error if needed */
    if (!parsing_successful) {
        if (error_message != NULL) {
            size_t len = strlen(error_message);
            if (error_message[len-1] == '\n') {
                error_message[len-1] = '\0';
            }
            IGRAPH_ERROR(error_message, IGRAPH_PARSEERROR);
        } else {
            IGRAPH_ERROR("Malformed GraphML file.", IGRAPH_PARSEERROR);
        }
    }

    /* Did we actually manage to reach the graph to be parsed, given its index?
     * If not, that's an error as well. */
    if (state.index >= 0) {
        IGRAPH_ERROR("Graph index was too large.", IGRAPH_EINVAL);
    }

    /* Okay, everything seems good. We can now take the parser state and
     * construct our graph from the data gathered during the parsing */
    IGRAPH_CHECK(igraph_i_graphml_parser_state_finish_parsing(&state));

    igraph_i_graphml_parser_state_destroy(&state);
    IGRAPH_FINALLY_CLEAN(1);

    return IGRAPH_SUCCESS;
#else // HAVE_LIBXML == 1
    IGRAPH_UNUSED(graph);
    IGRAPH_UNUSED(instream);
    IGRAPH_UNUSED(index);

    IGRAPH_ERROR("GraphML support is disabled.", IGRAPH_UNIMPLEMENTED);
#endif // HAVE_LIBXML == 1
}

/**
 * \ingroup loadsave
 * \function igraph_write_graph_graphml
 * \brief Writes the graph to a file in GraphML format.
 *
 * GraphML is an XML-based file format for representing various types of
 * graphs. See the GraphML Primer (http://graphml.graphdrawing.org/primer/graphml-primer.html)
 * for the detailed format description.
 *
 * </para><para>
 * When a numerical attribute value is NaN, it will be omitted from the file.
 *
 * </para><para>
 * This function assumes that non-ASCII characters in attribute names and string
 * attribute values are UTF-8 encoded. If this is not the case, the resulting
 * XML file will be invalid. Control characters, i.e. character codes up to and
 * including 31 (with the exception of tab, cr and lf), are not allowed.
 *
 * \param graph The graph to write.
 * \param outstream The stream object to write to, it should be
 *        writable.
 * \param prefixattr Logical value, whether to put a prefix in front of the
 *        attribute names to ensure uniqueness if the graph has vertex and
 *        edge (or graph) attributes with the same name.
 * \return Error code:
 *         \c IGRAPH_EFILE if there is an error
 *         writing the file.
 *
 * Time complexity: O(|V|+|E|) otherwise. All
 * file operations are expected to have time complexity
 * O(1).
 *
 * \example examples/simple/graphml.c
 */
igraph_error_t igraph_write_graph_graphml(const igraph_t *graph, FILE *outstream,
                               igraph_bool_t prefixattr) {
    int ret;
    igraph_integer_t l, vc;
    igraph_eit_t it;
    igraph_strvector_t gnames, vnames, enames;
    igraph_vector_int_t gtypes, vtypes, etypes;
    igraph_integer_t i;
    igraph_vector_t numv;
    igraph_strvector_t strv;
    igraph_vector_bool_t boolv;
    const char *gprefix = prefixattr ? "g_" : "";
    const char *vprefix = prefixattr ? "v_" : "";
    const char *eprefix = prefixattr ? "e_" : "";
    char what[100];

    ret = fprintf(outstream, "<?xml version=\"1.0\" encoding=\"UTF-8\"?>\n");
    if (ret < 0) {
        IGRAPH_ERROR("Write failed.", IGRAPH_EFILE);
    }
    ret = fprintf(outstream, "<graphml xmlns=\"%s\"\n", GRAPHML_NAMESPACE_URI);
    if (ret < 0) {
        IGRAPH_ERROR("Write failed.", IGRAPH_EFILE);
    }
    ret = fprintf(outstream, "         xmlns:xsi=\"http://www.w3.org/2001/XMLSchema-instance\"\n");
    if (ret < 0) {
        IGRAPH_ERROR("Write failed.", IGRAPH_EFILE);
    }
    ret = fprintf(outstream, "         xsi:schemaLocation=\"%s\n", GRAPHML_NAMESPACE_URI);
    if (ret < 0) {
        IGRAPH_ERROR("Write failed.", IGRAPH_EFILE);
    }
    ret = fprintf(outstream, "         %s/1.0/graphml.xsd\">\n", GRAPHML_NAMESPACE_URI);
    if (ret < 0) {
        IGRAPH_ERROR("Write failed.", IGRAPH_EFILE);
    }
    ret = fprintf(outstream, "<!-- Created by igraph -->\n");
    if (ret < 0) {
        IGRAPH_ERROR("Write failed.", IGRAPH_EFILE);
    }

    /* dump the <key> elements if any */

    IGRAPH_VECTOR_INIT_FINALLY(&numv, 1);
    IGRAPH_STRVECTOR_INIT_FINALLY(&strv, 1);
    IGRAPH_VECTOR_BOOL_INIT_FINALLY(&boolv, 1);

    IGRAPH_STRVECTOR_INIT_FINALLY(&gnames, 0);
    IGRAPH_STRVECTOR_INIT_FINALLY(&vnames, 0);
    IGRAPH_STRVECTOR_INIT_FINALLY(&enames, 0);
    IGRAPH_VECTOR_INT_INIT_FINALLY(&gtypes, 0);
    IGRAPH_VECTOR_INT_INIT_FINALLY(&vtypes, 0);
    IGRAPH_VECTOR_INT_INIT_FINALLY(&etypes, 0);
    igraph_i_attribute_get_info(graph,
                                &gnames, &gtypes,
                                &vnames, &vtypes,
                                &enames, &etypes);

    /* graph attributes */
    for (i = 0; i < igraph_vector_int_size(&gtypes); i++) {
        const char *name; char *name_escaped;
        name = igraph_strvector_get(&gnames, i);
        IGRAPH_CHECK(igraph_i_xml_escape(name, &name_escaped, "graph attribute name"));
        IGRAPH_FINALLY(igraph_free, name_escaped);
        if (VECTOR(gtypes)[i] == IGRAPH_ATTRIBUTE_STRING) {
            ret = fprintf(outstream, "  <key id=\"%s%s\" for=\"graph\" attr.name=\"%s\" attr.type=\"string\"/>\n", gprefix, name_escaped, name_escaped);
            if (ret < 0) {
                IGRAPH_ERROR("Write failed.", IGRAPH_EFILE);
            }
        } else if (VECTOR(gtypes)[i] == IGRAPH_ATTRIBUTE_NUMERIC) {
            ret = fprintf(outstream, "  <key id=\"%s%s\" for=\"graph\" attr.name=\"%s\" attr.type=\"double\"/>\n", gprefix, name_escaped, name_escaped);
            if (ret < 0) {
                IGRAPH_ERROR("Write failed.", IGRAPH_EFILE);
            }
        } else if (VECTOR(gtypes)[i] == IGRAPH_ATTRIBUTE_BOOLEAN) {
            ret = fprintf(outstream, "  <key id=\"%s%s\" for=\"graph\" attr.name=\"%s\" attr.type=\"boolean\"/>\n", gprefix, name_escaped, name_escaped);
            if (ret < 0) {
                IGRAPH_ERROR("Write failed.", IGRAPH_EFILE);
            }
        }
        IGRAPH_FREE(name_escaped);
        IGRAPH_FINALLY_CLEAN(1);
    }

    /* vertex attributes */
    for (i = 0; i < igraph_vector_int_size(&vtypes); i++) {
        const char *name; char *name_escaped;
        name = igraph_strvector_get(&vnames, i);
        IGRAPH_CHECK(igraph_i_xml_escape(name, &name_escaped, "vertex attribute name"));
        IGRAPH_FINALLY(igraph_free, name_escaped);
        if (VECTOR(vtypes)[i] == IGRAPH_ATTRIBUTE_STRING) {
            ret = fprintf(outstream, "  <key id=\"%s%s\" for=\"node\" attr.name=\"%s\" attr.type=\"string\"/>\n", vprefix, name_escaped, name_escaped);
            if (ret < 0) {
                IGRAPH_ERROR("Write failed.", IGRAPH_EFILE);
            }
        } else if (VECTOR(vtypes)[i] == IGRAPH_ATTRIBUTE_NUMERIC) {
            ret = fprintf(outstream, "  <key id=\"%s%s\" for=\"node\" attr.name=\"%s\" attr.type=\"double\"/>\n", vprefix, name_escaped, name_escaped);
            if (ret < 0) {
                IGRAPH_ERROR("Write failed.", IGRAPH_EFILE);
            }
        } else if (VECTOR(vtypes)[i] == IGRAPH_ATTRIBUTE_BOOLEAN) {
            ret = fprintf(outstream, "  <key id=\"%s%s\" for=\"node\" attr.name=\"%s\" attr.type=\"boolean\"/>\n", vprefix, name_escaped, name_escaped);
            if (ret < 0) {
                IGRAPH_ERROR("Write failed.", IGRAPH_EFILE);
            }
        }
        IGRAPH_FREE(name_escaped);
        IGRAPH_FINALLY_CLEAN(1);
    }

    /* edge attributes */
    for (i = 0; i < igraph_vector_int_size(&etypes); i++) {
        const char *name; char *name_escaped;
        name = igraph_strvector_get(&enames, i);
        IGRAPH_CHECK(igraph_i_xml_escape(name, &name_escaped, "edge attribute name"));
        IGRAPH_FINALLY(igraph_free, name_escaped);
        if (VECTOR(etypes)[i] == IGRAPH_ATTRIBUTE_STRING) {
            ret = fprintf(outstream, "  <key id=\"%s%s\" for=\"edge\" attr.name=\"%s\" attr.type=\"string\"/>\n", eprefix, name_escaped, name_escaped);
            if (ret < 0) {
                IGRAPH_ERROR("Write failed.", IGRAPH_EFILE);
            }
        } else if (VECTOR(etypes)[i] == IGRAPH_ATTRIBUTE_NUMERIC) {
            ret = fprintf(outstream, "  <key id=\"%s%s\" for=\"edge\" attr.name=\"%s\" attr.type=\"double\"/>\n", eprefix, name_escaped, name_escaped);
            if (ret < 0) {
                IGRAPH_ERROR("Write failed.", IGRAPH_EFILE);
            }
        } else if (VECTOR(etypes)[i] == IGRAPH_ATTRIBUTE_BOOLEAN) {
            ret = fprintf(outstream, "  <key id=\"%s%s\" for=\"edge\" attr.name=\"%s\" attr.type=\"boolean\"/>\n", eprefix, name_escaped, name_escaped);
            if (ret < 0) {
                IGRAPH_ERROR("Write failed.", IGRAPH_EFILE);
            }
        }
        IGRAPH_FREE(name_escaped);
        IGRAPH_FINALLY_CLEAN(1);
    }

    ret = fprintf(outstream, "  <graph id=\"G\" edgedefault=\"%s\">\n", (igraph_is_directed(graph) ? "directed" : "undirected"));
    if (ret < 0) {
        IGRAPH_ERROR("Write failed.", IGRAPH_EFILE);
    }

    /* Write the graph atributes before anything else */

    for (i = 0; i < igraph_vector_int_size(&gtypes); i++) {
        const char *name; char *name_escaped;
        if (VECTOR(gtypes)[i] == IGRAPH_ATTRIBUTE_NUMERIC) {
            name = igraph_strvector_get(&gnames, i);
            IGRAPH_CHECK(igraph_i_attribute_get_numeric_graph_attr(graph, name, &numv));
            if (!isnan(VECTOR(numv)[0])) {
                IGRAPH_CHECK(igraph_i_xml_escape(name, &name_escaped, "graph attribute name"));
                ret = fprintf(outstream, "    <data key=\"%s%s\">", gprefix, name_escaped);
                IGRAPH_FREE(name_escaped);
                if (ret < 0) {
                    IGRAPH_ERROR("Write failed.", IGRAPH_EFILE);
                }
                ret = igraph_real_fprintf_precise(outstream, VECTOR(numv)[0]);
                if (ret < 0) {
                    IGRAPH_ERROR("Write failed.", IGRAPH_EFILE);
                }
                ret = fprintf(outstream, "</data>\n");
                if (ret < 0) {
                    IGRAPH_ERROR("Write failed.", IGRAPH_EFILE);
                }
            }
        } else if (VECTOR(gtypes)[i] == IGRAPH_ATTRIBUTE_STRING) {
            const char *s;
            char *s_escaped;
            name = igraph_strvector_get(&gnames, i);
            IGRAPH_CHECK(igraph_i_xml_escape(name, &name_escaped, "graph attribute name"));
            ret = fprintf(outstream, "    <data key=\"%s%s\">", gprefix,
                          name_escaped);
            IGRAPH_FREE(name_escaped);
            if (ret < 0) {
                IGRAPH_ERROR("Write failed.", IGRAPH_EFILE);
            }
            IGRAPH_CHECK(igraph_i_attribute_get_string_graph_attr(graph, name, &strv));
            s = igraph_strvector_get(&strv, 0);
            snprintf(what, sizeof(what) / sizeof(what[0]), "the value of the '%s' graph attribute", name);
            IGRAPH_CHECK(igraph_i_xml_escape(s, &s_escaped, what));
            ret = fprintf(outstream, "%s", s_escaped);
            IGRAPH_FREE(s_escaped);
            if (ret < 0) {
                IGRAPH_ERROR("Write failed.", IGRAPH_EFILE);
            }
            ret = fprintf(outstream, "</data>\n");
            if (ret < 0) {
                IGRAPH_ERROR("Write failed.", IGRAPH_EFILE);
            }
        } else if (VECTOR(gtypes)[i] == IGRAPH_ATTRIBUTE_BOOLEAN) {
            name = igraph_strvector_get(&gnames, i);
            IGRAPH_CHECK(igraph_i_attribute_get_bool_graph_attr(graph, name, &boolv));
            IGRAPH_CHECK(igraph_i_xml_escape(name, &name_escaped, "graph attribute name"));
            ret = fprintf(outstream, "    <data key=\"%s%s\">%s</data>\n",
                          gprefix, name_escaped, VECTOR(boolv)[0] ? "true" : "false");
            IGRAPH_FREE(name_escaped);
            if (ret < 0) {
                IGRAPH_ERROR("Write failed.", IGRAPH_EFILE);
            }
        }
    }

    /* Let's dump the nodes first */
    vc = igraph_vcount(graph);
    for (l = 0; l < vc; l++) {
        const char *name; char *name_escaped;
        ret = fprintf(outstream, "    <node id=\"n%" IGRAPH_PRId "\">\n", l);

        if (ret < 0) {
            IGRAPH_ERROR("Write failed.", IGRAPH_EFILE);
        }

        for (i = 0; i < igraph_vector_int_size(&vtypes); i++) {
            if (VECTOR(vtypes)[i] == IGRAPH_ATTRIBUTE_NUMERIC) {
                name = igraph_strvector_get(&vnames, i);
                IGRAPH_CHECK(igraph_i_attribute_get_numeric_vertex_attr(graph, name,
                             igraph_vss_1(l), &numv));
                if (!isnan(VECTOR(numv)[0])) {
                    IGRAPH_CHECK(igraph_i_xml_escape(name, &name_escaped, "vertex attribute name"));
                    ret = fprintf(outstream, "      <data key=\"%s%s\">", vprefix, name_escaped);
                    IGRAPH_FREE(name_escaped);
                    if (ret < 0) {
                        IGRAPH_ERROR("Write failed.", IGRAPH_EFILE);
                    }
                    ret = igraph_real_fprintf_precise(outstream, VECTOR(numv)[0]);
                    if (ret < 0) {
                        IGRAPH_ERROR("Write failed.", IGRAPH_EFILE);
                    }
                    ret = fprintf(outstream, "</data>\n");
                    if (ret < 0) {
                        IGRAPH_ERROR("Write failed.", IGRAPH_EFILE);
                    }
                }
            } else if (VECTOR(vtypes)[i] == IGRAPH_ATTRIBUTE_STRING) {
                const char *s;
                char *s_escaped;
                name = igraph_strvector_get(&vnames, i);
                IGRAPH_CHECK(igraph_i_xml_escape(name, &name_escaped, "vertex attribute name"));
                ret = fprintf(outstream, "      <data key=\"%s%s\">", vprefix,
                              name_escaped);
                IGRAPH_FREE(name_escaped);
                if (ret < 0) {
                    IGRAPH_ERROR("Write failed.", IGRAPH_EFILE);
                }
                IGRAPH_CHECK(igraph_i_attribute_get_string_vertex_attr(graph, name,
                             igraph_vss_1(l), &strv));
                s = igraph_strvector_get(&strv, 0);
                snprintf(what, sizeof(what) / sizeof(what[0]), "a value of the '%s' vertex attribute", name);
                IGRAPH_CHECK(igraph_i_xml_escape(s, &s_escaped, what));
                ret = fprintf(outstream, "%s", s_escaped);
                IGRAPH_FREE(s_escaped);
                if (ret < 0) {
                    IGRAPH_ERROR("Write failed.", IGRAPH_EFILE);
                }
                ret = fprintf(outstream, "</data>\n");
                if (ret < 0) {
                    IGRAPH_ERROR("Write failed.", IGRAPH_EFILE);
                }
            } else if (VECTOR(vtypes)[i] == IGRAPH_ATTRIBUTE_BOOLEAN) {
                name = igraph_strvector_get(&vnames, i);
                IGRAPH_CHECK(igraph_i_attribute_get_bool_vertex_attr(graph, name,
                             igraph_vss_1(l), &boolv));
                IGRAPH_CHECK(igraph_i_xml_escape(name, &name_escaped, "vertex attribute name"));
                ret = fprintf(outstream, "      <data key=\"%s%s\">%s</data>\n",
                              vprefix, name_escaped, VECTOR(boolv)[0] ? "true" : "false");
                IGRAPH_FREE(name_escaped);
                if (ret < 0) {
                    IGRAPH_ERROR("Write failed.", IGRAPH_EFILE);
                }
            }
        }

        ret = fprintf(outstream, "    </node>\n");
        if (ret < 0) {
            IGRAPH_ERROR("Write failed.", IGRAPH_EFILE);
        }
    }

    /* Now the edges */
    IGRAPH_CHECK(igraph_eit_create(graph, igraph_ess_all(IGRAPH_EDGEORDER_ID), &it));
    IGRAPH_FINALLY(igraph_eit_destroy, &it);
    while (!IGRAPH_EIT_END(it)) {
        igraph_integer_t from, to;
        const char *name; char *name_escaped;
        igraph_integer_t edge = IGRAPH_EIT_GET(it);
        igraph_edge(graph, edge, &from, &to);
        ret = fprintf(outstream, "    <edge source=\"n%" IGRAPH_PRId "\" target=\"n%" IGRAPH_PRId "\">\n",
                      from, to);
        if (ret < 0) {
            IGRAPH_ERROR("Write failed.", IGRAPH_EFILE);
        }

        for (i = 0; i < igraph_vector_int_size(&etypes); i++) {
            if (VECTOR(etypes)[i] == IGRAPH_ATTRIBUTE_NUMERIC) {
                name = igraph_strvector_get(&enames, i);
                IGRAPH_CHECK(igraph_i_attribute_get_numeric_edge_attr(graph, name,
                             igraph_ess_1(edge), &numv));
                if (!isnan(VECTOR(numv)[0])) {
                    IGRAPH_CHECK(igraph_i_xml_escape(name, &name_escaped, "edge attribute name"));
                    ret = fprintf(outstream, "      <data key=\"%s%s\">", eprefix, name_escaped);
                    IGRAPH_FREE(name_escaped);
                    if (ret < 0) {
                        IGRAPH_ERROR("Write failed.", IGRAPH_EFILE);
                    }
                    ret = igraph_real_fprintf_precise(outstream, VECTOR(numv)[0]);
                    if (ret < 0) {
                        IGRAPH_ERROR("Write failed.", IGRAPH_EFILE);
                    }
                    ret = fprintf(outstream, "</data>\n");
                    if (ret < 0) {
                        IGRAPH_ERROR("Write failed.", IGRAPH_EFILE);
                    }
                }
            } else if (VECTOR(etypes)[i] == IGRAPH_ATTRIBUTE_STRING) {
                const char *s;
                char *s_escaped;
                name = igraph_strvector_get(&enames, i);
                IGRAPH_CHECK(igraph_i_xml_escape(name, &name_escaped, "edge attribute name"));
                ret = fprintf(outstream, "      <data key=\"%s%s\">", eprefix,
                              name_escaped);
                IGRAPH_FREE(name_escaped);
                if (ret < 0) {
                    IGRAPH_ERROR("Write failed.", IGRAPH_EFILE);
                }
                IGRAPH_CHECK(igraph_i_attribute_get_string_edge_attr(graph, name,
                             igraph_ess_1(edge), &strv));
                s = igraph_strvector_get(&strv, 0);
                snprintf(what, sizeof(what) / sizeof(what[0]), "a value of the '%s' edge attribute", name);
                IGRAPH_CHECK(igraph_i_xml_escape(s, &s_escaped, what));
                ret = fprintf(outstream, "%s", s_escaped);
                IGRAPH_FREE(s_escaped);
                if (ret < 0) {
                    IGRAPH_ERROR("Write failed.", IGRAPH_EFILE);
                }
                ret = fprintf(outstream, "</data>\n");
                if (ret < 0) {
                    IGRAPH_ERROR("Write failed.", IGRAPH_EFILE);
                }
            } else if (VECTOR(etypes)[i] == IGRAPH_ATTRIBUTE_BOOLEAN) {
                name = igraph_strvector_get(&enames, i);
                IGRAPH_CHECK(igraph_i_attribute_get_bool_edge_attr(graph, name,
                             igraph_ess_1(edge), &boolv));
                IGRAPH_CHECK(igraph_i_xml_escape(name, &name_escaped, "edge attribute name"));
                ret = fprintf(outstream, "      <data key=\"%s%s\">%s</data>\n",
                              eprefix, name_escaped, VECTOR(boolv)[0] ? "true" : "false");
                IGRAPH_FREE(name_escaped);
                if (ret < 0) {
                    IGRAPH_ERROR("Write failed.", IGRAPH_EFILE);
                }
            }
        }

        ret = fprintf(outstream, "    </edge>\n");
        if (ret < 0) {
            IGRAPH_ERROR("Write failed.", IGRAPH_EFILE);
        }
        IGRAPH_EIT_NEXT(it);
    }
    igraph_eit_destroy(&it);
    IGRAPH_FINALLY_CLEAN(1);

    ret = fprintf(outstream, "  </graph>\n");
    if (ret < 0) {
        IGRAPH_ERROR("Write failed.", IGRAPH_EFILE);
    }
    fprintf(outstream, "</graphml>\n");
    if (ret < 0) {
        IGRAPH_ERROR("Write failed.", IGRAPH_EFILE);
    }

    igraph_strvector_destroy(&gnames);
    igraph_strvector_destroy(&vnames);
    igraph_strvector_destroy(&enames);
    igraph_vector_int_destroy(&gtypes);
    igraph_vector_int_destroy(&vtypes);
    igraph_vector_int_destroy(&etypes);
    igraph_vector_destroy(&numv);
    igraph_strvector_destroy(&strv);
    igraph_vector_bool_destroy(&boolv);
    IGRAPH_FINALLY_CLEAN(9);

    return IGRAPH_SUCCESS;
}<|MERGE_RESOLUTION|>--- conflicted
+++ resolved
@@ -1392,11 +1392,7 @@
         }
     }
     *dest = IGRAPH_CALLOC(destlen + 1, char);
-<<<<<<< HEAD
-    IGRAPH_CHECK_OOM(*dest, "Insufficient memory.");
-=======
     IGRAPH_CHECK_OOM(dest, "Insufficient memory to write GraphML file.");
->>>>>>> aec39d00
     for (s = src, d = *dest; *s; s++, d++) {
         ch = (unsigned char)(*s);
         switch (ch) {
