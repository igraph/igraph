--- conflicted
+++ resolved
@@ -591,32 +591,11 @@
         localname = XML_ATTR_LOCALNAME(it);
 
         if (xmlStrEqual(localname, toXmlChar("id"))) {
-<<<<<<< HEAD
+            safely_free_optional_string(&rec->id);
             IGRAPH_CHECK(safely_convert_xml_attribute_to_string(it, &rec->id));
         } else if (xmlStrEqual(localname, toXmlChar("attr.name"))) {
             safely_free_optional_string(&attr_name);
             IGRAPH_CHECK(safely_convert_xml_attribute_to_string(it, &attr_name));
-=======
-            xmlStr = xmlStrndup(XML_ATTR_VALUE(it));
-            IGRAPH_CHECK_OOM(xmlStr, "Cannot duplicate value of 'id' attribute.");
-            if (rec->id) {
-                /* may happen if the 'id' attribute is provided multiple times */
-                xmlFree((void *) rec->id);
-                rec->id = NULL;
-            }
-            rec->id = fromXmlChar(xmlStr);
-            xmlStr = NULL;
-        } else if (xmlStrEqual(localname, toXmlChar("attr.name"))) {
-            xmlStr = xmlStrndup(XML_ATTR_VALUE(it));
-            IGRAPH_CHECK_OOM(xmlStr, "Cannot duplicate value of 'attr.name' attribute.");
-            if (rec->record.name) {
-                /* may happen if the 'attr.name' attribute is provided multiple times */
-                xmlFree((void *) rec->record.name);
-                rec->record.name = NULL;
-            }
-            rec->record.name = fromXmlChar(xmlStr);
-            xmlStr = NULL;
->>>>>>> 881c7d39
         } else if (xmlStrEqual(localname, toXmlChar("attr.type"))) {
             if (xmlAttrValueEqual(it, "boolean")) {
                 igraph_attr_type = IGRAPH_ATTRIBUTE_BOOLEAN;
