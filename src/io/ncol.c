--- conflicted
+++ resolved
@@ -274,15 +274,9 @@
     if (names) {
         IGRAPH_CHECK(igraph_i_attribute_gettype(graph, &nametype,
                                                 IGRAPH_ATTRIBUTE_VERTEX, names));
-<<<<<<< HEAD
-        if (nametype != IGRAPH_ATTRIBUTE_NUMERIC && nametype != IGRAPH_ATTRIBUTE_STRING) {
+        if (nametype != IGRAPH_ATTRIBUTE_STRING) {
             IGRAPH_WARNINGF("Ignoring names attribute '%s', unknown attribute type.", names);
             names = NULL;
-=======
-        if (nametype != IGRAPH_ATTRIBUTE_STRING) {
-            IGRAPH_WARNING("ignoring names attribute, unknown attribute type");
-            names = 0;
->>>>>>> cbe5b421
         }
     }
 
