--- conflicted
+++ resolved
@@ -88,12 +88,7 @@
     IGRAPH_CHECK(igraph_create(&new_graph, &edges, no_of_nodes, IGRAPH_DIRECTED));
     IGRAPH_FINALLY(igraph_destroy, &new_graph);
 
-<<<<<<< HEAD
     IGRAPH_CHECK(igraph_i_attribute_copy(&new_graph, graph, true, true, true));
-=======
-    IGRAPH_I_ATTRIBUTE_DESTROY(&new_graph);
-    IGRAPH_I_ATTRIBUTE_COPY(&new_graph, graph, true, true, true); /* does IGRAPH_CHECK */
->>>>>>> 5ebb46e8
 
     igraph_eit_destroy(&eit);
     igraph_vector_int_destroy(&edges);
