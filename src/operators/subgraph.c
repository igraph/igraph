--- conflicted
+++ resolved
@@ -244,12 +244,7 @@
     IGRAPH_FINALLY(igraph_destroy, res);
 
     /* Copy the graph attributes */
-<<<<<<< HEAD
     IGRAPH_CHECK(igraph_i_attribute_copy(res, graph, true, /* vertex= */ false, /* edge= */ false));
-=======
-    IGRAPH_CHECK(igraph_i_attribute_copy(res, graph,
-                                         /* ga = */ true, /* va = */ false, /* ea = */ false));
->>>>>>> 914fc245
 
     /* Copy the vertex attributes */
     IGRAPH_CHECK(igraph_i_attribute_permute_vertices(graph, res, my_vids_new2old));
