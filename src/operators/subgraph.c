/* -*- mode: C -*-  */
/*
   IGraph library.
   Copyright (C) 2006-2021 The igraph development team

   This program is free software; you can redistribute it and/or modify
   it under the terms of the GNU General Public License as published by
   the Free Software Foundation; either version 2 of the License, or
   (at your option) any later version.

   This program is distributed in the hope that it will be useful,
   but WITHOUT ANY WARRANTY; without even the implied warranty of
   MERCHANTABILITY or FITNESS FOR A PARTICULAR PURPOSE.  See the
   GNU General Public License for more details.

   You should have received a copy of the GNU General Public License
   along with this program; if not, write to the Free Software
   Foundation, Inc., 51 Franklin Street, Fifth Floor, Boston, MA
   02110-1301 USA

*/

#include "igraph_operators.h"

#include "igraph_constructors.h"
#include "igraph_interface.h"
#include "igraph_memory.h"

#include "core/interruption.h"
#include "core/set.h"
#include "graph/attributes.h"
#include "graph/internal.h"
#include "operators/subgraph.h"

/**
 * Subgraph creation, old version: it copies the graph and then deletes
 * unneeded vertices.
 */
static igraph_error_t igraph_i_induced_subgraph_copy_and_delete(
        const igraph_t *graph, igraph_t *res, const igraph_vs_t vids,
        igraph_vector_int_t *map, igraph_vector_int_t *invmap) {

    igraph_integer_t no_of_nodes = igraph_vcount(graph);
    igraph_integer_t no_of_new_nodes_estimate;
    igraph_vector_int_t delete;
    bool *remain;
    igraph_integer_t i;
    igraph_vit_t vit;

    IGRAPH_CHECK(igraph_vit_create(graph, vids, &vit));
    IGRAPH_FINALLY(igraph_vit_destroy, &vit);

    IGRAPH_VECTOR_INT_INIT_FINALLY(&delete, 0);

    remain = IGRAPH_CALLOC(no_of_nodes, bool);
    IGRAPH_CHECK_OOM(remain, "Insufficient memory for taking subgraph.");
    IGRAPH_FINALLY(igraph_free, remain);

    /* Calculate how many nodes there will be in the new graph. The result is
     * a lower bound only as 'vit' may contain the same vertex more than once. */
    no_of_new_nodes_estimate = no_of_nodes - IGRAPH_VIT_SIZE(vit);
    if (no_of_new_nodes_estimate < 0) {
        no_of_new_nodes_estimate = 0;
    }

    IGRAPH_CHECK(igraph_vector_int_reserve(&delete, no_of_new_nodes_estimate));

    for (IGRAPH_VIT_RESET(vit); !IGRAPH_VIT_END(vit); IGRAPH_VIT_NEXT(vit)) {
        remain[ IGRAPH_VIT_GET(vit) ] = true;
    }

    for (i = 0; i < no_of_nodes; i++) {
        IGRAPH_ALLOW_INTERRUPTION();

        if (! remain[i]) {
            IGRAPH_CHECK(igraph_vector_int_push_back(&delete, i));
        }
    }

    IGRAPH_FREE(remain);
    IGRAPH_FINALLY_CLEAN(1);

    IGRAPH_CHECK(igraph_copy(res, graph));
    IGRAPH_FINALLY(igraph_destroy, res);
    IGRAPH_CHECK(igraph_delete_vertices_map(res, igraph_vss_vector(&delete),
                                            map, invmap));

    igraph_vector_int_destroy(&delete);
    igraph_vit_destroy(&vit);
    IGRAPH_FINALLY_CLEAN(3);

    return IGRAPH_SUCCESS;
}

/**
 * Subgraph creation, new version: creates the new graph instead of
 * copying the old one.
 *
 * map_is_prepared is an indicator that the caller has already prepared the
 * 'map' vector and that this function should not resize or clear it. This
 * is used to spare an O(n) operation (where n is the number of vertices in
 * the _original_ graph) in cases when induced_subgraph() is repeatedly
 * called on the same graph; one example is igraph_decompose().
 */
static igraph_error_t igraph_i_induced_subgraph_create_from_scratch(
        const igraph_t *graph, igraph_t *res, const igraph_vs_t vids,
        igraph_vector_int_t *map, igraph_vector_int_t *invmap,
        igraph_bool_t map_is_prepared) {

    igraph_bool_t directed = igraph_is_directed(graph);
    igraph_integer_t no_of_nodes = igraph_vcount(graph);
    igraph_integer_t no_of_new_nodes = 0;
    igraph_integer_t i, j, n;
    igraph_integer_t to;
    igraph_integer_t eid;
    igraph_vector_int_t vids_old2new, vids_new2old;
    igraph_vector_int_t eids_new2old;
    igraph_vector_int_t vids_vec;
    igraph_vector_int_t nei_edges;
    igraph_vector_int_t new_edges;
    igraph_vit_t vit;
    igraph_vector_int_t *my_vids_old2new = &vids_old2new,
                        *my_vids_new2old = &vids_new2old;

    /* The order of initialization is important here, they will be destroyed in the
     * opposite order */
    IGRAPH_VECTOR_INT_INIT_FINALLY(&eids_new2old, 0);
    if (invmap) {
        my_vids_new2old = invmap;
        igraph_vector_int_clear(my_vids_new2old);
    } else {
        IGRAPH_VECTOR_INT_INIT_FINALLY(&vids_new2old, 0);
    }
    IGRAPH_VECTOR_INT_INIT_FINALLY(&new_edges, 0);
    IGRAPH_VECTOR_INT_INIT_FINALLY(&nei_edges, 0);
    if (map) {
        my_vids_old2new = map;
        if (!map_is_prepared) {
            IGRAPH_CHECK(igraph_vector_int_resize(map, no_of_nodes));
            igraph_vector_int_fill(map, -1);
        }
    } else {
        IGRAPH_VECTOR_INT_INIT_FINALLY(&vids_old2new, no_of_nodes);
        igraph_vector_int_fill(&vids_old2new, -1);
    }
    IGRAPH_VECTOR_INT_INIT_FINALLY(&vids_vec, 0);

    IGRAPH_CHECK(igraph_vit_create(graph, vids, &vit));
    IGRAPH_FINALLY(igraph_vit_destroy, &vit);

    /* Calculate the mapping from the old node IDs to the new ones. The other
     * igraph_simplify implementation in igraph_i_simplify_copy_and_delete
     * ensures that the order of vertex IDs is kept during remapping (i.e.
     * if the old ID of vertex A is less than the old ID of vertex B, then
     * the same will also be true for the new IDs). To ensure compatibility
     * with the other implementation, we have to fetch the vertex IDs into
     * a vector first and then sort it.
     */
    IGRAPH_CHECK(igraph_vit_as_vector(&vit, &vids_vec));
    igraph_vit_destroy(&vit);
    IGRAPH_FINALLY_CLEAN(1);

    igraph_vector_int_sort(&vids_vec);
    n = igraph_vector_int_size(&vids_vec);
    for (i = 0; i < n; i++) {
        igraph_integer_t vid = VECTOR(vids_vec)[i];

        /* Cater for duplicate vertex IDs in the input vertex selector; we use
         * the first occurrence of each vertex ID and ignore the rest */
        if (VECTOR(*my_vids_old2new)[vid] < 0) {
            IGRAPH_CHECK(igraph_vector_int_push_back(my_vids_new2old, vid));
            VECTOR(*my_vids_old2new)[vid] = no_of_new_nodes;
            no_of_new_nodes++;
        }
    }
    igraph_vector_int_destroy(&vids_vec);
    IGRAPH_FINALLY_CLEAN(1);

    /* Create the new edge list */
    for (i = 0; i < no_of_new_nodes; i++) {
        igraph_integer_t old_vid = VECTOR(*my_vids_new2old)[i];
        igraph_integer_t new_vid = i;
        igraph_bool_t skip_loop_edge;

        IGRAPH_CHECK(igraph_incident(graph, &nei_edges, old_vid, IGRAPH_OUT));
        n = igraph_vector_int_size(&nei_edges);

        if (directed) {
            /* directed graph; this is easier */
            for (j = 0; j < n; j++) {
                eid = VECTOR(nei_edges)[j];

                to = VECTOR(*my_vids_old2new)[ IGRAPH_TO(graph, eid) ];
                if (to < 0) {
                    continue;
                }

                IGRAPH_CHECK(igraph_vector_int_push_back(&new_edges, new_vid));
                IGRAPH_CHECK(igraph_vector_int_push_back(&new_edges, to));
                IGRAPH_CHECK(igraph_vector_int_push_back(&eids_new2old, eid));
            }
        } else {
            /* undirected graph. We need to be careful with loop edges as each
             * loop edge will appear twice. We use a boolean flag to skip every
             * second loop edge */
            skip_loop_edge = 0;
            for (j = 0; j < n; j++) {
                eid = VECTOR(nei_edges)[j];

                if (IGRAPH_FROM(graph, eid) != old_vid) {
                    /* avoid processing edges twice */
                    continue;
                }

                to = VECTOR(*my_vids_old2new)[ IGRAPH_TO(graph, eid) ];
                if (to < 0) {
                    continue;
                }

                if (new_vid == to) {
                    /* this is a loop edge; check whether we need to skip it */
                    skip_loop_edge = !skip_loop_edge;
                    if (skip_loop_edge) {
                        continue;
                    }
                }

                IGRAPH_CHECK(igraph_vector_int_push_back(&new_edges, new_vid));
                IGRAPH_CHECK(igraph_vector_int_push_back(&new_edges, to));
                IGRAPH_CHECK(igraph_vector_int_push_back(&eids_new2old, eid));
            }
        }
    }

    /* Get rid of some vectors that are not needed anymore */
    if (!map) {
        igraph_vector_int_destroy(&vids_old2new);
        IGRAPH_FINALLY_CLEAN(1);
    }
    igraph_vector_int_destroy(&nei_edges);
    IGRAPH_FINALLY_CLEAN(1);

    /* Create the new graph */
    IGRAPH_CHECK(igraph_create(res, &new_edges, no_of_new_nodes, directed));

    /* Now we can also get rid of the new_edges vector */
    igraph_vector_int_destroy(&new_edges);
    IGRAPH_FINALLY_CLEAN(1);

    /* Make sure that the newly created graph is destroyed if something happens from
     * now on */
    IGRAPH_FINALLY(igraph_destroy, res);

    /* Copy the graph attributes */
    IGRAPH_CHECK(igraph_i_attribute_copy(res, graph, true, /* vertex= */ false, /* edge= */ false));

    /* Copy the vertex attributes */
    IGRAPH_CHECK(igraph_i_attribute_permute_vertices(graph, res, my_vids_new2old));

    /* Copy the edge attributes */
    IGRAPH_CHECK(igraph_i_attribute_permute_edges(graph, res, &eids_new2old));

    /* Get rid of the remaining stuff */
    if (!invmap) {
        igraph_vector_int_destroy(my_vids_new2old);
        IGRAPH_FINALLY_CLEAN(1);
    }
    igraph_vector_int_destroy(&eids_new2old);
    IGRAPH_FINALLY_CLEAN(2);   /* 1 + 1 since we don't need to destroy res */

    return IGRAPH_SUCCESS;
}

/**
 * \ingroup structural
 * \function igraph_induced_subgraph
 * \brief Creates a subgraph induced by the specified vertices.
 *
 * </para><para>
 * This function collects the specified vertices and all edges between
 * them to a new graph.
 * As the vertex IDs in a graph always start with zero, this function
 * very likely needs to reassign IDs to the vertices.
 * \param graph The graph object.
 * \param res The subgraph, another graph object will be stored here,
 *        do \em not initialize this object before calling this
 *        function, and call \ref igraph_destroy() on it if you don't need
 *        it any more.
 * \param vids A vertex selector describing which vertices to keep. A vertex
 *        may appear more than once in the selector, but it will be considered
 *        only once (i.e. it is not possible to duplicate a vertex by adding
 *        its ID more than once to the selector). The order in which the
 *        vertices appear in the vertex selector is ignored; the returned
 *        subgraph will always contain the vertices of the original graph in
 *        increasing order of vertex IDs.
 * \param impl This parameter selects which implementation should we
 *        use when constructing the new graph. Basically there are two
 *        possibilities: \c IGRAPH_SUBGRAPH_COPY_AND_DELETE copies the
 *        existing graph and deletes the vertices that are not needed
 *        in the new graph, while \c IGRAPH_SUBGRAPH_CREATE_FROM_SCRATCH
 *        constructs the new graph from scratch without copying the old
 *        one. The latter is more efficient if you are extracting a
 *        relatively small subpart of a very large graph, while the
 *        former is better if you want to extract a subgraph whose size
 *        is comparable to the size of the whole graph. There is a third
 *        possibility: \c IGRAPH_SUBGRAPH_AUTO will select one of the
 *        two methods automatically based on the ratio of the number
 *        of vertices in the new and the old graph.
 *
 * \return Error code:
 *         \c IGRAPH_ENOMEM, not enough memory for
 *         temporary data.
 *         \c IGRAPH_EINVVID, invalid vertex ID in
 *         \p vids.
 *
 * Time complexity: O(|V|+|E|),
 * |V| and
 * |E| are the number of vertices and
 * edges in the original graph.
 *
 * \sa \ref igraph_delete_vertices() to delete the specified set of
 * vertices from a graph, the opposite of this function.
 */
igraph_error_t igraph_induced_subgraph(const igraph_t *graph, igraph_t *res,
                            const igraph_vs_t vids, igraph_subgraph_implementation_t impl) {
    return igraph_induced_subgraph_map(graph, res, vids, impl, /* map= */ 0,
                                       /* invmap= */ 0);
}

static igraph_error_t igraph_i_induced_subgraph_suggest_implementation(
        const igraph_t *graph, const igraph_vs_t vids,
        igraph_subgraph_implementation_t *result) {
    double ratio;
    igraph_integer_t num_vs;

    if (igraph_vs_is_all(&vids)) {
        ratio = 1.0;
    } else {
        IGRAPH_CHECK(igraph_vs_size(graph, &vids, &num_vs));
        ratio = (igraph_real_t) num_vs / igraph_vcount(graph);
    }

    /* TODO: needs benchmarking; threshold was chosen totally arbitrarily */
    if (ratio > 0.5) {
        *result = IGRAPH_SUBGRAPH_COPY_AND_DELETE;
    } else {
        *result = IGRAPH_SUBGRAPH_CREATE_FROM_SCRATCH;
    }

    return IGRAPH_SUCCESS;
}

igraph_error_t igraph_i_induced_subgraph_map(const igraph_t *graph, igraph_t *res,
                                  const igraph_vs_t vids,
                                  igraph_subgraph_implementation_t impl,
                                  igraph_vector_int_t *map,
                                  igraph_vector_int_t *invmap,
                                  igraph_bool_t map_is_prepared) {

    if (impl == IGRAPH_SUBGRAPH_AUTO) {
        IGRAPH_CHECK(igraph_i_induced_subgraph_suggest_implementation(graph, vids, &impl));
    }

    switch (impl) {
    case IGRAPH_SUBGRAPH_COPY_AND_DELETE:
        return igraph_i_induced_subgraph_copy_and_delete(graph, res, vids, map, invmap);

    case IGRAPH_SUBGRAPH_CREATE_FROM_SCRATCH:
        return igraph_i_induced_subgraph_create_from_scratch(graph, res, vids, map,
                invmap, /* map_is_prepared = */ map_is_prepared);

    default:
        IGRAPH_ERROR("unknown subgraph implementation type", IGRAPH_EINVAL);
    }
}

/**
 * \ingroup structural
 * \function igraph_induced_subgraph_map
 * \brief Creates an induced subraph and returns the mapping from the original.
 *
 * This function collects the specified vertices and all edges between
 * them to a new graph.
 * As the vertex IDs in a graph always start with zero, this function
 * very likely needs to reassign IDs to the vertices.
 *
 * \param graph The graph object.
 * \param res The subgraph, another graph object will be stored here,
 *        do \em not initialize this object before calling this
 *        function, and call \ref igraph_destroy() on it if you don't need
 *        it any more.
 * \param vids A vertex selector describing which vertices to keep.
 * \param impl This parameter selects which implementation should be
 *        used when constructing the new graph. Basically there are two
 *        possibilities: \c IGRAPH_SUBGRAPH_COPY_AND_DELETE copies the
 *        existing graph and deletes the vertices that are not needed
 *        in the new graph, while \c IGRAPH_SUBGRAPH_CREATE_FROM_SCRATCH
 *        constructs the new graph from scratch without copying the old
 *        one. The latter is more efficient if you are extracting a
 *        relatively small subpart of a very large graph, while the
 *        former is better if you want to extract a subgraph whose size
 *        is comparable to the size of the whole graph. There is a third
 *        possibility: \c IGRAPH_SUBGRAPH_AUTO will select one of the
 *        two methods automatically based on the ratio of the number
 *        of vertices in the new and the old graph.
 * \param map Returns a map of the vertices in \p graph to the vertices
 *        in \p res. -1 indicates a vertex is not mapped. A value of \c i at
 *        position \c j indicates the vertex \c j in \p graph is mapped
 *        to vertex i in \p res.
 * \param invmap Returns a map of the vertices in \p res to the vertices
 *        in \p graph. A value of \c i at position \c j indicates that
 *        vertex \c i in \p graph is mapped to vertex \c j in \p res.
 *
 * \return Error code:
 *         \c IGRAPH_ENOMEM, not enough memory for
 *         temporary data.
 *         \c IGRAPH_EINVVID, invalid vertex ID in
 *         \p vids.
 *
 * Time complexity: O(|V|+|E|),
 * |V| and
 * |E| are the number of vertices and
 * edges in the original graph.
 *
 * \sa \ref igraph_delete_vertices() to delete the specified set of
 * vertices from a graph, the opposite of this function.
 */
igraph_error_t igraph_induced_subgraph_map(const igraph_t *graph, igraph_t *res,
                                const igraph_vs_t vids,
                                igraph_subgraph_implementation_t impl,
                                igraph_vector_int_t *map,
                                igraph_vector_int_t *invmap) {
    return igraph_i_induced_subgraph_map(graph, res,vids, impl, map, invmap, /* map_is_prepared = */ false);
}

/**
 * \function igraph_induced_subgraph_edges
 * \brief The edges contained within an induced sugraph.
 *
 * This function finds the IDs of those edges which connect vertices from
 * a given list, passed in the \p vids parameter.
 *
 * \param graph The graph.
 * \param vids A vertex selector specifying the vertices that make up the subgraph.
 * \param edges Integer vector. The IDs of edges within the subgraph induces by
 *    \p vids will be stored here.
 * \return Error code.
 *
 * Time complexity: O(mv log(nv)) where nv is the number of vertices in \p vids
 * and mv is the sum of degrees of vertices in \p vids.
 */
igraph_error_t igraph_induced_subgraph_edges(const igraph_t *graph, igraph_vs_t vids, igraph_vector_int_t *edges) {
    /* TODO: When the size of \p vids is large, is it faster to use a boolean vector instead of a set
     * to test membership within \p vids? Benchmark to find out at what size it is worth switching
     * to the alternative implementation.
     */
    igraph_vit_t vit;
    igraph_set_t vids_set;
    igraph_vector_int_t incedges;

    if (igraph_vs_is_all(&vids)) {
        IGRAPH_CHECK(igraph_vector_int_range(edges, 0, igraph_ecount(graph)));
        return IGRAPH_SUCCESS;
    }

    igraph_vector_int_clear(edges);

    IGRAPH_CHECK(igraph_vit_create(graph, vids, &vit));
    IGRAPH_FINALLY(igraph_vit_destroy, &vit);

    IGRAPH_SET_INIT_FINALLY(&vids_set, IGRAPH_VIT_SIZE(vit));
    for (; !IGRAPH_VIT_END(vit); IGRAPH_VIT_NEXT(vit)) {
        IGRAPH_CHECK(igraph_set_add(&vids_set, IGRAPH_VIT_GET(vit)));
    }

    IGRAPH_VECTOR_INT_INIT_FINALLY(&incedges, 0);

    for (IGRAPH_VIT_RESET(vit); !IGRAPH_VIT_END(vit); IGRAPH_VIT_NEXT(vit)) {
        igraph_integer_t v = IGRAPH_VIT_GET(vit);
        IGRAPH_CHECK(igraph_i_incident(graph, &incedges, v, IGRAPH_ALL, IGRAPH_LOOPS_ONCE));

        igraph_integer_t d = igraph_vector_int_size(&incedges);
        for (igraph_integer_t i=0; i < d; i++) {
            igraph_integer_t e = VECTOR(incedges)[i];
            igraph_integer_t u = IGRAPH_OTHER(graph, e, v);
            /* The v <= u check avoids adding non-loop edges twice.
             * Loop edges only appear once due to the use of
             * IGRAPH_LOOPS_ONCE in igraph_i_incident() */
            if (v <= u && igraph_set_contains(&vids_set, u)) {
                IGRAPH_CHECK(igraph_vector_int_push_back(edges, e));
            }
        }
    }

    IGRAPH_FINALLY_CLEAN(3);
    igraph_vector_int_destroy(&incedges);
    igraph_set_destroy(&vids_set);
    igraph_vit_destroy(&vit);

    return IGRAPH_SUCCESS;
}

/**
 * \ingroup structural
 * \function igraph_subgraph_edges
 * \brief Creates a subgraph with the specified edges and their endpoints.
 *
 * \deprecated-by igraph_subgraph_from_edges 0.10.3
 */
igraph_error_t igraph_subgraph_edges(
    const igraph_t *graph, igraph_t *res, const igraph_es_t eids,
    igraph_bool_t delete_vertices
) {
    return igraph_subgraph_from_edges(graph, res, eids, delete_vertices);
}

/**
 * \ingroup structural
 * \function igraph_subgraph_from_edges
 * \brief Creates a subgraph with the specified edges and their endpoints.
 *
 * </para><para>
 * This function collects the specified edges and their endpoints to a new
<<<<<<< HEAD
 * graph.
 * As the vertex IDs in a graph always start with zero, this function
 * very likely needs to reassign IDs to the vertices.
=======
 * graph. As the edge IDs in a graph always start with zero, this function
 * very likely needs to reassign IDs to the edges. Vertex IDs may also be
 * reassigned if \p delete_vertices is set to \c true . Attributes are preserved.
 *
>>>>>>> 40de25e7
 * \param graph The graph object.
 * \param res The subgraph, another graph object will be stored here,
 *        do \em not initialize this object before calling this
 *        function, and call \ref igraph_destroy() on it if you don't need
 *        it any more.
 * \param eids An edge selector describing which edges to keep.
 * \param delete_vertices Whether to delete the vertices not incident on any
 *        of the specified edges as well. If \c false, the number of vertices
 *        in the result graph will always be equal to the number of vertices
 *        in the input graph.
 * \return Error code:
 *         \c IGRAPH_ENOMEM, not enough memory for temporary data.
 *         \c IGRAPH_EINVEID, invalid edge ID in \p eids.
 *
 * Time complexity: O(|V|+|E|), |V| and |E| are the number of vertices and
 * edges in the original graph.
 *
 * \sa \ref igraph_delete_edges() to delete the specified set of
 * edges from a graph, the opposite of this function.
 */

igraph_error_t igraph_subgraph_from_edges(
    const igraph_t *graph, igraph_t *res, const igraph_es_t eids,
    igraph_bool_t delete_vertices
) {

    igraph_integer_t no_of_nodes = igraph_vcount(graph);
    igraph_integer_t no_of_edges = igraph_ecount(graph);
    igraph_integer_t no_of_edges_to_delete_estimate;
    igraph_vector_int_t delete = IGRAPH_VECTOR_NULL;
    bool *vremain, *eremain;
    igraph_integer_t i;
    igraph_eit_t eit;

    IGRAPH_CHECK(igraph_eit_create(graph, eids, &eit));
    IGRAPH_FINALLY(igraph_eit_destroy, &eit);

    IGRAPH_VECTOR_INT_INIT_FINALLY(&delete, 0);
    vremain = IGRAPH_CALLOC(no_of_nodes, bool);
    IGRAPH_CHECK_OOM(vremain, "Insufficient memory for taking subgraph based on edges.");
    IGRAPH_FINALLY(igraph_free, vremain);

    eremain = IGRAPH_CALLOC(no_of_edges, bool);
    IGRAPH_CHECK_OOM(eremain, "Insufficient memory for taking subgraph based on edges.");
    IGRAPH_FINALLY(igraph_free, eremain);

    /* Calculate how many edges there will be in the new graph. The result is
     * a lower bound only as 'eit' may contain the same edge more than once. */
    no_of_edges_to_delete_estimate = no_of_edges - IGRAPH_EIT_SIZE(eit);
    if (no_of_edges_to_delete_estimate < 0) {
        no_of_edges_to_delete_estimate = 0;
    }

    IGRAPH_CHECK(igraph_vector_int_reserve(&delete, no_of_edges_to_delete_estimate));

    /* Collect the vertex and edge IDs that will remain */
    for (IGRAPH_EIT_RESET(eit); !IGRAPH_EIT_END(eit); IGRAPH_EIT_NEXT(eit)) {
        igraph_integer_t eid = IGRAPH_EIT_GET(eit);
        igraph_integer_t from = IGRAPH_FROM(graph, eid), to = IGRAPH_TO(graph, eid);
        eremain[eid] = vremain[from] = vremain[to] = true;
    }

    /* Collect the edge IDs to be deleted */
    for (i = 0; i < no_of_edges; i++) {
        IGRAPH_ALLOW_INTERRUPTION();
        if (! eremain[i]) {
            IGRAPH_CHECK(igraph_vector_int_push_back(&delete, i));
        }
    }

    IGRAPH_FREE(eremain);
    IGRAPH_FINALLY_CLEAN(1);

    /* Delete the unnecessary edges */
    IGRAPH_CHECK(igraph_copy(res, graph));
    IGRAPH_FINALLY(igraph_destroy, res);
    IGRAPH_CHECK(igraph_delete_edges(res, igraph_ess_vector(&delete)));

    if (delete_vertices) {
        /* Collect the vertex IDs to be deleted */
        igraph_vector_int_clear(&delete);
        for (i = 0; i < no_of_nodes; i++) {
            IGRAPH_ALLOW_INTERRUPTION();
            if (! vremain[i]) {
                IGRAPH_CHECK(igraph_vector_int_push_back(&delete, i));
            }
        }
    }

    IGRAPH_FREE(vremain);
    IGRAPH_FINALLY_CLEAN(1);

    /* Delete the unnecessary vertices */
    if (delete_vertices) {
        IGRAPH_CHECK(igraph_delete_vertices(res, igraph_vss_vector(&delete)));
    }

    igraph_vector_int_destroy(&delete);
    igraph_eit_destroy(&eit);
    IGRAPH_FINALLY_CLEAN(3);
    return IGRAPH_SUCCESS;
}<|MERGE_RESOLUTION|>--- conflicted
+++ resolved
@@ -521,16 +521,10 @@
  *
  * </para><para>
  * This function collects the specified edges and their endpoints to a new
-<<<<<<< HEAD
- * graph.
- * As the vertex IDs in a graph always start with zero, this function
- * very likely needs to reassign IDs to the vertices.
-=======
  * graph. As the edge IDs in a graph always start with zero, this function
  * very likely needs to reassign IDs to the edges. Vertex IDs may also be
  * reassigned if \p delete_vertices is set to \c true . Attributes are preserved.
  *
->>>>>>> 40de25e7
  * \param graph The graph object.
  * \param res The subgraph, another graph object will be stored here,
  *        do \em not initialize this object before calling this
