/*
   IGraph library.
   Copyright (C) 2005-2012  Gabor Csardi <csardi.gabor@gmail.com>
   334 Harvard street, Cambridge, MA 02139 USA

   This program is free software; you can redistribute it and/or modify
   it under the terms of the GNU General Public License as published by
   the Free Software Foundation; either version 2 of the License, or
   (at your option) any later version.

   This program is distributed in the hope that it will be useful,
   but WITHOUT ANY WARRANTY; without even the implied warranty of
   MERCHANTABILITY or FITNESS FOR A PARTICULAR PURPOSE.  See the
   GNU General Public License for more details.

   You should have received a copy of the GNU General Public License
   along with this program; if not, write to the Free Software
   Foundation, Inc., 51 Franklin Street, Fifth Floor, Boston, MA
   02110-1301 USA

*/

#include "igraph_conversion.h"

#include "igraph_iterators.h"
#include "igraph_interface.h"
#include "igraph_attributes.h"
#include "igraph_constructors.h"
#include "igraph_structural.h"
#include "igraph_sparsemat.h"
#include "igraph_random.h"

#include "core/fixed_vectorlist.h"
#include "graph/attributes.h"
#include "math/safe_intop.h"

#define WEIGHT_OF(eid) (weights ? VECTOR(*weights)[eid] : 1)

/**
 * \ingroup conversion
 * \function igraph_get_adjacency
 * \brief The adjacency matrix of a graph.
 *
 * </para><para>
 * The result is an adjacency matrix. Entry i, j of the matrix
 * contains the number of edges connecting vertex i to vertex j in the unweighted
 * case, or the total weight of edges connecting vertex i to vertex j in the
 * weighted case.
 *
 * \param graph Pointer to the graph to convert
 * \param res Pointer to an initialized matrix object, it will be
 *        resized if needed.
 * \param type Constant specifying the type of the adjacency matrix to
 *        create for undirected graphs. It is ignored for directed
 *        graphs. Possible values:
 *        \clist
 *        \cli IGRAPH_GET_ADJACENCY_UPPER
 *          the upper right triangle of the matrix is used.
 *        \cli IGRAPH_GET_ADJACENCY_LOWER
 *          the lower left triangle of the matrix is used.
 *        \cli IGRAPH_GET_ADJACENCY_BOTH
 *          the whole matrix is used, a symmetric matrix is returned
 *          if the graph is undirected.
 *        \endclist
 * \param weights An optional vector containing the weight of each edge
 *        in the graph. Supply a null pointer here to make all edges have
 *        the same weight of 1.
 * \param loops Constant specifying how loop edges should be handled.
 *        Possible values:
 *        \clist
 *        \cli IGRAPH_NO_LOOPS
 *          loop edges are ignored and the diagonal of the matrix will contain
 *          zeros only
 *        \cli IGRAPH_LOOPS_ONCE
 *          loop edges are counted once, i.e. a vertex with a single unweighted
 *          loop edge will have 1 in the corresponding diagonal entry
 *        \cli IGRAPH_LOOPS_TWICE
 *          loop edges are counted twice in \em undirected graphs, i.e. a vertex
 *          with a single unweighted loop edge in an undirected graph will have
 *          2 in the corresponding diagonal entry. Loop edges in directed graphs
 *          are still counted as 1. Essentially, this means that the function is
 *          counting the incident edge \em stems , which makes more sense when
 *          using the adjacency matrix in linear algebra.
 *        \endclist
 * \return Error code:
 *        \c IGRAPH_EINVAL invalid type argument.
 *
 * \sa \ref igraph_get_adjacency_sparse() if you want a sparse matrix representation
 *
 * Time complexity: O(|V||V|), |V| is the number of vertices in the graph.
 */

igraph_error_t igraph_get_adjacency(
    const igraph_t *graph, igraph_matrix_t *res, igraph_get_adjacency_t type,
    const igraph_vector_t *weights, igraph_loops_t loops
) {
    igraph_integer_t no_of_nodes = igraph_vcount(graph);
    igraph_integer_t no_of_edges = igraph_ecount(graph);
    igraph_bool_t directed = igraph_is_directed(graph);
    igraph_integer_t i, from, to;

    IGRAPH_CHECK(igraph_matrix_resize(res, no_of_nodes, no_of_nodes));
    igraph_matrix_null(res);

    if (directed) {
        for (i = 0; i < no_of_edges; i++) {
            from = IGRAPH_FROM(graph, i);
            to = IGRAPH_TO(graph, i);
            if (from != to || loops != IGRAPH_NO_LOOPS) {
                MATRIX(*res, from, to) += WEIGHT_OF(i);
            }
        }
    } else if (type == IGRAPH_GET_ADJACENCY_UPPER) {
        for (i = 0; i < no_of_edges; i++) {
            from = IGRAPH_FROM(graph, i);
            to = IGRAPH_TO(graph, i);
            if (to < from) {
                MATRIX(*res, to, from) += WEIGHT_OF(i);
            } else {
                MATRIX(*res, from, to) += WEIGHT_OF(i);
            }
            if (to == from && loops == IGRAPH_LOOPS_TWICE) {
                MATRIX(*res, to, to) += WEIGHT_OF(i);
            }
        }
    } else if (type == IGRAPH_GET_ADJACENCY_LOWER) {
        for (i = 0; i < no_of_edges; i++) {
            from = IGRAPH_FROM(graph, i);
            to = IGRAPH_TO(graph, i);
            if (to < from) {
                MATRIX(*res, from, to) += WEIGHT_OF(i);
            } else {
                MATRIX(*res, to, from) += WEIGHT_OF(i);
            }
            if (to == from && loops == IGRAPH_LOOPS_TWICE) {
                MATRIX(*res, to, to) += WEIGHT_OF(i);
            }
        }
    } else if (type == IGRAPH_GET_ADJACENCY_BOTH) {
        for (i = 0; i < no_of_edges; i++) {
            from = IGRAPH_FROM(graph, i);
            to = IGRAPH_TO(graph, i);
            MATRIX(*res, from, to) += WEIGHT_OF(i);
            if (from != to || loops == IGRAPH_LOOPS_TWICE) {
                MATRIX(*res, to, from) += WEIGHT_OF(i);
            }
        }
    } else {
        IGRAPH_ERROR("Invalid type argument", IGRAPH_EINVAL);
    }

    /* Erase the diagonal if we don't need loop edges */
    if (loops == IGRAPH_NO_LOOPS) {
        for (i = 0; i < no_of_nodes; i++) {
            MATRIX(*res, i, i) = 0;
        }
    }

    return IGRAPH_SUCCESS;
}

/**
 * \function igraph_get_adjacency_sparse
 * \brief Returns the adjacency matrix of a graph in a sparse matrix format.
 *
 * \param graph The input graph.
 * \param res Pointer to an \em initialized sparse matrix. The result
 *    will be stored here. The matrix will be resized as needed.
 * \param type Constant specifying the type of the adjacency matrix to
 *        create for undirected graphs. It is ignored for directed
 *        graphs. Possible values:
 *        \clist
 *        \cli IGRAPH_GET_ADJACENCY_UPPER
 *          the upper right triangle of the matrix is used.
 *        \cli IGRAPH_GET_ADJACENCY_LOWER
 *          the lower left triangle of the matrix is used.
 *        \cli IGRAPH_GET_ADJACENCY_BOTH
 *          the whole matrix is used, a symmetric matrix is returned
 *          if the graph is undirected.
 *        \endclist
 * \param weights An optional vector containing the weight of each edge
 *        in the graph. Supply a null pointer here to make all edges have
 *        the same weight of 1.
 * \param loops Constant specifying how loop edges should be handled.
 *        Possible values:
 *        \clist
 *        \cli IGRAPH_NO_LOOPS
 *          loop edges are ignored and the diagonal of the matrix will contain
 *          zeros only
 *        \cli IGRAPH_LOOPS_ONCE
 *          loop edges are counted once, i.e. a vertex with a single unweighted
 *          loop edge will have 1 in the corresponding diagonal entry
 *        \cli IGRAPH_LOOPS_TWICE
 *          loop edges are counted twice in \em undirected graphs, i.e. a vertex
 *          with a single unweighted loop edge in an undirected graph will have
 *          2 in the corresponding diagonal entry. Loop edges in directed graphs
 *          are still counted as 1. Essentially, this means that the function is
 *          counting the incident edge \em stems , which makes more sense when
 *          using the adjacency matrix in linear algebra.
 *        \endclist
 * \return Error code:
 *        \c IGRAPH_EINVAL invalid type argument.
 *
 * \sa \ref igraph_get_adjacency(), the dense version of this function.
 *
 * Time complexity: TODO.
 */

igraph_error_t igraph_get_adjacency_sparse(
    const igraph_t *graph, igraph_sparsemat_t *res, igraph_get_adjacency_t type,
    const igraph_vector_t *weights, igraph_loops_t loops
) {

    igraph_integer_t no_of_nodes = igraph_vcount(graph);
    igraph_integer_t no_of_edges = igraph_ecount(graph);
    igraph_bool_t directed = igraph_is_directed(graph);
    igraph_integer_t nzmax = directed ? no_of_edges : no_of_edges * 2;
    igraph_integer_t i, from, to;

    IGRAPH_CHECK(igraph_sparsemat_resize(res, no_of_nodes, no_of_nodes, nzmax));

    if (directed) {
        for (i = 0; i < no_of_edges; i++) {
            from = IGRAPH_FROM(graph, i);
            to = IGRAPH_TO(graph, i);
            if (from != to || loops != IGRAPH_NO_LOOPS) {
                IGRAPH_CHECK(igraph_sparsemat_entry(res, from, to, WEIGHT_OF(i)));
            }
        }
    } else if (type == IGRAPH_GET_ADJACENCY_UPPER) {
        for (i = 0; i < no_of_edges; i++) {
            from = IGRAPH_FROM(graph, i);
            to = IGRAPH_TO(graph, i);
            if (to < from) {
                IGRAPH_CHECK(igraph_sparsemat_entry(res, to, from, WEIGHT_OF(i)));
            } else if (to == from) {
                switch (loops) {
                    case IGRAPH_LOOPS_ONCE:
                        IGRAPH_CHECK(igraph_sparsemat_entry(res, to, to, WEIGHT_OF(i)));
                        break;
                    case IGRAPH_LOOPS_TWICE:
                        IGRAPH_CHECK(igraph_sparsemat_entry(res, to, to, 2 * WEIGHT_OF(i)));
                        break;
                    case IGRAPH_NO_LOOPS:
                    default:
                        break;
                }
            } else {
                IGRAPH_CHECK(igraph_sparsemat_entry(res, from, to, WEIGHT_OF(i)));
            }
        }
    } else if (type == IGRAPH_GET_ADJACENCY_LOWER) {
        for (i = 0; i < no_of_edges; i++) {
            from = IGRAPH_FROM(graph, i);
            to = IGRAPH_TO(graph, i);
            if (to < from) {
                IGRAPH_CHECK(igraph_sparsemat_entry(res, from, to, WEIGHT_OF(i)));
            } else if (to == from) {
                switch (loops) {
                    case IGRAPH_LOOPS_ONCE:
                        IGRAPH_CHECK(igraph_sparsemat_entry(res, to, to, WEIGHT_OF(i)));
                        break;
                    case IGRAPH_LOOPS_TWICE:
                        IGRAPH_CHECK(igraph_sparsemat_entry(res, to, to, 2 * WEIGHT_OF(i)));
                        break;
                    case IGRAPH_NO_LOOPS:
                    default:
                        break;
                }
            } else {
                IGRAPH_CHECK(igraph_sparsemat_entry(res, to, from, WEIGHT_OF(i)));
            }
        }
    } else if (type == IGRAPH_GET_ADJACENCY_BOTH) {
        for (i = 0; i < no_of_edges; i++) {
            from = IGRAPH_FROM(graph, i);
            to = IGRAPH_TO(graph, i);
            if (to == from) {
                switch (loops) {
                    case IGRAPH_LOOPS_ONCE:
                        IGRAPH_CHECK(igraph_sparsemat_entry(res, to, to, WEIGHT_OF(i)));
                        break;
                    case IGRAPH_LOOPS_TWICE:
                        IGRAPH_CHECK(igraph_sparsemat_entry(res, to, to, 2 * WEIGHT_OF(i)));
                        break;
                    case IGRAPH_NO_LOOPS:
                    default:
                        break;
                }
            } else {
                IGRAPH_CHECK(igraph_sparsemat_entry(res, from, to, WEIGHT_OF(i)));
                IGRAPH_CHECK(igraph_sparsemat_entry(res, to, from, WEIGHT_OF(i)));
            }
        }
    } else {
        IGRAPH_ERROR("Invalid type argument", IGRAPH_EINVAL);
    }

    return IGRAPH_SUCCESS;
}

#undef WEIGHT_OF


/**
 * \ingroup conversion
 * \function igraph_get_edgelist
 * \brief The list of edges in a graph.
 *
 * The order of the edges is given by the edge IDs.
 *
 * \param graph Pointer to the graph object
 * \param res Pointer to an initialized vector object, it will be
 *        resized.
 * \param bycol Boolean constant. If true, the edges will be returned
 *        columnwise, e.g. the first edge is
 *        <code>res[0]->res[|E|]</code>, the second is
 *        <code>res[1]->res[|E|+1]</code>, etc. Supply false to get
 *        the edge list in a format compatible with \ref igraph_add_edges().
 * \return Error code.
 *
 * \sa \ref igraph_edges() to return the result only for some edge IDs.
 *
 * Time complexity: O(|E|), the number of edges in the graph.
 */

igraph_error_t igraph_get_edgelist(const igraph_t *graph, igraph_vector_int_t *res, igraph_bool_t bycol) {
    return igraph_edges(graph, igraph_ess_all(IGRAPH_EDGEORDER_ID), res, bycol);
}

/**
 * \function igraph_to_directed
 * \brief Convert an undirected graph to a directed one.
 *
 * If the supplied graph is directed, this function does nothing.
 *
 * \param graph The graph object to convert.
 * \param mode Constant, specifies the details of how exactly the
 *        conversion is done. Possible values:
 *        \clist
 *        \cli IGRAPH_TO_DIRECTED_ARBITRARY
 *        The number of edges in the
 *        graph stays the same, an arbitrarily directed edge is
 *        created for each undirected edge.
 *        \cli IGRAPH_TO_DIRECTED_MUTUAL
 *        Two directed edges are
 *        created for each undirected edge, one in each direction.
 *        \cli IGRAPH_TO_DIRECTED_RANDOM
 *        Each undirected edge is converted to a randomly oriented
 *        directed one.
 *        \cli IGRAPH_TO_DIRECTED_ACYCLIC
 *        Each undirected edge is converted to a directed edge oriented
 *        from a lower index vertex to a higher index one. If no self-loops
 *        were present, then the result is a directed acyclic graph.
 *        \endclist
 * \return Error code.
 *
 * Time complexity: O(|V|+|E|), the number of vertices plus the number
 * of edges.
 */

igraph_error_t igraph_to_directed(igraph_t *graph,
                       igraph_to_directed_t mode) {
    igraph_integer_t no_of_edges = igraph_ecount(graph);
    igraph_integer_t no_of_nodes = igraph_vcount(graph);

    if (igraph_is_directed(graph)) {
        return IGRAPH_SUCCESS;
    }

    switch (mode) {
    case IGRAPH_TO_DIRECTED_ARBITRARY:
    case IGRAPH_TO_DIRECTED_RANDOM:
    case IGRAPH_TO_DIRECTED_ACYCLIC:
      {
        igraph_t newgraph;
        igraph_vector_int_t edges;
        igraph_integer_t size = no_of_edges * 2;

        IGRAPH_VECTOR_INT_INIT_FINALLY(&edges, size);
        IGRAPH_CHECK(igraph_get_edgelist(graph, &edges, 0));

        if (mode == IGRAPH_TO_DIRECTED_RANDOM) {
            for (igraph_integer_t i=0; i < no_of_edges; ++i) {
                if (RNG_INTEGER(0,1)) {
                    igraph_integer_t temp = VECTOR(edges)[2*i];
                    VECTOR(edges)[2*i] = VECTOR(edges)[2*i+1];
                    VECTOR(edges)[2*i+1] = temp;
                }
            }
        } else if (mode == IGRAPH_TO_DIRECTED_ACYCLIC) {
            /* Currently, the endpoints of undirected edges are ordered in the
               internal graph datastructure, i.e. it is always true that from < to.
               However, it is not guaranteed that this will not be changed in
               the future, and this ordering should not be relied on outside of
               the implementation of the minimal API in type_indexededgelist.c.

               Therefore, we order the edge endpoints anyway in the following loop: */
            for (igraph_integer_t i=0; i < no_of_edges; ++i) {
                if (VECTOR(edges)[2*i] > VECTOR(edges)[2*i+1]) {
                    igraph_integer_t temp = VECTOR(edges)[2*i];
                    VECTOR(edges)[2*i] = VECTOR(edges)[2*i+1];
                    VECTOR(edges)[2*i+1] = temp;
                }
            }
        }

        IGRAPH_CHECK(igraph_create(&newgraph, &edges,
                                   no_of_nodes,
                                   IGRAPH_DIRECTED));
        IGRAPH_FINALLY(igraph_destroy, &newgraph);
        IGRAPH_CHECK(igraph_i_attribute_copy(&newgraph, graph, true, true, true));
        igraph_vector_int_destroy(&edges);
        IGRAPH_FINALLY_CLEAN(2);

        igraph_destroy(graph);
        *graph = newgraph;

        break;
      }
    case IGRAPH_TO_DIRECTED_MUTUAL:
      {
        igraph_t newgraph;
        igraph_vector_int_t edges;
        igraph_vector_int_t index;
        igraph_integer_t size;

        IGRAPH_SAFE_MULT(no_of_edges, 4, &size);
        IGRAPH_VECTOR_INT_INIT_FINALLY(&edges, 0);
        IGRAPH_CHECK(igraph_vector_int_reserve(&edges, size));
        IGRAPH_CHECK(igraph_get_edgelist(graph, &edges, 0));
        IGRAPH_CHECK(igraph_vector_int_resize(&edges, size));
        IGRAPH_VECTOR_INT_INIT_FINALLY(&index, no_of_edges * 2);
        for (igraph_integer_t i = 0; i < no_of_edges; i++) {
            VECTOR(edges)[no_of_edges * 2 + i * 2]  = VECTOR(edges)[i * 2 + 1];
            VECTOR(edges)[no_of_edges * 2 + i * 2 + 1] = VECTOR(edges)[i * 2];
            VECTOR(index)[i] = VECTOR(index)[no_of_edges + i] = i;
        }

        IGRAPH_CHECK(igraph_create(&newgraph, &edges,
                                   no_of_nodes,
                                   IGRAPH_DIRECTED));
        IGRAPH_FINALLY(igraph_destroy, &newgraph);
        IGRAPH_CHECK(igraph_i_attribute_copy(&newgraph, graph, true, true, /* edges= */ false));
        IGRAPH_CHECK(igraph_i_attribute_permute_edges(graph, &newgraph, &index));

        igraph_vector_int_destroy(&index);
        igraph_vector_int_destroy(&edges);
        IGRAPH_FINALLY_CLEAN(3);

        igraph_destroy(graph);
        *graph = newgraph;

        break;
      }
    default:
        IGRAPH_ERROR("Cannot direct graph, invalid mode.", IGRAPH_EINVAL);
    }

    return IGRAPH_SUCCESS;
}

/**
 * \function igraph_to_undirected
 * \brief Convert a directed graph to an undirected one.
 *
 * </para><para>
 * If the supplied graph is undirected, this function does nothing.
 *
 * \param graph The graph object to convert.
 * \param mode Constant, specifies the details of how exactly the
 *        conversion is done. Possible values: \c
 *        IGRAPH_TO_UNDIRECTED_EACH: the number of edges remains
 *        constant, an undirected edge is created for each directed
 *        one, this version might create graphs with multiple edges;
 *        \c IGRAPH_TO_UNDIRECTED_COLLAPSE: one undirected edge will
 *        be created for each pair of vertices that are connected
 *        with at least one directed edge, no multiple edges will be
 *        created. \c IGRAPH_TO_UNDIRECTED_MUTUAL creates an undirected
 *        edge for each pair of mutual edges in the directed graph.
 *        Non-mutual edges are lost; loop edges are kept unconditionally.
 *        This mode might create multiple edges.
 * \param edge_comb What to do with the edge attributes. See the igraph
 *        manual section about attributes for details. \c NULL means that
 *        the edge attributes are lost during the conversion, \em except
 *        when \c mode is \c IGRAPH_TO_UNDIRECTED_EACH, in which case the
 *        edge attributes are kept intact.
 * \return Error code.
 *
 * Time complexity: O(|V|+|E|), the number of vertices plus the number
 * of edges.
 *
 * \example examples/simple/igraph_to_undirected.c
 */

igraph_error_t igraph_to_undirected(igraph_t *graph,
                         igraph_to_undirected_t mode,
                         const igraph_attribute_combination_t *edge_comb) {

    igraph_integer_t no_of_nodes = igraph_vcount(graph);
    igraph_integer_t no_of_edges = igraph_ecount(graph);
    igraph_vector_int_t edges;
    igraph_t newgraph;
    igraph_bool_t attr = edge_comb && igraph_has_attribute_table();

    if (mode != IGRAPH_TO_UNDIRECTED_EACH &&
        mode != IGRAPH_TO_UNDIRECTED_COLLAPSE &&
        mode != IGRAPH_TO_UNDIRECTED_MUTUAL) {
        IGRAPH_ERROR("Cannot undirect graph, invalid mode", IGRAPH_EINVAL);
    }

    if (!igraph_is_directed(graph)) {
        return IGRAPH_SUCCESS;
    }

    IGRAPH_VECTOR_INT_INIT_FINALLY(&edges, 0);

    if (mode == IGRAPH_TO_UNDIRECTED_EACH) {
        igraph_es_t es;
        igraph_eit_t eit;

        IGRAPH_CHECK(igraph_vector_int_reserve(&edges, no_of_edges * 2));
        IGRAPH_CHECK(igraph_es_all(&es, IGRAPH_EDGEORDER_ID));
        IGRAPH_FINALLY(igraph_es_destroy, &es);
        IGRAPH_CHECK(igraph_eit_create(graph, es, &eit));
        IGRAPH_FINALLY(igraph_eit_destroy, &eit);

        while (!IGRAPH_EIT_END(eit)) {
            igraph_integer_t edge = IGRAPH_EIT_GET(eit);
            IGRAPH_CHECK(igraph_vector_int_push_back(&edges, IGRAPH_FROM(graph, edge)));
            IGRAPH_CHECK(igraph_vector_int_push_back(&edges, IGRAPH_TO(graph, edge)));
            IGRAPH_EIT_NEXT(eit);
        }

        igraph_eit_destroy(&eit);
        igraph_es_destroy(&es);
        IGRAPH_FINALLY_CLEAN(2);

        IGRAPH_CHECK(igraph_create(&newgraph, &edges,
                                   no_of_nodes,
                                   IGRAPH_UNDIRECTED));
        IGRAPH_FINALLY(igraph_destroy, &newgraph);
        igraph_vector_int_destroy(&edges);
        IGRAPH_CHECK(igraph_i_attribute_copy(&newgraph, graph, true, true, true));
        IGRAPH_FINALLY_CLEAN(2);
        igraph_destroy(graph);
        *graph = newgraph;

    } else if (mode == IGRAPH_TO_UNDIRECTED_COLLAPSE) {
        igraph_vector_int_t inadj, outadj;
        igraph_vector_int_t mergeinto;
        igraph_integer_t actedge = 0;

        if (attr) {
            IGRAPH_VECTOR_INT_INIT_FINALLY(&mergeinto, no_of_edges);
        }

        IGRAPH_CHECK(igraph_vector_int_reserve(&edges, no_of_edges * 2));
        IGRAPH_VECTOR_INT_INIT_FINALLY(&inadj, 0);
        IGRAPH_VECTOR_INT_INIT_FINALLY(&outadj, 0);

        for (igraph_integer_t i = 0; i < no_of_nodes; i++) {
            igraph_integer_t n_out, n_in;
            igraph_integer_t p1 = -1, p2 = -1;
            igraph_integer_t e1 = 0, e2 = 0, n1 = 0, n2 = 0, last;
            IGRAPH_CHECK(igraph_incident(graph, &outadj, i, IGRAPH_OUT, IGRAPH_LOOPS));
            IGRAPH_CHECK(igraph_incident(graph, &inadj, i, IGRAPH_IN, IGRAPH_LOOPS));
            n_out = igraph_vector_int_size(&outadj);
            n_in = igraph_vector_int_size(&inadj);

#define STEPOUT() if ( (++p1) < n_out) {    \
        e1 = VECTOR(outadj)[p1]; \
        n1 = IGRAPH_TO(graph, e1);      \
    }
#define STEPIN()  if ( (++p2) < n_in) {         \
        e2 = VECTOR(inadj )[p2]; \
        n2 = IGRAPH_FROM(graph, e2);        \
    }
#define ADD_NEW_EDGE() { \
    IGRAPH_CHECK(igraph_vector_int_push_back(&edges, i)); \
    IGRAPH_CHECK(igraph_vector_int_push_back(&edges, last)); \
}
#define MERGE_INTO_CURRENT_EDGE(which) { \
    if (attr) { \
        VECTOR(mergeinto)[which] = actedge; \
    } \
}

            STEPOUT();
            STEPIN();

            while (p1 < n_out && n1 <= i && p2 < n_in && n2 <= i) {
                last = (n1 <= n2) ? n1 : n2;
                ADD_NEW_EDGE();
                while (p1 < n_out && last == n1) {
                    MERGE_INTO_CURRENT_EDGE(e1);
                    STEPOUT();
                }
                while (p2 < n_in && last == n2) {
                    MERGE_INTO_CURRENT_EDGE(e2);
                    STEPIN();
                }
                actedge++;
            }

            while (p1 < n_out && n1 <= i) {
                last = n1;
                ADD_NEW_EDGE();
                while (p1 < n_out && last == n1) {
                    MERGE_INTO_CURRENT_EDGE(e1);
                    STEPOUT();
                }
                actedge++;
            }

            while (p2 < n_in && n2 <= i) {
                last = n2;
                ADD_NEW_EDGE();
                while (p2 < n_in && last == n2) {
                    MERGE_INTO_CURRENT_EDGE(e2);
                    STEPIN();
                }
                actedge++;
            }
        }

#undef MERGE_INTO_CURRENT_EDGE
#undef ADD_NEW_EDGE
#undef STEPOUT
#undef STEPIN

        igraph_vector_int_destroy(&outadj);
        igraph_vector_int_destroy(&inadj);
        IGRAPH_FINALLY_CLEAN(2);

        IGRAPH_CHECK(igraph_create(&newgraph, &edges,
                                   no_of_nodes,
                                   IGRAPH_UNDIRECTED));
        IGRAPH_FINALLY(igraph_destroy, &newgraph);
        igraph_vector_int_destroy(&edges);
        IGRAPH_CHECK(igraph_i_attribute_copy(&newgraph, graph, true, true, /* edges= */ false));

        if (attr) {
            igraph_fixed_vectorlist_t vl;
            IGRAPH_CHECK(igraph_fixed_vectorlist_convert(&vl, &mergeinto, actedge));
            IGRAPH_FINALLY(igraph_fixed_vectorlist_destroy, &vl);

            IGRAPH_CHECK(igraph_i_attribute_combine_edges(graph, &newgraph, &vl.vecs, edge_comb));

            igraph_fixed_vectorlist_destroy(&vl);
            IGRAPH_FINALLY_CLEAN(1);
        }

        IGRAPH_FINALLY_CLEAN(2);
        igraph_destroy(graph);
        *graph = newgraph;

        if (attr) {
            igraph_vector_int_destroy(&mergeinto);
            IGRAPH_FINALLY_CLEAN(1);
        }
    } else if (mode == IGRAPH_TO_UNDIRECTED_MUTUAL) {
        igraph_vector_int_t inadj, outadj;
        igraph_vector_int_t mergeinto;
        igraph_integer_t actedge = 0;

        if (attr) {
            IGRAPH_VECTOR_INT_INIT_FINALLY(&mergeinto, no_of_edges);
            igraph_vector_int_fill(&mergeinto, -1);
        }

        IGRAPH_CHECK(igraph_vector_int_reserve(&edges, no_of_edges * 2));
        IGRAPH_VECTOR_INT_INIT_FINALLY(&inadj, 0);
        IGRAPH_VECTOR_INT_INIT_FINALLY(&outadj, 0);

        for (igraph_integer_t i = 0; i < no_of_nodes; i++) {
            igraph_integer_t n_out, n_in;
            igraph_integer_t p1 = -1, p2 = -1;
            igraph_integer_t e1 = 0, e2 = 0, n1 = 0, n2 = 0;
            IGRAPH_CHECK(igraph_incident(graph, &outadj, i, IGRAPH_OUT, IGRAPH_LOOPS));
            IGRAPH_CHECK(igraph_incident(graph, &inadj,  i, IGRAPH_IN, IGRAPH_LOOPS));
            n_out = igraph_vector_int_size(&outadj);
            n_in = igraph_vector_int_size(&inadj);

#define STEPOUT() if ( (++p1) < n_out) {    \
        e1 = VECTOR(outadj)[p1]; \
        n1 = IGRAPH_TO(graph, e1);      \
    }
#define STEPIN()  if ( (++p2) < n_in) {         \
        e2 = VECTOR(inadj )[p2]; \
        n2 = IGRAPH_FROM(graph, e2);        \
    }

            STEPOUT();
            STEPIN();

            while (p1 < n_out && n1 <= i && p2 < n_in && n2 <= i) {
                if (n1 == n2) {
                    IGRAPH_CHECK(igraph_vector_int_push_back(&edges, i));
                    IGRAPH_CHECK(igraph_vector_int_push_back(&edges, n1));
                    if (attr) {
                        VECTOR(mergeinto)[e1] = actedge;
                        VECTOR(mergeinto)[e2] = actedge;
                        actedge++;
                    }
                    STEPOUT();
                    STEPIN();
                } else if (n1 < n2) {
                    STEPOUT();
                } else { /* n2<n1 */
                    STEPIN();
                }
            }
        }

#undef STEPOUT
#undef STEPIN

        igraph_vector_int_destroy(&outadj);
        igraph_vector_int_destroy(&inadj);
        IGRAPH_FINALLY_CLEAN(2);

        IGRAPH_CHECK(igraph_create(&newgraph, &edges,
                                   no_of_nodes,
                                   IGRAPH_UNDIRECTED));
        IGRAPH_FINALLY(igraph_destroy, &newgraph);
        igraph_vector_int_destroy(&edges);
        IGRAPH_CHECK(igraph_i_attribute_copy(&newgraph, graph, true, true, /* edges= */ false));

        if (attr) {
            igraph_fixed_vectorlist_t vl;
            IGRAPH_CHECK(igraph_fixed_vectorlist_convert(&vl, &mergeinto, actedge));
            IGRAPH_FINALLY(igraph_fixed_vectorlist_destroy, &vl);

            IGRAPH_CHECK(igraph_i_attribute_combine_edges(graph, &newgraph, &vl.vecs, edge_comb));

            igraph_fixed_vectorlist_destroy(&vl);
            IGRAPH_FINALLY_CLEAN(1);
        }

        IGRAPH_FINALLY_CLEAN(2);
        igraph_destroy(graph);
        *graph = newgraph;

        if (attr) {
            igraph_vector_int_destroy(&mergeinto);
            IGRAPH_FINALLY_CLEAN(1);
        }
    }

    return IGRAPH_SUCCESS;
}

#define WEIGHT_OF(eid) (weights ? VECTOR(*weights)[eid] : 1)

/**
 * \function igraph_get_stochastic
 * \brief Stochastic adjacency matrix of a graph.
 *
 * Stochastic matrix of a graph. The stochastic matrix of a graph is
 * its adjacency matrix, normalized row-wise (or column-wise), such that
 * the sum of each row (or column) is one. The row-wise normalized matrix
 * is also called a \em right-stochastic and contains the transition
 * probabilities of a random walk that follows edge directions in a directed
 * graph. The column-wise normalized matrix is called \em left-stochastic and
 * is related to random walks moving against edge directions.
 *
 * </para><para>
 * When the out-degree (or in-degree) of a vertex is zero, the corresponding
 * row (or column) of the row-wise (or column-wise) normalized stochastic
 * matrix will be zero.
 *
 * \param graph The input graph.
 * \param res Pointer to an initialized matrix, the result is stored here.
 *   It will be resized as needed.
<<<<<<< HEAD
 * \param column_wise If \c false, row-wise normalization is used.
 *                    If \c true, column-wise normalization is used.
=======
 * \param column_wise Whether to normalize column-wise.
 * \param weights An optional vector containing the weight of each edge
 *        in the graph. Supply a null pointer here to make all edges have
 *        the same weight of 1.
>>>>>>> accada12
 * \return Error code.
 *
 * Time complexity: O(|V|^2), |V| is the number of vertices in the graph.
 *
 * \sa \ref igraph_get_stochastic_sparse(), the sparse version of this
 * function.
 */

igraph_error_t igraph_get_stochastic(
    const igraph_t *graph, igraph_matrix_t *res, igraph_bool_t column_wise,
    const igraph_vector_t *weights
) {
    igraph_integer_t no_of_nodes = igraph_vcount(graph);
    igraph_integer_t no_of_edges = igraph_ecount(graph);
    igraph_bool_t directed = igraph_is_directed(graph);
    igraph_integer_t from, to;
    igraph_vector_t sums;
    igraph_real_t sum;

    IGRAPH_CHECK(igraph_matrix_resize(res, no_of_nodes, no_of_nodes));
    igraph_matrix_null(res);

    IGRAPH_VECTOR_INIT_FINALLY(&sums, no_of_nodes);

    if (directed) {
        /* Directed */

        IGRAPH_CHECK(igraph_strength(
            graph, &sums, igraph_vss_all(),
            column_wise ? IGRAPH_IN : IGRAPH_OUT,
            IGRAPH_LOOPS, weights
        ));

        for (igraph_integer_t i = 0; i < no_of_edges; i++) {
            from = IGRAPH_FROM(graph, i);
            to = IGRAPH_TO(graph, i);
            sum = VECTOR(sums)[column_wise ? to : from];
            MATRIX(*res, from, to) += WEIGHT_OF(i) / sum;
        }
    } else {
        /* Undirected */

        IGRAPH_CHECK(igraph_strength(
            graph, &sums, igraph_vss_all(), IGRAPH_ALL,
            IGRAPH_LOOPS, weights
        ));

        for (igraph_integer_t i = 0; i < no_of_edges; i++) {
            from = IGRAPH_FROM(graph, i);
            to = IGRAPH_TO(graph, i);
            MATRIX(*res, from, to) += WEIGHT_OF(i) / VECTOR(sums)[column_wise ? to : from];
            MATRIX(*res, to, from) += WEIGHT_OF(i) / VECTOR(sums)[column_wise ? from: to];
        }
    }

    igraph_vector_destroy(&sums);
    IGRAPH_FINALLY_CLEAN(1);

    return IGRAPH_SUCCESS;
}

#undef WEIGHT_OF

/**
 * \function igraph_get_stochastic_sparse
 * \brief The stochastic adjacency matrix of a graph.
 *
 * Stochastic matrix of a graph in sparse format. See \ref igraph_get_stochastic()
 * for the information on stochastic matrices.
 *
 * \param graph The input graph.
 * \param res Pointer to an \em initialized sparse matrix, the
 *    result is stored here. The matrix will be resized as needed.
<<<<<<< HEAD
 * \param column_wise If \c false, row-wise normalization is used.
 *                    If \c true, column-wise normalization is used.
=======
 * \param column_wise Whether to normalize column-wise.
 * \param weights An optional vector containing the weight of each edge
 *        in the graph. Supply a null pointer here to make all edges have
 *        the same weight of 1.
>>>>>>> accada12
 * \return Error code.
 *
 * Time complexity: O(|V|+|E|), linear in the number of vertices and
 * edges.
 *
 * \sa \ref igraph_get_stochastic(), the dense version of this function.
 */

igraph_error_t igraph_get_stochastic_sparse(
    const igraph_t *graph, igraph_sparsemat_t *res, igraph_bool_t column_wise,
    const igraph_vector_t *weights
) {
    IGRAPH_CHECK(igraph_get_adjacency_sparse(graph, res, IGRAPH_GET_ADJACENCY_BOTH, weights, IGRAPH_LOOPS_TWICE));

    if (column_wise) {
        IGRAPH_CHECK(igraph_sparsemat_normalize_cols(res, /* allow_zeros = */ true));
    } else {
        IGRAPH_CHECK(igraph_sparsemat_normalize_rows(res, /* allow_zeros = */ true));
    }

    return IGRAPH_SUCCESS;
}


/**
 * \ingroup conversion
 * \function igraph_to_prufer
 * \brief Converts a tree to its Pr&uuml;fer sequence.
 *
 * A Pr&uuml;fer sequence is a unique sequence of integers associated
 * with a labelled tree. A tree on n >= 2 vertices can be represented by a
 * sequence of n-2 integers, each between 0 and n-1 (inclusive).
 *
 * \param graph Pointer to an initialized graph object which
          must be a tree on n >= 2 vertices.
 * \param prufer A pointer to the integer vector that should hold the Pr&uuml;fer sequence;
                 the vector must be initialized and will be resized to n - 2.
 * \return Error code:
 *          \clist
 *          \cli IGRAPH_ENOMEM
 *             there is not enough memory to perform the operation.
 *          \cli IGRAPH_EINVAL
 *             the graph is not a tree or it is has less than vertices
 *          \endclist
 *
 * \sa \ref igraph_from_prufer()
 *
 */
igraph_error_t igraph_to_prufer(const igraph_t *graph, igraph_vector_int_t* prufer) {
    /* For generating the Prüfer sequence, we enumerate the vertices u of the tree.
       We keep track of the degrees of all vertices, treating vertices
       of degree 0 as removed. We maintain the invariant that all leafs
       that are still contained in the tree are >= u.
       If u is a leaf, we remove it and add its unique neighbor to the Prüfer
       sequence. If the removal of u turns the neighbor into a leaf which is < u,
       we repeat the procedure for the new leaf and so on. */
    igraph_integer_t u;
    igraph_vector_int_t degrees;
    igraph_vector_int_t neighbors;
    igraph_integer_t prufer_index = 0;
    igraph_integer_t n = igraph_vcount(graph);
    igraph_bool_t is_tree = false;

    IGRAPH_CHECK(igraph_is_tree(graph, &is_tree, NULL, IGRAPH_ALL));

    if (!is_tree) {
        IGRAPH_ERROR("The graph must be a tree", IGRAPH_EINVAL);
    }

    if (n < 2) {
        IGRAPH_ERROR("The tree must have at least 2 vertices", IGRAPH_EINVAL);
    }

    IGRAPH_CHECK(igraph_vector_int_resize(prufer, n - 2));
    IGRAPH_VECTOR_INT_INIT_FINALLY(&degrees, n);
    IGRAPH_VECTOR_INT_INIT_FINALLY(&neighbors, 1);

    IGRAPH_CHECK(igraph_degree(graph, &degrees, igraph_vss_all(), IGRAPH_ALL, IGRAPH_NO_LOOPS));

    for (u = 0; u < n; ++u) {
        igraph_integer_t degree = VECTOR(degrees)[u];
        igraph_integer_t leaf = u;

        while (degree == 1 && leaf <= u) {
            igraph_integer_t neighbor = 0;
            igraph_integer_t neighbor_count = 0;

            VECTOR(degrees)[leaf] = 0; /* mark leaf v as deleted */

            IGRAPH_CHECK(igraph_neighbors(
                graph, &neighbors, leaf, IGRAPH_ALL, IGRAPH_LOOPS, IGRAPH_MULTIPLE
            ));

            /* Find the unique remaining neighbor of the leaf */
            neighbor_count = igraph_vector_int_size(&neighbors);
            for (igraph_integer_t i = 0; i < neighbor_count; i++) {
                neighbor = VECTOR(neighbors)[i];
                if (VECTOR(degrees)[neighbor] > 0) {
                    break;
                }
            }

            /* remember that we have removed the leaf */
            VECTOR(degrees)[neighbor]--;
            degree = VECTOR(degrees)[neighbor];

            /* Add the neighbor to the prufer sequence unless it is the last vertex
            (i.e. degree == 0) */
            if (degree > 0) {
                VECTOR(*prufer)[prufer_index] = neighbor;
                prufer_index++;
            }
            leaf = neighbor;
        }
    }

    igraph_vector_int_destroy(&degrees);
    igraph_vector_int_destroy(&neighbors);
    IGRAPH_FINALLY_CLEAN(2);

    return IGRAPH_SUCCESS;
}<|MERGE_RESOLUTION|>--- conflicted
+++ resolved
@@ -773,15 +773,11 @@
  * \param graph The input graph.
  * \param res Pointer to an initialized matrix, the result is stored here.
  *   It will be resized as needed.
-<<<<<<< HEAD
  * \param column_wise If \c false, row-wise normalization is used.
  *                    If \c true, column-wise normalization is used.
-=======
- * \param column_wise Whether to normalize column-wise.
  * \param weights An optional vector containing the weight of each edge
  *        in the graph. Supply a null pointer here to make all edges have
  *        the same weight of 1.
->>>>>>> accada12
  * \return Error code.
  *
  * Time complexity: O(|V|^2), |V| is the number of vertices in the graph.
@@ -855,15 +851,11 @@
  * \param graph The input graph.
  * \param res Pointer to an \em initialized sparse matrix, the
  *    result is stored here. The matrix will be resized as needed.
-<<<<<<< HEAD
  * \param column_wise If \c false, row-wise normalization is used.
  *                    If \c true, column-wise normalization is used.
-=======
- * \param column_wise Whether to normalize column-wise.
  * \param weights An optional vector containing the weight of each edge
  *        in the graph. Supply a null pointer here to make all edges have
  *        the same weight of 1.
->>>>>>> accada12
  * \return Error code.
  *
  * Time complexity: O(|V|+|E|), linear in the number of vertices and
