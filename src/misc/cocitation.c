--- conflicted
+++ resolved
@@ -231,25 +231,15 @@
 
         IGRAPH_ALLOW_INTERRUPTION();
         IGRAPH_CHECK(igraph_neighbors(graph, &neis, from, mode));
-<<<<<<< HEAD
-=======
         igraph_integer_t nei_count = igraph_vector_int_size(&neis);
->>>>>>> 05fd9929
         if (weights) {
             weight = VECTOR(*weights)[from];
         }
 
-<<<<<<< HEAD
-        for (i = 0; i < igraph_vector_int_size(&neis) - 1; i++) {
-            u = VECTOR(neis)[i];
-            k = VECTOR(vid_reverse_index)[u];
-            for (j = i + 1; j < igraph_vector_int_size(&neis); j++) {
-=======
         for (i = 0; i < nei_count - 1; i++) {
             u = VECTOR(neis)[i];
             k = VECTOR(vid_reverse_index)[u];
             for (j = i + 1; j < nei_count; j++) {
->>>>>>> 05fd9929
                 v = VECTOR(neis)[j];
                 l = VECTOR(vid_reverse_index)[v];
                 if (k != -1) {
