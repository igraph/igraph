/*
   IGraph library.
   Copyright (C) 2008-2012  Gabor Csardi <csardi.gabor@gmail.com>
   334 Harvard street, Cambridge, MA 02139 USA

   This program is free software; you can redistribute it and/or modify
   it under the terms of the GNU General Public License as published by
   the Free Software Foundation; either version 2 of the License, or
   (at your option) any later version.

   This program is distributed in the hope that it will be useful,
   but WITHOUT ANY WARRANTY; without even the implied warranty of
   MERCHANTABILITY or FITNESS FOR A PARTICULAR PURPOSE.  See the
   GNU General Public License for more details.

   You should have received a copy of the GNU General Public License
   along with this program; if not, write to the Free Software
   Foundation, Inc., 51 Franklin Street, Fifth Floor, Boston, MA
   02110-1301 USA

*/

#include "igraph_bipartite.h"

#include "igraph_adjlist.h"
#include "igraph_interface.h"
#include "igraph_constructors.h"
#include "igraph_dqueue.h"
#include "igraph_random.h"

#include "core/interruption.h"
#include "graph/attributes.h"
#include "random/random_internal.h"
#include "math/safe_intop.h"

/**
 * \section about_bipartite Bipartite networks in igraph
 *
 * <para>
 * A bipartite network contains two kinds of vertices and connections
 * are only possible between two vertices of different kinds. There are
 * many natural examples, e.g. movies and actors as vertices and a
 * movie is connected to all participating actors, etc.
 *
 * </para><para>
 * igraph does not have direct support for bipartite networks, at
 * least not at the C language level. In other words the igraph_t
 * structure does not contain information about the vertex types.
 * The C functions for bipartite networks usually have an additional
 * input argument to graph, called \c types, a boolean vector giving
 * the vertex types.
 *
 * </para><para>
 * Most functions creating bipartite networks are able to create this
 * extra vector, you just need to supply an initialized boolean vector
 * to them.</para>
 */

/**
 * \function igraph_bipartite_projection_size
 * \brief Calculate the number of vertices and edges in the bipartite projections.
 *
 * This function calculates the number of vertices and edges in the
 * two projections of a bipartite network. This is useful if you have
 * a big bipartite network and you want to estimate the amount of
 * memory you would need to calculate the projections themselves.
 *
 * \param graph The input graph.
 * \param types Boolean vector giving the vertex types of the graph.
 * \param vcount1 Pointer to an \c igraph_integer_t, the number of
 *     vertices in the first projection is stored here. May be \c NULL
 *     if not needed.
 * \param ecount1 Pointer to an \c igraph_integer_t, the number of
 *     edges in the first projection is stored here. May be \c NULL
 *     if not needed.
 * \param vcount2 Pointer to an \c igraph_integer_t, the number of
 *     vertices in the second projection is stored here. May be \c NULL
 *     if not needed.
 * \param ecount2 Pointer to an \c igraph_integer_t, the number of
 *     edges in the second projection is stored here. May be \c NULL
 *     if not needed.
 * \return Error code.
 *
 * \sa \ref igraph_bipartite_projection() to calculate the actual
 * projection.
 *
 * Time complexity: O(|V|*d^2+|E|), |V| is the number of vertices, |E|
 * is the number of edges, d is the average (total) degree of the
 * graphs.
 */

igraph_error_t igraph_bipartite_projection_size(const igraph_t *graph,
                                     const igraph_vector_bool_t *types,
                                     igraph_integer_t *vcount1,
                                     igraph_integer_t *ecount1,
                                     igraph_integer_t *vcount2,
                                     igraph_integer_t *ecount2) {

    const igraph_integer_t no_of_nodes = igraph_vcount(graph);
    igraph_integer_t vc1 = 0, ec1 = 0, vc2 = 0, ec2 = 0;
    igraph_adjlist_t adjlist;
    igraph_vector_int_t added;

    if (igraph_vector_bool_size(types) != no_of_nodes) {
        IGRAPH_ERROR("Invalid bipartite type vector length.", IGRAPH_EINVAL);
    }

    IGRAPH_VECTOR_INT_INIT_FINALLY(&added, no_of_nodes);

    IGRAPH_CHECK(igraph_adjlist_init(graph, &adjlist, IGRAPH_ALL, IGRAPH_LOOPS_TWICE, IGRAPH_MULTIPLE));
    IGRAPH_FINALLY(igraph_adjlist_destroy, &adjlist);

    for (igraph_integer_t i = 0; i < no_of_nodes; i++) {
        igraph_vector_int_t *neis1;
        igraph_integer_t neilen1;
        igraph_integer_t *ecptr;
        if (VECTOR(*types)[i]) {
            vc2++;
            ecptr = &ec2;
        } else {
            vc1++;
            ecptr = &ec1;
        }
        neis1 = igraph_adjlist_get(&adjlist, i);
        neilen1 = igraph_vector_int_size(neis1);
        for (igraph_integer_t j = 0; j < neilen1; j++) {
            igraph_integer_t neilen2, nei = VECTOR(*neis1)[j];
            const igraph_vector_int_t *neis2 = igraph_adjlist_get(&adjlist, nei);
            if (IGRAPH_UNLIKELY(VECTOR(*types)[i] == VECTOR(*types)[nei])) {
                IGRAPH_ERROR("Non-bipartite edge found in bipartite projection.",
                             IGRAPH_EINVAL);
            }
            neilen2 = igraph_vector_int_size(neis2);
            for (igraph_integer_t k = 0; k < neilen2; k++) {
                igraph_integer_t nei2 = VECTOR(*neis2)[k];
                if (nei2 <= i) {
                    continue;
                }
                if (VECTOR(added)[nei2] == i + 1) {
                    continue;
                }
                VECTOR(added)[nei2] = i + 1;
                (*ecptr)++;
            }
        }
    }

    if (vcount1) {
        *vcount1 = vc1;
    }

    if (ecount1) {
        *ecount1 = ec1;
    }

    if (vcount2) {
        *vcount2 = vc2;
    }

    if (ecount2) {
        *ecount2 = ec2;
    }

    igraph_adjlist_destroy(&adjlist);
    igraph_vector_int_destroy(&added);
    IGRAPH_FINALLY_CLEAN(2);

    return IGRAPH_SUCCESS;
}

static igraph_error_t igraph_i_bipartite_projection(const igraph_t *graph,
                                         const igraph_vector_bool_t *types,
                                         igraph_t *proj,
                                         int which,
                                         igraph_vector_int_t *multiplicity) {

    igraph_integer_t no_of_nodes = igraph_vcount(graph);
    igraph_integer_t remaining_nodes = 0;
    igraph_vector_int_t vertex_perm, vertex_index;
    igraph_vector_int_t edges;
    igraph_adjlist_t adjlist;
    const igraph_vector_int_t *neis1, *neis2;
    igraph_integer_t neilen1, neilen2;
    igraph_vector_int_t added;
    igraph_vector_int_t mult;

    if (which < 0) {
        return IGRAPH_SUCCESS;
    }

    IGRAPH_VECTOR_INT_INIT_FINALLY(&vertex_perm, 0);
    IGRAPH_CHECK(igraph_vector_int_reserve(&vertex_perm, no_of_nodes));

    IGRAPH_VECTOR_INT_INIT_FINALLY(&edges, 0);
    IGRAPH_VECTOR_INT_INIT_FINALLY(&vertex_index, no_of_nodes);
    IGRAPH_VECTOR_INT_INIT_FINALLY(&added, no_of_nodes);

    IGRAPH_CHECK(igraph_adjlist_init(graph, &adjlist, IGRAPH_ALL, IGRAPH_LOOPS_TWICE, IGRAPH_MULTIPLE));
    IGRAPH_FINALLY(igraph_adjlist_destroy, &adjlist);

    /* we won't need the 'mult' vector if 'multiplicity' is NULL, but MSVC will
     * throw warnings in the compiler output if we initialize it conditionally */
    IGRAPH_VECTOR_INT_INIT_FINALLY(&mult, multiplicity ? no_of_nodes : 1);
    if (multiplicity) {
        igraph_vector_int_clear(multiplicity);
    }

    for (igraph_integer_t i = 0; i < no_of_nodes; i++) {
        if (VECTOR(*types)[i] == which) {
            VECTOR(vertex_index)[i] = remaining_nodes++;
            igraph_vector_int_push_back(&vertex_perm, i);
        }
    }

    for (igraph_integer_t i = 0; i < no_of_nodes; i++) {
        if (VECTOR(*types)[i] == which) {
            igraph_integer_t new_i = VECTOR(vertex_index)[i];
            igraph_integer_t iedges = 0;
            neis1 = igraph_adjlist_get(&adjlist, i);
            neilen1 = igraph_vector_int_size(neis1);
            for (igraph_integer_t j = 0; j < neilen1; j++) {
                igraph_integer_t nei = VECTOR(*neis1)[j];
                if (IGRAPH_UNLIKELY(VECTOR(*types)[i] == VECTOR(*types)[nei])) {
                    IGRAPH_ERROR("Non-bipartite edge found in bipartite projection.", IGRAPH_EINVAL);
                }
                neis2 = igraph_adjlist_get(&adjlist, nei);
                neilen2 = igraph_vector_int_size(neis2);
                for (igraph_integer_t k = 0; k < neilen2; k++) {
                    igraph_integer_t nei2 = VECTOR(*neis2)[k], new_nei2;
                    if (nei2 <= i) {
                        continue;
                    }
                    if (VECTOR(added)[nei2] == i + 1) {
                        if (multiplicity) {
                            VECTOR(mult)[nei2] += 1;
                        }
                        continue;
                    }
                    VECTOR(added)[nei2] = i + 1;
                    if (multiplicity) {
                        VECTOR(mult)[nei2] = 1;
                    }
                    iedges++;

                    IGRAPH_CHECK(igraph_vector_int_push_back(&edges, new_i));
                    if (multiplicity) {
                        /* If we need the multiplicity as well, then we put in the
                           old vertex IDs here and rewrite it later */
                        IGRAPH_CHECK(igraph_vector_int_push_back(&edges, nei2));
                    } else {
                        new_nei2 = VECTOR(vertex_index)[nei2];
                        IGRAPH_CHECK(igraph_vector_int_push_back(&edges, new_nei2));
                    }
                }
            }
            if (multiplicity) {
                /* OK, we need to go through all the edges added for vertex new_i
                   and check their multiplicity */
                igraph_integer_t now = igraph_vector_int_size(&edges);
                igraph_integer_t from = now - iedges * 2;
                for (igraph_integer_t j = from; j < now; j += 2) {
                    igraph_integer_t nei2 = VECTOR(edges)[j + 1];
                    igraph_integer_t new_nei2 = VECTOR(vertex_index)[nei2];
                    igraph_integer_t m = VECTOR(mult)[nei2];
                    VECTOR(edges)[j + 1] = new_nei2;
                    IGRAPH_CHECK(igraph_vector_int_push_back(multiplicity, m));
                }
            }
        } /* if VECTOR(*type)[i] == which */
    }

    igraph_vector_int_destroy(&mult);
    igraph_adjlist_destroy(&adjlist);
    igraph_vector_int_destroy(&added);
    igraph_vector_int_destroy(&vertex_index);
    IGRAPH_FINALLY_CLEAN(4);

    IGRAPH_CHECK(igraph_create(proj, &edges, remaining_nodes, IGRAPH_UNDIRECTED));

    igraph_vector_int_destroy(&edges);
    IGRAPH_FINALLY_CLEAN(1);

    IGRAPH_FINALLY(igraph_destroy, proj);

    /* copy graph attributes */
    IGRAPH_CHECK(igraph_i_attribute_copy(proj, graph, true, /* vertex= */ false, /* edge= */ false));

    /* copy vertex attributes */
    IGRAPH_CHECK(igraph_i_attribute_permute_vertices(graph, proj, &vertex_perm));

    igraph_vector_int_destroy(&vertex_perm);
    IGRAPH_FINALLY_CLEAN(2); /* +1 for proj1 */

    return IGRAPH_SUCCESS;
}

/**
 * \function igraph_bipartite_projection
 * \brief Create one or both projections of a bipartite (two-mode) network.
 *
 * Creates one or both projections of a bipartite graph.
 *
 * </para><para>
 * A graph is called bipartite if its vertices can be partitioned into
 * two sets, V1 and V2, so that connections only run between V1 and V2,
 * but not within V1 or within V2. The \p types parameter specifies
 * which vertex should be considered a member of one or the other
 * partition. The projection to V1 has vertex set V1, and two vertices
 * are connected if they have at least one common neighbour in V2.
 * The number of common neighbours is returned in \p multiplicity1,
 * if requested.
 *
 * \param graph The bipartite input graph. Directedness of the edges
 *   is ignored.
 * \param types Boolean vector giving the vertex types of the graph.
 * \param proj1 Pointer to an uninitialized graph object, the first
 *   projection will be created here. It a null pointer, then it is
 *   ignored, see also the \p probe1 argument.
 * \param proj2 Pointer to an uninitialized graph object, the second
 *   projection is created here, if it is not a null pointer. See also
 *   the \p probe1 argument.
 * \param multiplicity1 Pointer to a vector, or a null pointer. If not
 *   the latter, then the multiplicity of the edges is stored
 *   here. E.g. if there is an A-C-B and also an A-D-B triple in the
 *   bipartite graph (but no more X, such that A-X-B is also in the
 *   graph), then the multiplicity of the A-B edge in the projection
 *   will be 2.
 * \param multiplicity2 The same as \c multiplicity1, but for the
 *   other projection.
 * \param probe1 This argument can be used to specify the order of the
 *   projections in the resulting list. When it is non-negative, then
 *   it is considered as a vertex ID and the projection containing
 *   this vertex will be the first one in the result. Setting this
 *   argument to a non-negative value implies that \c proj1 must be
 *   a non-null pointer. If you don't care about the ordering of the
 *   projections, pass -1 here.
 * \return Error code.
 *
 * \sa \ref igraph_bipartite_projection_size() to calculate the number
 * of vertices and edges in the projections, without creating the
 * projection graphs themselves.
 *
 * Time complexity: O(|V|*d^2+|E|), |V| is the number of vertices, |E|
 * is the number of edges, d is the average (total) degree of the
 * graphs.
 */

igraph_error_t igraph_bipartite_projection(const igraph_t *graph,
                                const igraph_vector_bool_t *types,
                                igraph_t *proj1,
                                igraph_t *proj2,
                                igraph_vector_int_t *multiplicity1,
                                igraph_vector_int_t *multiplicity2,
                                igraph_integer_t probe1) {

    const igraph_integer_t no_of_nodes = igraph_vcount(graph);

    /* t1 is -1 if proj1 is omitted, it is 0 if it belongs to type zero,
       it is 1 if it belongs to type one. The same for t2 */
    int t1, t2;

    if (igraph_vector_bool_size(types) != no_of_nodes) {
        IGRAPH_ERROR("Invalid bipartite type vector length.", IGRAPH_EINVAL);
    }

    if (probe1 >= no_of_nodes) {
        IGRAPH_ERROR("No such vertex to probe.", IGRAPH_EINVAL);
    }

    if (probe1 >= 0 && !proj1) {
        IGRAPH_ERROR("`probe1' given, but `proj1' is a null pointer.", IGRAPH_EINVAL);
    }

    if (probe1 >= 0) {
        t1 = VECTOR(*types)[probe1];
        if (proj2) {
            t2 = 1 - t1;
        } else {
            t2 = -1;
        }
    } else {
        t1 = proj1 ? 0 : -1;
        t2 = proj2 ? 1 : -1;
    }

    if (proj1) {
        IGRAPH_CHECK(igraph_i_bipartite_projection(graph, types, proj1, t1, multiplicity1));
        IGRAPH_FINALLY(igraph_destroy, proj1);
    }

    if (proj2) {
        IGRAPH_CHECK(igraph_i_bipartite_projection(graph, types, proj2, t2, multiplicity2));
    }

    if (proj1) {
        IGRAPH_FINALLY_CLEAN(1); /* proj1 ownership change */
    }

    return IGRAPH_SUCCESS;
}


/**
 * \function igraph_full_bipartite
 * \brief Creates a complete bipartite graph.
 *
 * A bipartite network contains two kinds of vertices and connections
 * are only possible between two vertices of different kind. There are
 * many natural examples, e.g. movies and actors as vertices and a
 * movie is connected to all participating actors, etc.
 *
 * </para><para>
 * igraph does not have direct support for bipartite networks, at
 * least not at the C language level. In other words the \type igraph_t
 * structure does not contain information about the vertex types.
 * The C functions for bipartite networks usually have an additional
 * input argument to graph, called \p types, a boolean vector giving
 * the vertex types.
 *
 * </para><para>
 * Most functions creating bipartite networks are able to create this
 * extra vector, you just need to supply an initialized boolean vector
 * to them.
 *
 * \param graph Pointer to an uninitialized graph object, the graph will be
 *   created here.
 * \param types Pointer to a boolean vector. If not a null pointer,
 *   then the vertex types will be stored here.
 * \param n1 Integer, the number of vertices of the first kind.
 * \param n2 Integer, the number of vertices of the second kind.
 * \param directed Boolean, whether to create a directed graph.
 * \param mode A constant that gives the type of connections for
 *   directed graphs. If \c IGRAPH_OUT, then edges point from vertices
 *   of the first kind to vertices of the second kind; if \c
 *   IGRAPH_IN, then the opposite direction is realized; if \c
 *   IGRAPH_ALL, then mutual edges will be created.
 * \return Error code.
 *
 * Time complexity: O(|V|+|E|), linear in the number of vertices and
 * edges.
 *
 * \sa \ref igraph_full() for non-bipartite complete graphs,
 * \ref igraph_full_multipartite() for complete multipartite graphs.
 */

igraph_error_t igraph_full_bipartite(igraph_t *graph,
                          igraph_vector_bool_t *types,
                          igraph_integer_t n1, igraph_integer_t n2,
                          igraph_bool_t directed,
                          igraph_neimode_t mode) {

    igraph_integer_t no_of_nodes, no_of_edges;
    igraph_vector_int_t edges;
    igraph_integer_t ptr;

    if (n1 < 0 || n2 < 0) {
        IGRAPH_ERROR("Invalid number of vertices for bipartite graph.", IGRAPH_EINVAL);
    }

    IGRAPH_SAFE_ADD(n1, n2, &no_of_nodes);

    if (!directed) {
        IGRAPH_SAFE_MULT(n1, n2, &no_of_edges);
    } else if (mode == IGRAPH_OUT || mode == IGRAPH_IN) {
        IGRAPH_SAFE_MULT(n1, n2, &no_of_edges);
    } else { /* mode==IGRAPH_ALL */
        IGRAPH_SAFE_MULT(n1, n2, &no_of_edges);
        IGRAPH_SAFE_MULT(no_of_edges, 2, &no_of_edges);
    }

    /* To ensure the size of the edges vector will not overflow. */
    if (no_of_edges > IGRAPH_ECOUNT_MAX) {
        IGRAPH_ERROR("Overflow in number of edges.", IGRAPH_EOVERFLOW);
    }

    IGRAPH_VECTOR_INT_INIT_FINALLY(&edges, no_of_edges * 2);

    ptr = 0;

    if (!directed || mode == IGRAPH_OUT) {

        for (igraph_integer_t i = 0; i < n1; i++) {
            for (igraph_integer_t j = 0; j < n2; j++) {
                VECTOR(edges)[ptr++] = i;
                VECTOR(edges)[ptr++] = n1 + j;
            }
        }

    } else if (mode == IGRAPH_IN) {

        for (igraph_integer_t i = 0; i < n1; i++) {
            for (igraph_integer_t j = 0; j < n2; j++) {
                VECTOR(edges)[ptr++] = n1 + j;
                VECTOR(edges)[ptr++] = i;
            }
        }

    } else {

        for (igraph_integer_t i = 0; i < n1; i++) {
            for (igraph_integer_t j = 0; j < n2; j++) {
                VECTOR(edges)[ptr++] = i;
                VECTOR(edges)[ptr++] = n1 + j;
                VECTOR(edges)[ptr++] = n1 + j;
                VECTOR(edges)[ptr++] = i;
            }
        }
    }

    IGRAPH_CHECK(igraph_create(graph, &edges, no_of_nodes, directed));
    igraph_vector_int_destroy(&edges);
    IGRAPH_FINALLY_CLEAN(1);
    IGRAPH_FINALLY(igraph_destroy, graph);

    if (types) {
        IGRAPH_CHECK(igraph_vector_bool_resize(types, no_of_nodes));
        igraph_vector_bool_null(types);
        for (igraph_integer_t i = n1; i < no_of_nodes; i++) {
            VECTOR(*types)[i] = true;
        }
    }

    IGRAPH_FINALLY_CLEAN(1);

    return IGRAPH_SUCCESS;
}

/**
 * \function igraph_create_bipartite
 * \brief Create a bipartite graph.
 *
 * This is a simple wrapper function to create a bipartite graph. It
 * does a little more than \ref igraph_create(), e.g. it checks that
 * the graph is indeed bipartite with respect to the given \p types
 * vector. If there is an edge connecting two vertices of the same
 * kind, then an error is reported.
 *
 * \param graph Pointer to an uninitialized graph object, the result is
 *   created here.
 * \param types Boolean vector giving the vertex types. The length of
 *   the vector defines the number of vertices in the graph.
 * \param edges Vector giving the edges of the graph. The highest
 *   vertex ID in this vector must be smaller than the length of the
 *   \p types vector.
 * \param directed Boolean, whether to create a directed graph.
 * \return Error code.
 *
 * Time complexity: O(|V|+|E|), linear in the number of vertices and
 * edges.
 *
 * \example examples/simple/igraph_bipartite_create.c
 */

igraph_error_t igraph_create_bipartite(igraph_t *graph, const igraph_vector_bool_t *types,
                            const igraph_vector_int_t *edges,
                            igraph_bool_t directed) {

    igraph_integer_t no_of_nodes = igraph_vector_bool_size(types);
    igraph_integer_t no_of_edges = igraph_vector_int_size(edges);
    igraph_integer_t i;

    if (no_of_edges % 2 != 0) {
        IGRAPH_ERROR("Invalid (odd) edges vector", IGRAPH_EINVAL);
    }
    no_of_edges /= 2;

    if (! igraph_vector_int_isininterval(edges, 0, no_of_nodes-1)) {
        IGRAPH_ERROR("Invalid (negative or too large) vertex ID", IGRAPH_EINVVID);
    }

    /* Check bipartiteness */
    for (i = 0; i < no_of_edges * 2; i += 2) {
        igraph_integer_t from = VECTOR(*edges)[i];
        igraph_integer_t to = VECTOR(*edges)[i + 1];
        igraph_bool_t t1 = VECTOR(*types)[from];
        igraph_bool_t t2 = VECTOR(*types)[to];
        if ( (t1 && t2) || (!t1 && !t2) ) {
            IGRAPH_ERROR("Invalid edges, not a bipartite graph", IGRAPH_EINVAL);
        }
    }

    IGRAPH_CHECK(igraph_empty(graph, no_of_nodes, directed));
    IGRAPH_FINALLY(igraph_destroy, graph);
    IGRAPH_CHECK(igraph_add_edges(graph, edges, 0));

    IGRAPH_FINALLY_CLEAN(1);
    return IGRAPH_SUCCESS;
}

/**
 * \function igraph_biadjacency
 * \brief Creates a bipartite graph from a bipartite adjacency matrix.
 *
 * A bipartite (or two-mode) graph contains two types of vertices and
 * edges always connect vertices of different types. A bipartite adjacency
 * matrix is an \em n x \em m matrix, \em n and \em m are the number of vertices
 * of the two types, respectively. Nonzero elements in the matrix denote
 * edges between the two corresponding vertices.
 *
 * </para><para>
 * This function can operate in two modes, depending on the
 * \p multiple argument. If it is \c false, then a single edge is
 * created for every non-zero element in the bipartite adjacency matrix. If
 * \p multiple is \c true, then as many edges are created between two
 * vertices as the corresponding matrix element. When \p multiple
 * is set to \c true, matrix elements should be whole numbers.
 * Otherwise their fractional part will be discarded.
 *
 * \param graph Pointer to an uninitialized graph object.
 * \param types Pointer to an initialized boolean vector, or a null
 *   pointer. If not a null pointer, then the vertex types are stored
 *   here. It is resized as needed.
 * \param biadjmatrix The bipartite adjacency matrix that serves as an input
 *   to this function.
 * \param directed Specifies whether to create an undirected or a directed
 *   graph.
 * \param mode Specifies the direction of the edges in a directed
 *   graph. If \c IGRAPH_OUT, then edges point from vertices
 *   of the first kind (corresponding to rows) to vertices of the
 *   second kind (corresponding to columns); if \c IGRAPH_IN,
 *   then the opposite direction is realized; if \c IGRAPH_ALL,
 *   then mutual edges will be created.
 * \param multiple Whether to interpret matrix entries as edge multiplicities,
 *   see details above.
 * \return Error code.
 *
 * Time complexity: O(n*m), the size of the bipartite adjacency matrix.
 */

igraph_error_t igraph_biadjacency(
        igraph_t *graph,
        igraph_vector_bool_t *types,
        const igraph_matrix_t *biadjmatrix,
        igraph_bool_t directed,
        igraph_neimode_t mode,
        igraph_bool_t multiple) {

    const igraph_integer_t n1 = igraph_matrix_nrow(biadjmatrix);
    const igraph_integer_t n2 = igraph_matrix_ncol(biadjmatrix);
    const igraph_integer_t no_of_nodes = n1 + n2;
    igraph_vector_int_t edges;

    IGRAPH_VECTOR_INT_INIT_FINALLY(&edges, 0);

    if (multiple) {

        if (n1 > 0 && n2 > 0 && igraph_matrix_min(biadjmatrix) < 0) {
            IGRAPH_ERRORF(
                "Bipartite adjacency matrix elements should be non-negative, found %g.",
                IGRAPH_EINVAL, igraph_matrix_min(biadjmatrix)
            );
        }

        for (igraph_integer_t j = 0; j < n2; j++) {
            for (igraph_integer_t i = 0; i < n1; i++) {
                igraph_integer_t elem = MATRIX(*biadjmatrix, i, j);
                igraph_integer_t from, to;

                if (elem == 0) {
                    continue;
                }

                if (mode == IGRAPH_IN) {
                    from = n1 + j;
                    to = i;
                } else {
                    from = i;
                    to = n1 + j;
                }

                if (mode != IGRAPH_ALL || !directed) {
                    for (igraph_integer_t k = 0; k < elem; k++) {
                        IGRAPH_CHECK(igraph_vector_int_push_back(&edges, from));
                        IGRAPH_CHECK(igraph_vector_int_push_back(&edges, to));
                    }
                } else {
                    for (igraph_integer_t k = 0; k < elem; k++) {
                        IGRAPH_CHECK(igraph_vector_int_push_back(&edges, from));
                        IGRAPH_CHECK(igraph_vector_int_push_back(&edges, to));
                        IGRAPH_CHECK(igraph_vector_int_push_back(&edges, to));
                        IGRAPH_CHECK(igraph_vector_int_push_back(&edges, from));
                    }
                }
            }
        }

    } else {

        for (igraph_integer_t j = 0; j < n2; j++) {
            for (igraph_integer_t i = 0; i < n1; i++) {
                igraph_integer_t from, to;

                if (MATRIX(*biadjmatrix, i, j) != 0) {
                    if (mode == IGRAPH_IN) {
                        from = n1 + j;
                        to = i;
                    } else {
                        from = i;
                        to = n1 + j;
                    }
                    if (mode != IGRAPH_ALL || !directed) {
                        IGRAPH_CHECK(igraph_vector_int_push_back(&edges, from));
                        IGRAPH_CHECK(igraph_vector_int_push_back(&edges, to));
                    } else {
                        IGRAPH_CHECK(igraph_vector_int_push_back(&edges, from));
                        IGRAPH_CHECK(igraph_vector_int_push_back(&edges, to));
                        IGRAPH_CHECK(igraph_vector_int_push_back(&edges, to));
                        IGRAPH_CHECK(igraph_vector_int_push_back(&edges, from));
                    }
                }
            }
        }

    }

    IGRAPH_CHECK(igraph_create(graph, &edges, no_of_nodes, directed));
    igraph_vector_int_destroy(&edges);
    IGRAPH_FINALLY_CLEAN(1);

    IGRAPH_FINALLY(igraph_destroy, graph);

    if (types) {
        IGRAPH_CHECK(igraph_vector_bool_resize(types, no_of_nodes));
        igraph_vector_bool_null(types);
        for (igraph_integer_t i = n1; i < no_of_nodes; i++) {
            VECTOR(*types)[i] = true;
        }
    }

    IGRAPH_FINALLY_CLEAN(1);

    return IGRAPH_SUCCESS;
}


/**
 * \function igraph_weighted_biadjacency
 * \brief Creates a bipartite graph from a weighted bipartite adjacency matrix.
 *
 * A bipartite (or two-mode) graph contains two types of vertices and
 * edges always connect vertices of different types. A bipartite adjacency
 * matrix is an \em n x \em m matrix, \em n and \em m are the number of vertices
 * of the two types, respectively. Nonzero elements in the matrix denote
 * edges between the two corresponding vertices.
 *
 * \param graph Pointer to an uninitialized graph object.
 * \param types Pointer to an initialized boolean vector, or a null
 *   pointer. If not a null pointer, then the vertex types are stored
 *   here. It is resized as needed.
 * \param weights Pointer to an initialized vector, the weights will be stored here.
 * \param biadjmatrix The bipartite adjacency matrix that serves as an input
 *   to this function.
 * \param directed Specifies whether to create an undirected or a directed
 *   graph.
 * \param mode Specifies the direction of the edges in a directed
 *   graph. If \c IGRAPH_OUT, then edges point from vertices
 *   of the first kind (corresponding to rows) to vertices of the
 *   second kind (corresponding to columns); if \c IGRAPH_IN,
 *   then the opposite direction is realized; if \c IGRAPH_ALL,
 *   then mutual edges will be created.
 * \return Error code.
 *
 * Time complexity: O(n*m), the size of the bipartite adjacency matrix.
 */

igraph_error_t igraph_weighted_biadjacency(
        igraph_t *graph,
        igraph_vector_bool_t *types,
        igraph_vector_t *weights,
        const igraph_matrix_t *biadjmatrix,
        igraph_bool_t directed,
        igraph_neimode_t mode) {

    const igraph_integer_t n1 = igraph_matrix_nrow(biadjmatrix);
    const igraph_integer_t n2 = igraph_matrix_ncol(biadjmatrix);
    const igraph_integer_t no_of_nodes = n1 + n2;
    igraph_vector_int_t edges;

    IGRAPH_VECTOR_INT_INIT_FINALLY(&edges, 0);
    igraph_vector_clear(weights);

    for (igraph_integer_t j = 0; j < n2; j++) {
        for (igraph_integer_t i = 0; i < n1; i++) {
            igraph_real_t weight = MATRIX(*biadjmatrix, i, j);
            igraph_integer_t from, to;

            if (weight != 0) {
                if (mode == IGRAPH_IN) {
                    from = n1 + j;
                    to = i;
                } else {
                    from = i;
                    to = n1 + j;
                }
                if (mode != IGRAPH_ALL || !directed) {
                    IGRAPH_CHECK(igraph_vector_int_push_back(&edges, from));
                    IGRAPH_CHECK(igraph_vector_int_push_back(&edges, to));
                    IGRAPH_CHECK(igraph_vector_push_back(weights, weight));
                } else {
                    IGRAPH_CHECK(igraph_vector_int_push_back(&edges, from));
                    IGRAPH_CHECK(igraph_vector_int_push_back(&edges, to));
                    IGRAPH_CHECK(igraph_vector_push_back(weights, weight));

                    IGRAPH_CHECK(igraph_vector_int_push_back(&edges, to));
                    IGRAPH_CHECK(igraph_vector_int_push_back(&edges, from));
                    IGRAPH_CHECK(igraph_vector_push_back(weights, weight));
                }
            }
        }
    }

    IGRAPH_CHECK(igraph_create(graph, &edges, no_of_nodes, directed));
    igraph_vector_int_destroy(&edges);
    IGRAPH_FINALLY_CLEAN(1);

    IGRAPH_FINALLY(igraph_destroy, graph);

    if (types) {
        IGRAPH_CHECK(igraph_vector_bool_resize(types, no_of_nodes));
        igraph_vector_bool_null(types);
        for (igraph_integer_t i = n1; i < no_of_nodes; i++) {
            VECTOR(*types)[i] = true;
        }
    }

    IGRAPH_FINALLY_CLEAN(1);

    return IGRAPH_SUCCESS;
}

/**
 * \function igraph_get_biadjacency
 * \brief Converts a bipartite graph into a bipartite adjacency matrix.
 *
 * In a bipartite adjacency matrix \c A, element <code>A_ij</code>
 * gives the number of edges between the <code>i</code>th vertex of the
 * first partition and the <code>j</code>th vertex of the second partition.
 *
 * </para><para>
 * If the graph contains edges within the same partition, this function
 * issues a warning.
 *
 * \param graph The input graph, edge directions are ignored.
 * \param types Boolean vector containing the vertex types. Vertices belonging
 *   to the first partition have type \c false, the one in the second
 *   partition type \c true.
 * \param weights A vector specifying a weight for each edge or \c NULL.
 *   If \c NULL, all edges are assumed to have weight 1.
 * \param res Pointer to an initialized matrix, the result is stored
 *   here. An element of the matrix gives the number of edges
 *   (irrespectively of their direction), or sum of edge weights,
 *   between the two corresponding vertices. The rows will correspond
 *   to vertices with type \c false, the columns correspond to vertices
 *   with type \c true.
 * \param row_ids Pointer to an initialized vector or \c NULL.
 *   If not a null pointer, then the IDs of vertices with type \c false
 *   are stored here, with the same ordering as the rows of the
 *   biadjacency matrix.
 * \param col_ids Pointer to an initialized vector or \c NULL.
 *   If not a null pointer, then the IDs of vertices with type \c true
 *   are stored here, with the same ordering as the columns of the
 *   biadjacency matrix.
 * \return Error code.
 *
 * Time complexity: O(|E|) where |E| is the number of edges.
 *
 * \sa \ref igraph_biadjacency() for the opposite operation.
 */

igraph_error_t igraph_get_biadjacency(
    const igraph_t *graph, const igraph_vector_bool_t *types,
    const igraph_vector_t *weights,
    igraph_matrix_t *res, igraph_vector_int_t *row_ids,
    igraph_vector_int_t *col_ids
) {

    igraph_integer_t no_of_nodes = igraph_vcount(graph);
    igraph_integer_t no_of_edges = igraph_ecount(graph);
    igraph_integer_t n1 = 0, n2 = 0;
    igraph_integer_t ignored_edges = 0;
    igraph_vector_int_t perm;

    if (igraph_vector_bool_size(types) != no_of_nodes) {
        IGRAPH_ERRORF("Vertex type vector size (%" IGRAPH_PRId ") not equal to number of vertices (%" IGRAPH_PRId ").",
                      IGRAPH_EINVAL, igraph_vector_bool_size(types), no_of_nodes);
    }

    if (weights) {
        if (igraph_vector_size(weights) != no_of_edges) {
            IGRAPH_ERRORF("Edge weight vector size (%" IGRAPH_PRId ") not equal to number of edges (%" IGRAPH_PRId ").",
                          IGRAPH_EINVAL, igraph_vector_size(weights), no_of_edges);
        }
    }

    for (igraph_integer_t i = 0; i < no_of_nodes; i++) {
        n1 += VECTOR(*types)[i] == false ? 1 : 0;
    }
    n2 = no_of_nodes - n1;

    IGRAPH_VECTOR_INT_INIT_FINALLY(&perm, no_of_nodes);

    for (igraph_integer_t i = 0, p1 = 0, p2 = n1; i < no_of_nodes; i++) {
        VECTOR(perm)[i] = VECTOR(*types)[i] ? p2++ : p1++;
    }

    IGRAPH_CHECK(igraph_matrix_resize(res, n1, n2));
    igraph_matrix_null(res);
    for (igraph_integer_t i = 0; i < no_of_edges; i++) {
        igraph_integer_t from = IGRAPH_FROM(graph, i);
        igraph_integer_t to = IGRAPH_TO(graph, i);
        igraph_integer_t from2 = VECTOR(perm)[from];
        igraph_integer_t to2 = VECTOR(perm)[to];
        if (VECTOR(*types)[from] == VECTOR(*types)[to]) {
            ignored_edges++;
        } else if (! VECTOR(*types)[from]) {
            MATRIX(*res, from2, to2 - n1) += weights ? VECTOR(*weights)[i] : 1;
        } else {
            MATRIX(*res, to2, from2 - n1) += weights ? VECTOR(*weights)[i] : 1;
        }
    }

    if (ignored_edges > 0) {
        IGRAPH_WARNINGF("%" IGRAPH_PRId " edges running within partitions were ignored.", ignored_edges);
    }

    if (row_ids) {
        IGRAPH_CHECK(igraph_vector_int_resize(row_ids, n1));
    }
    if (col_ids) {
        IGRAPH_CHECK(igraph_vector_int_resize(col_ids, n2));
    }
    if (row_ids || col_ids) {
        for (igraph_integer_t i = 0; i < no_of_nodes; i++) {
            if (! VECTOR(*types)[i]) {
                if (row_ids) {
                    igraph_integer_t i2 = VECTOR(perm)[i];
                    VECTOR(*row_ids)[i2] = i;
                }
            } else {
                if (col_ids) {
                    igraph_integer_t i2 = VECTOR(perm)[i];
                    VECTOR(*col_ids)[i2 - n1] = i;
                }
            }
        }
    }

    igraph_vector_int_destroy(&perm);
    IGRAPH_FINALLY_CLEAN(1);

    return IGRAPH_SUCCESS;
}

/**
 * \function igraph_is_bipartite
 * \brief Check whether a graph is bipartite.
 *
 * This function checks whether a graph is bipartite. It tries
 * to find a mapping that gives a possible division of the vertices into two
 * classes, such that no two vertices of the same class are connected by an
 * edge.
 *
 * </para><para>
 * The existence of such a mapping is equivalent of having no circuits of
 * odd length in the graph. A graph with loop edges cannot be bipartite.
 *
 * </para><para>
 * Note that the mapping is not necessarily unique, e.g. if the graph has
 * at least two components, then the vertices in the separate components
 * can be mapped independently.
 *
 * \param graph The input graph.
 * \param res Pointer to a boolean, the result is stored here.
 * \param types Pointer to an initialized boolean vector, or a null
 *   pointer. If not a null pointer and a mapping was found, then it
 *   is stored here. If not a null pointer, but no mapping was found,
 *   the contents of this vector is invalid.
 * \return Error code.
 *
 * Time complexity: O(|V|+|E|), linear in the number of vertices and
 * edges.
 */

igraph_error_t igraph_is_bipartite(const igraph_t *graph,
                        igraph_bool_t *res,
                        igraph_vector_bool_t *types) {

    /* We basically do a breadth first search and label the
       vertices along the way. We stop as soon as we can find a
       contradiction.

       In the 'seen' vector 0 means 'not seen yet', 1 means type 1,
       2 means type 2.
    */

    igraph_integer_t no_of_nodes = igraph_vcount(graph);
    igraph_vector_char_t seen;
    igraph_dqueue_int_t Q;
    igraph_vector_int_t neis;
    igraph_bool_t bi = true;

    /* Shortcut: Graphs with self-loops are not bipartite. */
    if (igraph_i_property_cache_has(graph, IGRAPH_PROP_HAS_LOOP) &&
        igraph_i_property_cache_get_bool(graph, IGRAPH_PROP_HAS_LOOP)) {
        if (res) {
            *res = false;
        }
        return IGRAPH_SUCCESS;
    }

    /* Shortcut: If the type vector is not requested, and the graph is a forest
     * we can immediately return with the result that the graph is bipartite. */
    if (! types &&
        igraph_i_property_cache_has(graph, IGRAPH_PROP_IS_FOREST) &&
        igraph_i_property_cache_get_bool(graph, IGRAPH_PROP_IS_FOREST)) {
        if (res) {
            *res = true;
        }
        return IGRAPH_SUCCESS;
    }

    IGRAPH_VECTOR_CHAR_INIT_FINALLY(&seen, no_of_nodes);
    IGRAPH_DQUEUE_INT_INIT_FINALLY(&Q, 100);
    IGRAPH_VECTOR_INT_INIT_FINALLY(&neis, 0);

    for (igraph_integer_t i = 0; bi && i < no_of_nodes; i++) {

        if (VECTOR(seen)[i]) {
            continue;
        }

        IGRAPH_CHECK(igraph_dqueue_int_push(&Q, i));
        VECTOR(seen)[i] = 1;

        while (bi && !igraph_dqueue_int_empty(&Q)) {
            igraph_integer_t n, j;
            igraph_integer_t actnode = igraph_dqueue_int_pop(&Q);
            char acttype = VECTOR(seen)[actnode];

            IGRAPH_CHECK(igraph_neighbors(
                graph, &neis, actnode, IGRAPH_ALL, IGRAPH_LOOPS, IGRAPH_MULTIPLE
            ));
            n = igraph_vector_int_size(&neis);
            for (j = 0; j < n; j++) {
                igraph_integer_t nei = VECTOR(neis)[j];
                if (VECTOR(seen)[nei]) {
                    char neitype = VECTOR(seen)[nei];
                    if (neitype == acttype) {
                        bi = false;
                        break;
                    }
                } else {
                    VECTOR(seen)[nei] = 3 - acttype;
                    IGRAPH_CHECK(igraph_dqueue_int_push(&Q, nei));
                }
            }
        }
    }

    igraph_vector_int_destroy(&neis);
    igraph_dqueue_int_destroy(&Q);
    IGRAPH_FINALLY_CLEAN(2);

    /* Set the cache: A graph that is not bipartite has
     * an odd-length cycle, therefore it cannot be a forest. */
    if (! bi) {
        igraph_i_property_cache_set_bool_checked(graph, IGRAPH_PROP_IS_FOREST, false);
    }

    if (res) {
        *res = bi;
    }

    if (types && bi) {
        IGRAPH_CHECK(igraph_vector_bool_resize(types, no_of_nodes));
        for (igraph_integer_t i = 0; i < no_of_nodes; i++) {
            VECTOR(*types)[i] = VECTOR(seen)[i] - 1;
        }
    }

    igraph_vector_char_destroy(&seen);
    IGRAPH_FINALLY_CLEAN(1);

    return IGRAPH_SUCCESS;
}

/* This implementation is used only with very large vertex counts, when the
 * default implementation would fail due to overflow. While this version
 * avoids overflow and uses less memory, it is also slower than the default
 * implementation. */
static igraph_error_t gnp_bipartite_large(
        igraph_t *graph,
        igraph_integer_t n1, igraph_integer_t n2,
        igraph_real_t p,
        igraph_bool_t directed, igraph_neimode_t mode,
        igraph_integer_t ecount_estimate) {

    igraph_vector_int_t edges;
    int iter = 0;

    /* Necessitated by floating point arithmetic used in the implementation. */
    if (n1 >= IGRAPH_MAX_EXACT_REAL || n2 >= IGRAPH_MAX_EXACT_REAL) {
        IGRAPH_ERROR("Number of vertices is too large.", IGRAPH_EOVERFLOW);
    }

    if (ecount_estimate > IGRAPH_ECOUNT_MAX) {
        ecount_estimate = IGRAPH_ECOUNT_MAX;
    }

    IGRAPH_VECTOR_INT_INIT_FINALLY(&edges, 0);
    IGRAPH_CHECK(igraph_vector_int_reserve(&edges, 2*ecount_estimate));

    RNG_BEGIN();
    for (igraph_integer_t i = 0; i < n1; i++) {
        igraph_integer_t j = 0;

        while (true) {
            igraph_real_t gap = RNG_GEOM(p);

            if (gap >= n2 - j) {
                break;
            }

            j += gap;

            if (!directed) {
                /* Undirected graph */
                IGRAPH_CHECK(igraph_vector_int_push_back(&edges, i));
                IGRAPH_CHECK(igraph_vector_int_push_back(&edges, j + n1));
            } else if (mode == IGRAPH_IN) {
                /* Incoming edges */
                IGRAPH_CHECK(igraph_vector_int_push_back(&edges, j + n1));
                IGRAPH_CHECK(igraph_vector_int_push_back(&edges, i));
            } else if (mode == IGRAPH_OUT) {
                /* Outgoing edges */
                IGRAPH_CHECK(igraph_vector_int_push_back(&edges, i));
                IGRAPH_CHECK(igraph_vector_int_push_back(&edges, j + n1));
            } else {
                /* Both directions for IGRAPH_ALL */
                IGRAPH_CHECK(igraph_vector_int_push_back(&edges, i));
                IGRAPH_CHECK(igraph_vector_int_push_back(&edges, j + n1));
                IGRAPH_CHECK(igraph_vector_int_push_back(&edges, j + n1));
                IGRAPH_CHECK(igraph_vector_int_push_back(&edges, i));
            }

            j++;

            IGRAPH_ALLOW_INTERRUPTION_LIMITED(iter, 1 << 14);
        }
    }
    RNG_END();

    /* n1 + n2 has already been checked for overflow in the caller function. */
    IGRAPH_CHECK(igraph_create(graph, &edges, n1 + n2, directed));

    igraph_vector_int_destroy(&edges);
    IGRAPH_FINALLY_CLEAN(1);

    return IGRAPH_SUCCESS;
}

/**
 * \function igraph_bipartite_game_gnp
 * \brief Generates a random bipartite graph with a fixed connection probability.
 *
 * In the <code>G(n1, n2, p)</code> model, every possible edge between the \p n1
 * bottom vertices and \p n2 top vertices is realized independently with
 * probability \p p.
 *
 * \param graph Pointer to an uninitialized igraph graph, the result
 *    is stored here.
 * \param types Pointer to an initialized boolean vector, or a null
 *    pointer. If not \c NULL, then the vertex types are stored
 *    here. Bottom vertices come first, \p n1 of them, then \p n2 top
 *    vertices.
 * \param n1 The number of bottom vertices.
 * \param n2 The number of top vertices.
 * \param p The connection probability.
 * \param directed Boolean, whether to generate a directed graph. See
 *     also the \p mode argument.
 * \param mode Specifies how to direct the edges in directed
 *     graphs. If it is \c IGRAPH_OUT, then directed edges point from
 *     bottom vertices to top vertices. If it is \c IGRAPH_IN, edges
 *     point from top vertices to bottom vertices. \c IGRAPH_OUT and
 *     \c IGRAPH_IN do not generate mutual edges. If this argument is
 *     \c IGRAPH_ALL, then each edge direction is considered
 *     independently and mutual edges might be generated. This
 *     argument is ignored for undirected graphs.
 * \return Error code.
 *
 * \sa \ref igraph_erdos_renyi_game_gnp() for the unipartite version,
 * \ref igraph_bipartite_game_gnm() for the <code>G(n1, n2, m)</code> model.
 *
 * Time complexity: O(|V|+|E|), linear in the number of vertices and
 * edges.
 */

igraph_error_t igraph_bipartite_game_gnp(igraph_t *graph, igraph_vector_bool_t *types,
                                         igraph_integer_t n1, igraph_integer_t n2,
                                         igraph_real_t p, igraph_bool_t directed,
                                         igraph_neimode_t mode) {

    igraph_vector_int_t edges;
    igraph_vector_t s;
    igraph_integer_t n;
    igraph_real_t n1_real = (igraph_real_t) n1, n2_real = (igraph_real_t) n2; /* for floating-point operations */
    int iter = 0;

    if (n1 < 0 || n2 < 0) {
        IGRAPH_ERROR("Invalid number of vertices for bipartite G(n,p) model.", IGRAPH_EINVAL);
    }

    if (p < 0.0 || p > 1.0) {
        IGRAPH_ERROR("Invalid connection probability for bipartite G(n,p) model.", IGRAPH_EINVAL);
    }

    if (mode != IGRAPH_OUT && mode != IGRAPH_IN && mode != IGRAPH_ALL) {
        IGRAPH_ERROR("Invalid mode for bipartite G(n,p) model.", IGRAPH_EINVAL);
    }

    IGRAPH_SAFE_ADD(n1, n2, &n);

    if (types) {
        IGRAPH_CHECK(igraph_vector_bool_resize(types, n));
        igraph_vector_bool_null(types);
        for (igraph_integer_t i = n1; i < n; i++) {
            VECTOR(*types)[i] = true;
        }
    }

    if (p == 0 || n1 == 0 || n2 == 0) {
        IGRAPH_CHECK(igraph_empty(graph, n, directed));
    } else if (p == 1.0) {
        IGRAPH_CHECK(igraph_full_bipartite(graph, types, n1, n2, directed, mode));
    } else {

        igraph_integer_t to, from, slen;
        igraph_real_t maxedges, last;
        igraph_integer_t ecount_estimate;

        if (!directed || mode != IGRAPH_ALL) {
            maxedges = n1_real * n2_real;
        } else {
            maxedges = 2.0 * n1_real * n2_real;
        }

        IGRAPH_CHECK(igraph_i_safe_floor(maxedges * p * 1.1, &ecount_estimate));

        if (maxedges > IGRAPH_MAX_EXACT_REAL) {
            /* Use a slightly slower, but overflow-free implementation. */
            return gnp_bipartite_large(graph, n1, n2, p, directed, mode, ecount_estimate);
        }

        IGRAPH_VECTOR_INT_INIT_FINALLY(&edges, 0);
        IGRAPH_VECTOR_INIT_FINALLY(&s, 0);
        IGRAPH_CHECK(igraph_vector_reserve(&s, ecount_estimate));

        last = RNG_GEOM(p);
        while (last < maxedges) {
            IGRAPH_CHECK(igraph_vector_push_back(&s, last));
            last += RNG_GEOM(p);
            last += 1;
            IGRAPH_ALLOW_INTERRUPTION_LIMITED(iter, 1 << 14);
        }

        slen = igraph_vector_size(&s);
        IGRAPH_CHECK(igraph_vector_int_reserve(&edges, slen * 2));

        for (igraph_integer_t i = 0; i < slen; i++) {
            if (!directed || mode != IGRAPH_ALL) {
                to = trunc(VECTOR(s)[i] / n1_real);
                from = VECTOR(s)[i] - to * n1_real;
                to += n1;
            } else {
                igraph_real_t n1n2 = n1_real * n2_real;
                if (VECTOR(s)[i] < n1n2) {
                    to = trunc(VECTOR(s)[i] / n1_real);
                    from = VECTOR(s)[i] - to * n1_real;
                    to += n1;
                } else {
                    to = trunc((VECTOR(s)[i] - n1n2) / n2_real);
                    from = VECTOR(s)[i] - n1n2 - to * n2_real;
                    from += n1;
                }
            }

            if (mode != IGRAPH_IN) {
                igraph_vector_int_push_back(&edges, from); /* reserved */
                igraph_vector_int_push_back(&edges, to); /* reserved */
            } else {
                igraph_vector_int_push_back(&edges, to); /* reserved */
                igraph_vector_int_push_back(&edges, from); /* reserved */
            }

            IGRAPH_ALLOW_INTERRUPTION_LIMITED(iter, 1 << 14);
        }

        igraph_vector_destroy(&s);
        IGRAPH_FINALLY_CLEAN(1);

        IGRAPH_CHECK(igraph_create(graph, &edges, n, directed));
        igraph_vector_int_destroy(&edges);
        IGRAPH_FINALLY_CLEAN(1);
    }

    return IGRAPH_SUCCESS;
}

/**
 * \function igraph_bipartite_iea_game
 * \brief Generates a random bipartite multigraph through independent edge assignment.
 *
 * \experimental
 *
 * This model generates random multigraphs with \p n1 bottom vertices,
 * \p n2 top vertices and \p m edges through independent edge assignment (IEA).
 * Each of the \p m edges is assigned uniformly at random to a vertex pair,
 * independently of each other.
 *
 * </para><para>
 * This model does not sample multigraphs uniformly. Undirected graphs are
 * generated with probability proportional to
 *
 * </para><para>
 * <code>(prod_(i&lt;j) A_ij !)^(-1)</code>,
 *
 * </para><para>
 * where \c A denotes the adjacency matrix. The corresponding  expression for
 * directed graphs is
 *
 * </para><para>
 * <code>(prod_(i,j) A_ij !)^(-1)</code>.
 *
 * </para><para>
 * Thus the probability of all simple graphs (which only have 0s and 1s in the
 * adjacency matrix) is the same, while that of non-simple ones depends on
 * their edge and self-loop multiplicities.
 *
 * \param graph Pointer to an uninitialized igraph graph, the result
 *    is stored here.
 * \param types Pointer to an initialized boolean vector, or a \c NULL
 *    pointer. If not \c NULL, then the vertex types are stored
 *    here. Bottom vertices come first, \p n1 of them, then \p n2 top
 *    vertices.
 * \param n1 The number of bottom vertices.
 * \param n2 The number of top vertices.
 * \param m The number of edges.
 * \param directed Whether to generate a directed graph. See
 *     also the \p mode argument.
 * \param mode Specifies how to direct the edges in directed
 *     graphs. If it is \c IGRAPH_OUT, then directed edges point from
 *     bottom vertices to top vertices. If it is \c IGRAPH_IN, edges
 *     point from top vertices to bottom vertices. \c IGRAPH_OUT and
 *     \c IGRAPH_IN do not generate mutual edges. If this argument is
 *     \c IGRAPH_ALL, then each edge direction is considered
 *     independently and mutual edges might be generated. This
 *     argument is ignored for undirected graphs.
 * \return Error code.
 *
 * \sa \ref igraph_iea_game() for the unipartite version;
 * \ref igraph_bipartite_game_gnm() to uniformly sample bipartite graphs
 * with a given number of vertices and edges.
 *
 * Time complexity: O(|V|+|E|), linear in the number of vertices and
 * edges.
 */

igraph_error_t igraph_bipartite_iea_game(
        igraph_t *graph, igraph_vector_bool_t *types,
        igraph_integer_t n1, igraph_integer_t n2, igraph_integer_t m,
        igraph_bool_t directed, igraph_neimode_t mode) {

    igraph_integer_t n;
    igraph_vector_int_t edges;

    if (n1 < 0 || n2 < 0) {
        IGRAPH_ERROR("Invalid number of vertices for bipartite IEA model.", IGRAPH_EINVAL);
    }
    if (m < 0 || m > IGRAPH_ECOUNT_MAX) {
        IGRAPH_ERROR("Invalid number of edges for bipartite IEA model.", IGRAPH_EINVAL);
    }
    if (mode != IGRAPH_OUT && mode != IGRAPH_IN && mode != IGRAPH_ALL) {
        IGRAPH_ERROR("Invalid mode for bipartite IEA model.", IGRAPH_EINVAL);
    }

    IGRAPH_SAFE_ADD(n1, n2, &n);

    if (types) {
        igraph_integer_t i;
        IGRAPH_CHECK(igraph_vector_bool_resize(types, n));
        igraph_vector_bool_null(types);
        for (i = n1; i < n; i++) {
            VECTOR(*types)[i] = true;
        }
    }

    if (m == 0 || n1 == 0 || n2 == 0) {
        if (m > 0) {
            IGRAPH_ERROR("Too many edges requested compared to the number of vertices.", IGRAPH_EINVAL);
        }
        IGRAPH_CHECK(igraph_empty(graph, n, directed));
        return IGRAPH_SUCCESS;
    }

    IGRAPH_VECTOR_INT_INIT_FINALLY(&edges, 0);
    IGRAPH_CHECK(igraph_vector_int_reserve(&edges, m * 2));

    for (igraph_integer_t i = 0; i < m; i++) {
        igraph_integer_t to, from;

        to = RNG_INTEGER(n1, n - 1);
        from = RNG_INTEGER(0, n1 - 1);

        /* flip unconditionally for IGRAPH_IN,
         * or with probability 0.5 for IGRAPH_ALL */
        if (mode == IGRAPH_IN || (mode == IGRAPH_ALL && RNG_BOOL())) {
            igraph_vector_int_push_back(&edges, to);
            igraph_vector_int_push_back(&edges, from);
        } else {
            igraph_vector_int_push_back(&edges, from);
            igraph_vector_int_push_back(&edges, to);
        }

    }

    IGRAPH_CHECK(igraph_create(graph, &edges, n, directed));
    igraph_vector_int_destroy(&edges);
    IGRAPH_FINALLY_CLEAN(1);

    return IGRAPH_SUCCESS;
}

static igraph_error_t bipartite_gnm_multi(
        igraph_t *graph,
        igraph_integer_t n1, igraph_integer_t n2, igraph_integer_t m,
        igraph_bool_t directed, igraph_neimode_t mode) {

    /* See igraph_erdos_renyi_game_gnm() for how the sampling works. */

    igraph_vector_int_t edges;
    igraph_integer_t n;
    igraph_integer_t nrow, ncol;
    igraph_integer_t last;
    igraph_integer_t offset1 = 0, offset2 = n1;

    IGRAPH_SAFE_ADD(n1, n2, &n);

    /* The larger partition is associated with collumns, the smaller
     * with rows. This setup helps avoid integer overflow. We swap
     * n1 and n2 so that n1 is smaller. */
    if (n1 > n2) {
        igraph_integer_t tmp = n1;
        n1 = n2;
        n2 = tmp;

        offset1 = n2; offset2 = 0;

        mode = IGRAPH_REVERSE_MODE(mode);
    }

    IGRAPH_VECTOR_INT_INIT_FINALLY(&edges, 2*m);

    if (!directed || mode != IGRAPH_ALL) {
        nrow = n1;
        ncol = n2;
        last = ncol-1;
        for (igraph_integer_t i=0; i < m; i++) {
            while (true) {
                igraph_integer_t r = RNG_INTEGER(0, nrow-1);
                igraph_integer_t c = RNG_INTEGER(0, ncol-1);

                if (r >= n1) {
                    igraph_integer_t j = (r - n1) * ncol + c;
                    if (j >= i) continue; /* rejection sampling */
                    VECTOR(edges)[2*i]   = VECTOR(edges)[2*j];
                    VECTOR(edges)[2*i+1] = VECTOR(edges)[2*j+1];
                } else {
                    if (directed && mode == IGRAPH_IN) {
                        VECTOR(edges)[2*i]   = c + offset2;
                        VECTOR(edges)[2*i+1] = r + offset1;
                    } else {
                        VECTOR(edges)[2*i]   = r + offset1;
                        VECTOR(edges)[2*i+1] = c + offset2;
                    }
                }

                last += 1;
                if (last >= ncol) {
                    last -= ncol;
                    nrow++;
                }

                break;
            }
        }
    } else /* directed, mutual allowed */ {
        nrow = 2*n1;
        ncol = n2;
        last = ncol-1;
        for (igraph_integer_t i=0; i < m; i++) {
            while (true) {
                igraph_integer_t r = RNG_INTEGER(0, nrow-1);
                igraph_integer_t c = RNG_INTEGER(0, ncol-1);

                if (r >= 2*n1) {
                    igraph_integer_t j = (r - 2*n1) * ncol + c;
                    if (j >= i) continue; /* rejection sampling */
                    VECTOR(edges)[2*i]   = VECTOR(edges)[2*j];
                    VECTOR(edges)[2*i+1] = VECTOR(edges)[2*j+1];
                } else {
                    if (r < n1) {
                        VECTOR(edges)[2*i]   = r + offset1;
                        VECTOR(edges)[2*i+1] = c + offset2;
                    } else {
                        VECTOR(edges)[2*i]   = c + offset2;
                        VECTOR(edges)[2*i+1] = r - n1 + offset1;
                    }
                }

                last += 1;
                if (last >= ncol) {
                    last -= ncol;
                    nrow++;
                }

                break;
            }
        }
    }

    IGRAPH_CHECK(igraph_create(graph, &edges, n, directed));

    igraph_vector_int_destroy(&edges);
    IGRAPH_FINALLY_CLEAN(1);

    return IGRAPH_SUCCESS;
}

/**
 * \function igraph_bipartite_game_gnm
 * \brief Generate a random bipartite graph with a fixed number of edges.
 *
 * The <code>G(n1, n2, m)</code> model uniformly samples bipartite graphs with
 * \p n1 bottom vertices and \p n2 top vertices, and precisely \p m edges.
 *
 * \param graph Pointer to an uninitialized igraph graph, the result
 *    is stored here.
 * \param types Pointer to an initialized boolean vector, or a null
 *    pointer. If not a null pointer, then the vertex types are stored
 *    here. Bottom vertices come first, \p n1 of them, then \p n2 top
 *    vertices.
 * \param n1 The number of bottom vertices.
 * \param n2 The number of top vertices.
 * \param m The number of edges.
 * \param directed Boolean, whether to generate a directed graph. See
 *     also the \p mode argument.
 * \param mode Specifies how to direct the edges in directed
 *     graphs. If it is \c IGRAPH_OUT, then directed edges point from
 *     bottom vertices to top vertices. If it is \c IGRAPH_IN, edges
 *     point from top vertices to bottom vertices. \c IGRAPH_OUT and
 *     \c IGRAPH_IN do not generate mutual edges. If this argument is
 *     \c IGRAPH_ALL, then each edge direction is considered
 *     independently and mutual edges might be generated. This
 *     argument is ignored for undirected graphs.
 * \param multiple Boolean, whether it is allowed to generate more
 *     than one edge between the same pair of vertices.
 * \return Error code.
 *
 * \sa \ref igraph_erdos_renyi_game_gnm() for the unipartite version,
 * \ref igraph_bipartite_game_gnp() for the <code>G(n1, n2, p)</code>
 * model.
 *
 * Time complexity: O(|V|+|E|), linear in the number of vertices and
 * edges.
 */

igraph_error_t igraph_bipartite_game_gnm(igraph_t *graph, igraph_vector_bool_t *types,
                              igraph_integer_t n1, igraph_integer_t n2,
                              igraph_integer_t m, igraph_bool_t directed,
                              igraph_neimode_t mode, igraph_bool_t multiple) {
    igraph_vector_int_t edges;
    igraph_vector_t s;
    igraph_integer_t n;
    igraph_real_t n1_real = (igraph_real_t) n1, n2_real = (igraph_real_t) n2; /* for floating-point operations */
    int iter = 0;

    if (n1 < 0 || n2 < 0) {
        IGRAPH_ERROR("Invalid number of vertices for bipartite G(n,m) model.", IGRAPH_EINVAL);
    }
    if (m < 0 || m > IGRAPH_ECOUNT_MAX) {
        IGRAPH_ERROR("Invalid number of edges for bipartite G(n,m) model.", IGRAPH_EINVAL);
    }
    if (mode != IGRAPH_OUT && mode != IGRAPH_IN && mode != IGRAPH_ALL) {
        IGRAPH_ERROR("Invalid mode for bipartite G(n,m) model.", IGRAPH_EINVAL);
    }

    IGRAPH_SAFE_ADD(n1, n2, &n);

    if (types) {
        igraph_integer_t i;
        IGRAPH_CHECK(igraph_vector_bool_resize(types, n));
        igraph_vector_bool_null(types);
        for (i = n1; i < n; i++) {
            VECTOR(*types)[i] = true;
        }
    }

    if (m == 0 || n1 == 0 || n2 == 0) {
        if (m > 0) {
            IGRAPH_ERROR("Too many edges requested compared to the number of vertices.", IGRAPH_EINVAL);
        }
        IGRAPH_CHECK(igraph_empty(graph, n, directed));
    } else if (multiple) {
        IGRAPH_CHECK(bipartite_gnm_multi(graph, n1, n2, m, directed, mode));
    } else {

        igraph_integer_t i;
        igraph_real_t maxedges;

        if (!directed || mode != IGRAPH_ALL) {
            maxedges = n1_real * n2_real;
        } else {
            maxedges = 2.0 * n1_real * n2_real;
        }

        if (m > maxedges) {
            IGRAPH_ERROR("Too many edges requested compared to the number of vertices.", IGRAPH_EINVAL);
        }

        if (maxedges == m) {
            IGRAPH_CHECK(igraph_full_bipartite(graph, types, n1, n2, directed, mode));
        } else {

            igraph_integer_t to, from;

            IGRAPH_VECTOR_INT_INIT_FINALLY(&edges, 0);
            IGRAPH_VECTOR_INIT_FINALLY(&s, 0);
<<<<<<< HEAD
            IGRAPH_CHECK(igraph_i_random_sample_real(&s, 0, maxedges - 1, m));
            IGRAPH_CHECK(igraph_vector_int_reserve(&edges, igraph_vector_size(&s) * 2));
=======
            IGRAPH_CHECK(igraph_random_sample_real(&s, 0, maxedges - 1, m));
            IGRAPH_CHECK(igraph_vector_int_reserve(&edges, m * 2));
>>>>>>> 232a9819

            for (i = 0; i < m; i++) {
                if (!directed || mode != IGRAPH_ALL) {
                    to = floor(VECTOR(s)[i] / n1_real);
                    from = VECTOR(s)[i] - to * n1_real;
                    to += n1;
                } else {
                    igraph_real_t n1n2 = n1_real * n2_real;
                    if (VECTOR(s)[i] < n1n2) {
                        to = floor(VECTOR(s)[i] / n1_real);
                        from = VECTOR(s)[i] - to * n1_real;
                        to += n1;
                    } else {
                        to = floor((VECTOR(s)[i] - n1n2) / n2_real);
                        from = VECTOR(s)[i] - n1n2 - to * n2_real;
                        from += n1;
                    }
                }

                if (mode != IGRAPH_IN) {
                    igraph_vector_int_push_back(&edges, from); /* reserved */
                    igraph_vector_int_push_back(&edges, to); /* reserved */
                } else {
                    igraph_vector_int_push_back(&edges, to); /* reserved */
                    igraph_vector_int_push_back(&edges, from); /* reserved */
                }

                IGRAPH_ALLOW_INTERRUPTION_LIMITED(iter, 1 << 14);
            }

            igraph_vector_destroy(&s);
            IGRAPH_FINALLY_CLEAN(1);
            IGRAPH_CHECK(igraph_create(graph, &edges, n, directed));
            igraph_vector_int_destroy(&edges);
            IGRAPH_FINALLY_CLEAN(1);
        }
    }

    return IGRAPH_SUCCESS;
}<|MERGE_RESOLUTION|>--- conflicted
+++ resolved
@@ -1635,13 +1635,8 @@
 
             IGRAPH_VECTOR_INT_INIT_FINALLY(&edges, 0);
             IGRAPH_VECTOR_INIT_FINALLY(&s, 0);
-<<<<<<< HEAD
             IGRAPH_CHECK(igraph_i_random_sample_real(&s, 0, maxedges - 1, m));
-            IGRAPH_CHECK(igraph_vector_int_reserve(&edges, igraph_vector_size(&s) * 2));
-=======
-            IGRAPH_CHECK(igraph_random_sample_real(&s, 0, maxedges - 1, m));
             IGRAPH_CHECK(igraph_vector_int_reserve(&edges, m * 2));
->>>>>>> 232a9819
 
             for (i = 0; i < m; i++) {
                 if (!directed || mode != IGRAPH_ALL) {
