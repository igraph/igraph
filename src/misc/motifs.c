/* -*- mode: C -*-  */
/*
   IGraph library.
   Copyright (C) 2006-2012  Gabor Csardi <csardi.gabor@gmail.com>
   334 Harvard street, Cambridge, MA 02139 USA

   This program is free software; you can redistribute it and/or modify
   it under the terms of the GNU General Public License as published by
   the Free Software Foundation; either version 2 of the License, or
   (at your option) any later version.

   This program is distributed in the hope that it will be useful,
   but WITHOUT ANY WARRANTY; without even the implied warranty of
   MERCHANTABILITY or FITNESS FOR A PARTICULAR PURPOSE.  See the
   GNU General Public License for more details.

   You should have received a copy of the GNU General Public License
   along with this program; if not, write to the Free Software
   Foundation, Inc., 51 Franklin Street, Fifth Floor, Boston, MA
   02110-1301 USA

*/

#include "igraph_motifs.h"

#include "igraph_memory.h"
#include "igraph_random.h"
#include "igraph_adjlist.h"
#include "igraph_interface.h"
#include "igraph_nongraph.h"
#include "igraph_stack.h"

#include "core/interruption.h"
#include "isomorphism/isoclasses.h"
#include "graph/neighbors.h"

/**
 * Callback function for igraph_motifs_randesu that counts the motifs by
 * isomorphism class in a histogram.
 */
static igraph_error_t igraph_i_motifs_randesu_update_hist(
        const igraph_t *graph,
        igraph_vector_int_t *vids, int isoclass, void* extra) {
    igraph_vector_t *hist = (igraph_vector_t*)extra;
    IGRAPH_UNUSED(graph); IGRAPH_UNUSED(vids);
    VECTOR(*hist)[isoclass]++;
    return IGRAPH_SUCCESS;
}

/**
 * \function igraph_motifs_randesu
 * \brief Count the number of motifs in a graph.
 *
 * </para><para>
 * Motifs are small weakly connected induced subgraphs of a given structure in a
 * graph. It is argued that the motif profile (i.e. the number of
 * different motifs in the graph) is characteristic for different
 * types of networks and network function is related to the motifs in
 * the graph.
 *
 * </para><para>
 * This function is able to find the different motifs of size three
 * and four (i.e. the number of different subgraphs with three and four
 * vertices) in the network.
 *
 * </para><para>
 * In a big network the total number of motifs can be very large, so
 * it takes a lot of time to find all of them. In this case, a sampling
 * method can be used. This function is capable of doing sampling via the
 * \c cut_prob argument. This argument gives the probability that
 * a branch of the motif search tree will not be explored. See
 * S. Wernicke and F. Rasche: FANMOD: a tool for fast network motif
 * detection, Bioinformatics 22(9), 1152--1153, 2006 for details.
 *
 * </para><para>
 * Set the \c cut_prob argument to a zero vector for finding all
 * motifs.
 *
 * </para><para>
 * Directed motifs will be counted in directed graphs and undirected
 * motifs in undirected graphs.
 *
 * \param graph The graph to find the motifs in.
 * \param hist The result of the computation, it gives the number of
 *        motifs found for each isomorphism class. See
 *        \ref igraph_isoclass() for help about isomorphism classes.
 *        Note that this function does \em not count isomorphism
 *        classes that are not connected and will report NaN (more
 *        precisely \c IGRAPH_NAN) for them.
 * \param size The size of the motifs to search for. Only three and
 *        four are implemented currently. The limitation is not in the
 *        motif finding code, but the graph isomorphism code.
 * \param cut_prob Vector of probabilities for cutting the search tree
 *        at a given level. The first element is the first level, etc.
 *        Supply all zeros here (of length \c size) to find all motifs
 *        in a graph.
 * \return Error code.
 * \sa \ref igraph_motifs_randesu_estimate() for estimating the number
 * of motifs in a graph, this can help to set the \p cut_prob
 * parameter; \ref igraph_motifs_randesu_no() to calculate the total
 * number of motifs of a given size in a graph;
 * \ref igraph_motifs_randesu_callback() for calling a callback function
 * for every motif found; \ref igraph_subisomorphic_lad() for finding
 * subgraphs on more than 4 vertices.
 *
 * Time complexity: TODO.
 *
 * \example examples/simple/igraph_motifs_randesu.c
 */
igraph_error_t igraph_motifs_randesu(const igraph_t *graph, igraph_vector_t *hist,
                          int size, const igraph_vector_t *cut_prob) {
    int histlen;

    if (size == 3) {
        histlen = igraph_is_directed(graph) ? 16 : 4;
    } else if (size == 4) {
        histlen = igraph_is_directed(graph) ? 218 : 11;
    } else {
        IGRAPH_ERROR("Only motifs of size 3 and 4 are implemented", IGRAPH_EINVAL);
    }

    IGRAPH_CHECK(igraph_vector_resize(hist, histlen));
    igraph_vector_null(hist);

    IGRAPH_CHECK(igraph_motifs_randesu_callback(graph, size, cut_prob,
                 &igraph_i_motifs_randesu_update_hist, hist));

    if (size == 3) {
        if (igraph_is_directed(graph)) {
            VECTOR(*hist)[0] = VECTOR(*hist)[1] = VECTOR(*hist)[3] = IGRAPH_NAN;
        } else {
            VECTOR(*hist)[0] = VECTOR(*hist)[1] = IGRAPH_NAN;
        }
    } else {
        if (igraph_is_directed(graph)) {
            int not_connected[] = { 0, 1, 2, 4, 5, 6, 9, 10, 11, 15, 22, 23, 27,
                                    28, 33, 34, 39, 62, 120
                                  };
            int i, n = sizeof(not_connected) / sizeof(not_connected[0]);
            for (i = 0; i < n; i++) {
                VECTOR(*hist)[not_connected[i]] = IGRAPH_NAN;
            }
        } else {
            VECTOR(*hist)[0] = VECTOR(*hist)[1] = VECTOR(*hist)[2] =
                    VECTOR(*hist)[3] = VECTOR(*hist)[5] = IGRAPH_NAN;
        }
    }

    return IGRAPH_SUCCESS;
}

/**
 * \function igraph_motifs_randesu_callback
 * \brief Finds motifs in a graph and calls a function for each of them.
 *
 * </para><para>
 * Similarly to \ref igraph_motifs_randesu(), this function is able to find the
 * different motifs of size three and four (i.e. the number of different
 * subgraphs with three and four vertices) in the network. However, instead of
 * counting them, the function will call a callback function for each motif
 * found to allow further tests or post-processing.
 *
 * </para><para>
 * The \p cut_prob argument also allows sampling the motifs, just like for
 * \ref igraph_motifs_randesu(). Set the \p cut_prob argument to a zero vector
 * for finding all motifs.
 *
 * \param graph The graph to find the motifs in.
 * \param size The size of the motifs to search for. Only three and
 *        four are implemented currently. The limitation is not in the
 *        motif finding code, but the graph isomorphism code.
 * \param cut_prob Vector of probabilities for cutting the search tree
 *        at a given level. The first element is the first level, etc.
 *        Supply all zeros here (of length \c size) to find all motifs
 *        in a graph.
 * \param callback A pointer to a function of type \ref igraph_motifs_handler_t.
 *        This function will be called whenever a new motif is found.
 * \param extra Extra argument to pass to the callback function.
 * \return Error code.
 *
 * Time complexity: TODO.
 *
 * \example examples/simple/igraph_motifs_randesu.c
 */

igraph_error_t igraph_motifs_randesu_callback(const igraph_t *graph, int size,
                                   const igraph_vector_t *cut_prob, igraph_motifs_handler_t *callback,
                                   void* extra) {

    igraph_integer_t no_of_nodes = igraph_vcount(graph);
    igraph_adjlist_t allneis, alloutneis;
    igraph_vector_int_t *neis;
<<<<<<< HEAD
    igraph_integer_t father;
    igraph_integer_t i, j, s;
    igraph_integer_t motifs = 0;

    igraph_vector_int_t vids;     /* this is G */
    igraph_vector_int_t adjverts; /* this is V_E */
    igraph_stack_int_t stack;     /* this is S */
    igraph_integer_t *added;
=======
    long int father;
    long int i, j, s;
    long int motifs = 0;
    IGRAPH_UNUSED(motifs);    /* We mark it as unused to prevent warnings about unused-but-set-variables. */

    igraph_vector_t vids;     /* this is G */
    igraph_vector_t adjverts; /* this is V_E */
    igraph_stack_t stack;     /* this is S */
    long int *added;
>>>>>>> eb338db7
    char *subg;

    const unsigned int *arr_idx, *arr_code;
    int code = 0;
    unsigned char mul, idx;

    igraph_bool_t terminate = 0;

    if (size == 3) {
        mul = 3;
        if (igraph_is_directed(graph)) {
            arr_idx = igraph_i_isoclass_3_idx;
            arr_code = igraph_i_isoclass2_3;
        } else {
            arr_idx = igraph_i_isoclass_3u_idx;
            arr_code = igraph_i_isoclass2_3u;
        }
    } else if (size == 4) {
        mul = 4;
        if (igraph_is_directed(graph)) {
            arr_idx = igraph_i_isoclass_4_idx;
            arr_code = igraph_i_isoclass2_4;
        } else {
            arr_idx = igraph_i_isoclass_4u_idx;
            arr_code = igraph_i_isoclass2_4u;
        }
    } else {
        IGRAPH_ERROR("Only motifs of size 3 and 4 are implemented", IGRAPH_EINVAL);
    }

    if (igraph_vector_size(cut_prob) != size) {
        IGRAPH_ERRORF("Cut probability vector size (%" IGRAPH_PRId ") must agree with motif size (%d).",
                      IGRAPH_EINVAL, igraph_vector_size(cut_prob), size);
    }

    added = IGRAPH_CALLOC(no_of_nodes, igraph_integer_t);
    if (added == 0) {
        IGRAPH_ERROR("Cannot find motifs", IGRAPH_ENOMEM);
    }
    IGRAPH_FINALLY(igraph_free, added);

    subg = IGRAPH_CALLOC(no_of_nodes, char);
    if (subg == 0) {
        IGRAPH_ERROR("Cannot find motifs", IGRAPH_ENOMEM);
    }
    IGRAPH_FINALLY(igraph_free, subg);

    IGRAPH_CHECK(igraph_adjlist_init(graph, &allneis, IGRAPH_ALL, IGRAPH_LOOPS_TWICE, IGRAPH_MULTIPLE));
    IGRAPH_FINALLY(igraph_adjlist_destroy, &allneis);
    IGRAPH_CHECK(igraph_adjlist_init(graph, &alloutneis, IGRAPH_OUT, IGRAPH_LOOPS_ONCE, IGRAPH_MULTIPLE));
    IGRAPH_FINALLY(igraph_adjlist_destroy, &alloutneis);

    IGRAPH_VECTOR_INT_INIT_FINALLY(&vids, 0);
    IGRAPH_VECTOR_INT_INIT_FINALLY(&adjverts, 0);
    IGRAPH_CHECK(igraph_stack_int_init(&stack, 0));
    IGRAPH_FINALLY(igraph_stack_int_destroy, &stack);

    RNG_BEGIN();

    for (father = 0; father < no_of_nodes; father++) {
        igraph_integer_t level;

        IGRAPH_ALLOW_INTERRUPTION();

        if (VECTOR(*cut_prob)[0] == 1 || RNG_UNIF01() < VECTOR(*cut_prob)[0]) {
            continue;
        }

        /* init G */
        igraph_vector_int_clear(&vids); level = 0;
        IGRAPH_CHECK(igraph_vector_int_push_back(&vids, father));
        subg[father] = 1; added[father] += 1; level += 1;

        /* init V_E */
        igraph_vector_int_clear(&adjverts);
        neis = igraph_adjlist_get(&allneis, father);
        s = igraph_vector_int_size(neis);
        for (i = 0; i < s; i++) {
            igraph_integer_t nei = VECTOR(*neis)[i];
            if (!added[nei] && nei > father) {
                IGRAPH_CHECK(igraph_vector_int_push_back(&adjverts, nei));
                IGRAPH_CHECK(igraph_vector_int_push_back(&adjverts, father));
            }
            added[nei] += 1;
        }

        /* init S */
        igraph_stack_int_clear(&stack);

        while (level > 1 || !igraph_vector_int_empty(&adjverts)) {
            igraph_real_t cp = VECTOR(*cut_prob)[level];

            if (level == size - 1) {
                s = igraph_vector_int_size(&adjverts) / 2;
                for (i = 0; i < s; i++) {
                    igraph_integer_t k, s2;
                    igraph_integer_t last;
                    igraph_error_t ret;

                    if (cp != 0 && RNG_UNIF01() < cp) {
                        continue;
                    }
                    motifs += 1;

                    last = VECTOR(adjverts)[2 * i];
                    IGRAPH_CHECK(igraph_vector_int_push_back(&vids, last));
                    subg[last] = (char) size;

                    code = 0; idx = 0;
                    for (k = 0; k < size; k++) {
                        igraph_integer_t from = VECTOR(vids)[k];
                        neis = igraph_adjlist_get(&alloutneis, from);
                        s2 = igraph_vector_int_size(neis);
                        for (j = 0; j < s2; j++) {
                            igraph_integer_t nei = VECTOR(*neis)[j];
                            if (subg[nei] && k != subg[nei] - 1) {
                                idx = (unsigned char) (mul * k + (subg[nei] - 1));
                                code |= arr_idx[idx];
                            }
                        }
                    }

                    IGRAPH_CHECK_CALLBACK(
                        callback(graph, &vids, arr_code[code], extra),
                        &ret
                    );

                    if (ret == IGRAPH_STOP) {
                        terminate = 1;
                        break;
                    }

                    igraph_vector_int_pop_back(&vids);
                    subg[last] = 0;
                }
            }

            /* did the callback function asked us to terminate the search? */
            if (terminate) {
                break;
            }

            /* can we step down? */
            if (level < size - 1 &&
                !igraph_vector_int_empty(&adjverts)) {
                /* we might step down */
                igraph_integer_t neifather = igraph_vector_int_pop_back(&adjverts);
                igraph_integer_t nei = igraph_vector_int_pop_back(&adjverts);

                if (cp == 0 || RNG_UNIF01() > cp) {
                    /* yes, step down */
                    IGRAPH_CHECK(igraph_vector_int_push_back(&vids, nei));
                    subg[nei] = (char) level + 1; added[nei] += 1; level += 1;

                    IGRAPH_CHECK(igraph_stack_int_push(&stack, neifather));
                    IGRAPH_CHECK(igraph_stack_int_push(&stack, nei));
                    IGRAPH_CHECK(igraph_stack_int_push(&stack, level));

                    neis = igraph_adjlist_get(&allneis, nei);
                    s = igraph_vector_int_size(neis);
                    for (i = 0; i < s; i++) {
                        igraph_integer_t nei2 = VECTOR(*neis)[i];
                        if (!added[nei2] && nei2 > father) {
                            IGRAPH_CHECK(igraph_vector_int_push_back(&adjverts, nei2));
                            IGRAPH_CHECK(igraph_vector_int_push_back(&adjverts, nei));
                        }
                        added[nei2] += 1;
                    }
                }
            } else {
                /* no, step back */
                igraph_integer_t nei, neifather;
                while (!igraph_stack_int_empty(&stack) &&
                       level == igraph_stack_int_top(&stack) - 1) {
                    igraph_stack_int_pop(&stack);
                    nei = igraph_stack_int_pop(&stack);
                    neifather = igraph_stack_int_pop(&stack);
                    igraph_vector_int_push_back(&adjverts, nei);
                    igraph_vector_int_push_back(&adjverts, neifather);
                }

                nei = igraph_vector_int_pop_back(&vids);
                subg[nei] = 0; added[nei] -= 1; level -= 1;
                neis = igraph_adjlist_get(&allneis, nei);
                s = igraph_vector_int_size(neis);
                for (i = 0; i < s; i++) {
                    added[ VECTOR(*neis)[i] ] -= 1;
                }
                while (!igraph_vector_int_empty(&adjverts) &&
                       igraph_vector_int_tail(&adjverts) == nei) {
                    igraph_vector_int_pop_back(&adjverts);
                    igraph_vector_int_pop_back(&adjverts);
                }
            }

        } /* while */

        /* did the callback function asked us to terminate the search? */
        if (terminate) {
            break;
        }

        /* clear the added vector */
        added[father] -= 1;
        subg[father] = 0;
        neis = igraph_adjlist_get(&allneis, father);
        s = igraph_vector_int_size(neis);
        for (i = 0; i < s; i++) {
            added[ VECTOR(*neis)[i] ] -= 1;
        }

    } /* for father */

    RNG_END();

    IGRAPH_FREE(added);
    IGRAPH_FREE(subg);
    igraph_vector_int_destroy(&vids);
    igraph_vector_int_destroy(&adjverts);
    igraph_adjlist_destroy(&alloutneis);
    igraph_adjlist_destroy(&allneis);
    igraph_stack_int_destroy(&stack);
    IGRAPH_FINALLY_CLEAN(7);
    return IGRAPH_SUCCESS;
}

/**
 * \function igraph_motifs_randesu_estimate
 * \brief Estimate the total number of motifs in a graph.
 *
 * This function estimates the total number of connected induced
 * subgraphs, called motifs, of a fixed number of vertices. For
 * example, an undirected complete graph on \c n vertices
 * will have one motif of \p size \c n, and \c n motifs
 * of \p size <code>n - 1</code>. As another example, one triangle
 * and a separate vertex will have zero motifs of size four.
 *
 * </para><para>
 * This function is useful for large graphs for which it is not
 * feasible to count all the different motifs, because there are very
 * many of them.
 *
 * </para><para>
 * The total number of motifs is estimated by taking a sample of
 * vertices and counts all motifs in which these vertices are
 * included. (There is also a \p cut_prob parameter which gives the
 * probabilities to cut a branch of the search tree.)
 *
 * </para><para>
 * Directed motifs will be counted in directed graphs and undirected
 * motifs in undirected graphs.
 *
 * \param graph The graph object to study.
 * \param est Pointer to an integer type, the result will be stored
 *        here.
 * \param size The size of the motif to look for.
 * \param cut_prob Vector giving the probabilities to cut a branch of
 *        the search tree and omit counting the motifs in that branch.
 *        It contains a probability for each level. Supply \c size
 *        zeros here to count all the motifs in the sample.
 * \param sample_size The number of vertices to use as the
 *        sample. This parameter is only used if the \c parsample
 *        argument is a null pointer.
 * \param parsample Either pointer to an initialized vector or a null
 *        pointer. If a vector then the vertex IDs in the vector are
 *        used as a sample. If a null pointer then the \c sample_size
 *        argument is used to create a sample of vertices drawn with
 *        uniform probability.
 * \return Error code.
 * \sa \ref igraph_motifs_randesu(), \ref igraph_motifs_randesu_no().
 *
 * Time complexity: TODO.
 */

igraph_error_t igraph_motifs_randesu_estimate(const igraph_t *graph, igraph_integer_t *est,
                                   int size, const igraph_vector_t *cut_prob,
                                   igraph_integer_t sample_size,
                                   const igraph_vector_int_t *parsample) {

    igraph_integer_t no_of_nodes = igraph_vcount(graph);
    igraph_vector_int_t neis;

    igraph_vector_int_t vids;     /* this is G */
    igraph_vector_int_t adjverts; /* this is V_E */
    igraph_stack_int_t stack;     /* this is S */
    igraph_integer_t *added;
    igraph_vector_int_t *sample;
    igraph_integer_t sam;
    igraph_integer_t i;

    if (igraph_vector_size(cut_prob) != size) {
        IGRAPH_ERRORF("Cut probability vector size (%" IGRAPH_PRId ") must agree with motif size (%d).",
                      IGRAPH_EINVAL, igraph_vector_size(cut_prob), size);
    }

    if (parsample && igraph_vector_int_size(parsample) != 0) {
        igraph_integer_t min, max;
        igraph_vector_int_minmax(parsample, &min, &max);
        if (min < 0 || max >= no_of_nodes) {
            IGRAPH_ERROR("Sample vertex ID out of range.", IGRAPH_EINVAL);
        }
    }

    if (no_of_nodes == 0) {
        *est = 0;
        return IGRAPH_SUCCESS;
    }

    added = IGRAPH_CALLOC(no_of_nodes, igraph_integer_t);
    if (added == 0) {
        IGRAPH_ERROR("Cannot find motifs.", IGRAPH_ENOMEM);
    }
    IGRAPH_FINALLY(igraph_free, added);

    IGRAPH_VECTOR_INT_INIT_FINALLY(&vids, 0);
    IGRAPH_VECTOR_INT_INIT_FINALLY(&adjverts, 0);
    IGRAPH_CHECK(igraph_stack_int_init(&stack, 0));
    IGRAPH_FINALLY(igraph_stack_int_destroy, &stack);
    IGRAPH_VECTOR_INT_INIT_FINALLY(&neis, 0);

    if (parsample == NULL) {
        sample = IGRAPH_CALLOC(1, igraph_vector_int_t);
        if (sample == NULL) {
            IGRAPH_ERROR("Cannot estimate motifs.", IGRAPH_ENOMEM);
        }
        IGRAPH_FINALLY(igraph_free, sample);
        IGRAPH_VECTOR_INT_INIT_FINALLY(sample, 0);
        IGRAPH_CHECK(igraph_random_sample(sample, 0, no_of_nodes - 1, sample_size));
    } else {
        sample = (igraph_vector_int_t*) parsample;
        sample_size = igraph_vector_int_size(sample);
    }

    *est = 0;

    RNG_BEGIN();

    for (sam = 0; sam < sample_size; sam++) {
        igraph_integer_t father = VECTOR(*sample)[sam];
        igraph_integer_t level, s;

        IGRAPH_ALLOW_INTERRUPTION();

        if (VECTOR(*cut_prob)[0] == 1 ||
            RNG_UNIF01() < VECTOR(*cut_prob)[0]) {
            continue;
        }

        /* init G */
        igraph_vector_int_clear(&vids); level = 0;
        IGRAPH_CHECK(igraph_vector_int_push_back(&vids, father));
        added[father] += 1; level += 1;

        /* init V_E */
        igraph_vector_int_clear(&adjverts);
        IGRAPH_CHECK(igraph_neighbors(graph, &neis, father, IGRAPH_ALL));
        s = igraph_vector_int_size(&neis);
        for (i = 0; i < s; i++) {
            igraph_integer_t nei = VECTOR(neis)[i];
            if (!added[nei] && nei > father) {
                IGRAPH_CHECK(igraph_vector_int_push_back(&adjverts, nei));
                IGRAPH_CHECK(igraph_vector_int_push_back(&adjverts, father));
            }
            added[nei] += 1;
        }

        /* init S */
        igraph_stack_int_clear(&stack);

        while (level > 1 || !igraph_vector_int_empty(&adjverts)) {
            igraph_real_t cp = VECTOR(*cut_prob)[level];

            if (level == size - 1) {
                s = igraph_vector_int_size(&adjverts) / 2;
                for (i = 0; i < s; i++) {
                    if (cp != 0 && RNG_UNIF01() < cp) {
                        continue;
                    }
                    (*est) += 1;
                }
            }

            if (level < size - 1 &&
                !igraph_vector_int_empty(&adjverts)) {
                /* We might step down */
                igraph_integer_t neifather = igraph_vector_int_pop_back(&adjverts);
                igraph_integer_t nei = igraph_vector_int_pop_back(&adjverts);

                if (cp == 0 || RNG_UNIF01() > cp) {
                    /* Yes, step down */
                    IGRAPH_CHECK(igraph_vector_int_push_back(&vids, nei));
                    added[nei] += 1; level += 1;

                    IGRAPH_CHECK(igraph_stack_int_push(&stack, neifather));
                    IGRAPH_CHECK(igraph_stack_int_push(&stack, nei));
                    IGRAPH_CHECK(igraph_stack_int_push(&stack, level));

                    IGRAPH_CHECK(igraph_neighbors(graph, &neis, nei, IGRAPH_ALL));
                    s = igraph_vector_int_size(&neis);
                    for (i = 0; i < s; i++) {
                        igraph_integer_t nei2 = VECTOR(neis)[i];
                        if (!added[nei2] && nei2 > father) {
                            IGRAPH_CHECK(igraph_vector_int_push_back(&adjverts, nei2));
                            IGRAPH_CHECK(igraph_vector_int_push_back(&adjverts, nei));
                        }
                        added[nei2] += 1;
                    }
                }
            } else {
                /* no, step back */
                igraph_integer_t nei, neifather;
                while (!igraph_stack_int_empty(&stack) &&
                       level == igraph_stack_int_top(&stack) - 1) {
                    igraph_stack_int_pop(&stack);
                    nei = igraph_stack_int_pop(&stack);
                    neifather = igraph_stack_int_pop(&stack);
                    igraph_vector_int_push_back(&adjverts, nei);
                    igraph_vector_int_push_back(&adjverts, neifather);
                }

                nei = igraph_vector_int_pop_back(&vids);
                added[nei] -= 1; level -= 1;
                IGRAPH_CHECK(igraph_neighbors(graph, &neis, nei, IGRAPH_ALL));
                s = igraph_vector_int_size(&neis);
                for (i = 0; i < s; i++) {
                    added[ VECTOR(neis)[i] ] -= 1;
                }
                while (!igraph_vector_int_empty(&adjverts) &&
                       igraph_vector_int_tail(&adjverts) == nei) {
                    igraph_vector_int_pop_back(&adjverts);
                    igraph_vector_int_pop_back(&adjverts);
                }
            }

        } /* while */

        /* clear the added vector */
        added[father] -= 1;
        IGRAPH_CHECK(igraph_neighbors(graph, &neis, father, IGRAPH_ALL));
        s = igraph_vector_int_size(&neis);
        for (i = 0; i < s; i++) {
            added[ VECTOR(neis)[i] ] -= 1;
        }

    } /* for father */

    RNG_END();

    (*est) *= ((igraph_real_t) no_of_nodes / sample_size);

    if (parsample == 0) {
        igraph_vector_int_destroy(sample);
        IGRAPH_FREE(sample);
        IGRAPH_FINALLY_CLEAN(2);
    }

    IGRAPH_FREE(added);
    igraph_vector_int_destroy(&vids);
    igraph_vector_int_destroy(&adjverts);
    igraph_stack_int_destroy(&stack);
    igraph_vector_int_destroy(&neis);
    IGRAPH_FINALLY_CLEAN(5);
    return IGRAPH_SUCCESS;
}

/**
 * \function igraph_motifs_randesu_no
 * \brief Count the total number of motifs in a graph.
 *
 * </para><para>
 * This function counts the total number of motifs in a graph,
 * i.e. the number of of (weakly) connected triplets or quadruplets,
 * without assigning isomorphism classes to them.
 *
 * \param graph The graph object to study.
 * \param no Pointer to an integer type, the result will be stored
 *        here.
 * \param size The size of the motifs to count.
 * \param cut_prob Vector giving the probabilities that a branch of
 *        the search tree will be cut at a given level.
 * \return Error code.
 * \sa \ref igraph_motifs_randesu(), \ref
 *     igraph_motifs_randesu_estimate().
 *
 * Time complexity: TODO.
 */

igraph_error_t igraph_motifs_randesu_no(const igraph_t *graph, igraph_integer_t *no,
                             int size, const igraph_vector_t *cut_prob) {

    igraph_integer_t no_of_nodes = igraph_vcount(graph);
    igraph_vector_int_t neis;
    igraph_vector_int_t vids;     /* this is G */
    igraph_vector_int_t adjverts; /* this is V_E */
    igraph_stack_int_t stack;     /* this is S */
    igraph_integer_t *added;
    igraph_integer_t father;
    igraph_integer_t i;

    if (igraph_vector_size(cut_prob) != size) {
        IGRAPH_ERRORF("Cut probability vector size (%" IGRAPH_PRId ") must agree with motif size (%d).",
                      IGRAPH_EINVAL, igraph_vector_size(cut_prob), size);
    }
    added = IGRAPH_CALLOC(no_of_nodes, igraph_integer_t);
    if (added == 0) {
        IGRAPH_ERROR("Cannot find motifs.", IGRAPH_ENOMEM);
    }
    IGRAPH_FINALLY(igraph_free, added);

    IGRAPH_VECTOR_INT_INIT_FINALLY(&vids, 0);
    IGRAPH_VECTOR_INT_INIT_FINALLY(&adjverts, 0);
    IGRAPH_CHECK(igraph_stack_int_init(&stack, 0));
    IGRAPH_FINALLY(igraph_stack_int_destroy, &stack);
    IGRAPH_VECTOR_INT_INIT_FINALLY(&neis, 0);

    *no = 0;

    RNG_BEGIN();

    for (father = 0; father < no_of_nodes; father++) {
        igraph_integer_t level, s;

        IGRAPH_ALLOW_INTERRUPTION();

        if (VECTOR(*cut_prob)[0] == 1 ||
            RNG_UNIF01() < VECTOR(*cut_prob)[0]) {
            continue;
        }

        /* init G */
        igraph_vector_int_clear(&vids); level = 0;
        IGRAPH_CHECK(igraph_vector_int_push_back(&vids, father));
        added[father] += 1; level += 1;

        /* init V_E */
        igraph_vector_int_clear(&adjverts);
        IGRAPH_CHECK(igraph_neighbors(graph, &neis, father, IGRAPH_ALL));
        s = igraph_vector_int_size(&neis);
        for (i = 0; i < s; i++) {
            igraph_integer_t nei = VECTOR(neis)[i];
            if (!added[nei] && nei > father) {
                IGRAPH_CHECK(igraph_vector_int_push_back(&adjverts, nei));
                IGRAPH_CHECK(igraph_vector_int_push_back(&adjverts, father));
            }
            added[nei] += 1;
        }

        /* init S */
        igraph_stack_int_clear(&stack);

        while (level > 1 || !igraph_vector_int_empty(&adjverts)) {
            igraph_real_t cp = VECTOR(*cut_prob)[level];

            if (level == size - 1) {
                s = igraph_vector_int_size(&adjverts) / 2;
                for (i = 0; i < s; i++) {
                    if (cp != 0 && RNG_UNIF01() < cp) {
                        continue;
                    }
                    (*no) += 1;
                }
            }

            if (level < size - 1 &&
                !igraph_vector_int_empty(&adjverts)) {
                /* We might step down */
                igraph_integer_t neifather = igraph_vector_int_pop_back(&adjverts);
                igraph_integer_t nei = igraph_vector_int_pop_back(&adjverts);

                if (cp == 0 || RNG_UNIF01() > cp) {
                    /* Yes, step down */
                    IGRAPH_CHECK(igraph_vector_int_push_back(&vids, nei));
                    added[nei] += 1; level += 1;

                    IGRAPH_CHECK(igraph_stack_int_push(&stack, neifather));
                    IGRAPH_CHECK(igraph_stack_int_push(&stack, nei));
                    IGRAPH_CHECK(igraph_stack_int_push(&stack, level));

                    IGRAPH_CHECK(igraph_neighbors(graph, &neis, nei, IGRAPH_ALL));
                    s = igraph_vector_int_size(&neis);
                    for (i = 0; i < s; i++) {
                        igraph_integer_t nei2 = VECTOR(neis)[i];
                        if (!added[nei2] && nei2 > father) {
                            IGRAPH_CHECK(igraph_vector_int_push_back(&adjverts, nei2));
                            IGRAPH_CHECK(igraph_vector_int_push_back(&adjverts, nei));
                        }
                        added[nei2] += 1;
                    }
                }
            } else {
                /* no, step back */
                igraph_integer_t nei, neifather;
                while (!igraph_stack_int_empty(&stack) &&
                       level == igraph_stack_int_top(&stack) - 1) {
                    igraph_stack_int_pop(&stack);
                    nei = igraph_stack_int_pop(&stack);
                    neifather = igraph_stack_int_pop(&stack);
                    igraph_vector_int_push_back(&adjverts, nei);
                    igraph_vector_int_push_back(&adjverts, neifather);
                }

                nei = igraph_vector_int_pop_back(&vids);
                added[nei] -= 1; level -= 1;
                IGRAPH_CHECK(igraph_neighbors(graph, &neis, nei, IGRAPH_ALL));
                s = igraph_vector_int_size(&neis);
                for (i = 0; i < s; i++) {
                    added[ VECTOR(neis)[i] ] -= 1;
                }
                while (!igraph_vector_int_empty(&adjverts) &&
                       igraph_vector_int_tail(&adjverts) == nei) {
                    igraph_vector_int_pop_back(&adjverts);
                    igraph_vector_int_pop_back(&adjverts);
                }
            }

        } /* while */

        /* clear the added vector */
        added[father] -= 1;
        IGRAPH_CHECK(igraph_neighbors(graph, &neis, father, IGRAPH_ALL));
        s = igraph_vector_int_size(&neis);
        for (i = 0; i < s; i++) {
            added[ VECTOR(neis)[i] ] -= 1;
        }

    } /* for father */

    RNG_END();

    IGRAPH_FREE(added);
    igraph_vector_int_destroy(&vids);
    igraph_vector_int_destroy(&adjverts);
    igraph_stack_int_destroy(&stack);
    igraph_vector_int_destroy(&neis);
    IGRAPH_FINALLY_CLEAN(5);
    return IGRAPH_SUCCESS;
}

/**
 * \function igraph_dyad_census
 * \brief Calculating the dyad census as defined by Holland and Leinhardt.
 *
 * </para><para>
 * Dyad census means classifying each pair of vertices of a directed
 * graph into three categories: mutual (there is at least one edge from
 * \c a to \c b and also from \c b to \c a); asymmetric (there is at least
 * one edge either from \c a to \c b or from \c b to \c a, but not the other
 * way) and null (no edges between \c a and \c b in either direction).
 *
 * </para><para>
 * Holland, P.W. and Leinhardt, S.  (1970).  A Method for Detecting
 * Structure in Sociometric Data.  American Journal of Sociology,
 * 70, 492-513.
 *
 * \param graph The input graph. For an undirected graph, there are no
 *    asymmetric connections.
 * \param mut Pointer to an integer, the number of mutual dyads is
 *    stored here.
 * \param asym Pointer to an integer, the number of asymmetric dyads
 *    is stored here.
 * \param null Pointer to an integer, the number of null dyads is
 *    stored here. In case of an integer overflow (i.e. too many
 *    null dyads), -1 will be returned.
 * \return Error code.
 *
 * \sa \ref igraph_reciprocity(), \ref igraph_triad_census().
 *
 * Time complexity: O(|V|+|E|), the number of vertices plus the number
 * of edges.
 */
igraph_error_t igraph_dyad_census(const igraph_t *graph, igraph_integer_t *mut,
                       igraph_integer_t *asym, igraph_integer_t *null) {

    igraph_integer_t nonrec = 0, rec = 0;
    igraph_vector_int_t inneis, outneis;
    igraph_integer_t vc = igraph_vcount(graph);
    igraph_integer_t i;

    IGRAPH_VECTOR_INT_INIT_FINALLY(&inneis, 0);
    IGRAPH_VECTOR_INT_INIT_FINALLY(&outneis, 0);

    for (i = 0; i < vc; i++) {
        igraph_integer_t ideg, odeg;
        igraph_integer_t ip, op;

        IGRAPH_CHECK(igraph_i_neighbors(graph, &inneis, i, IGRAPH_IN, IGRAPH_NO_LOOPS, IGRAPH_NO_MULTIPLE));
        IGRAPH_CHECK(igraph_i_neighbors(graph, &outneis, i, IGRAPH_OUT, IGRAPH_NO_LOOPS, IGRAPH_NO_MULTIPLE));

        ideg = igraph_vector_int_size(&inneis);
        odeg = igraph_vector_int_size(&outneis);

        ip = op = 0;
        while (ip < ideg && op < odeg) {
            if (VECTOR(inneis)[ip] < VECTOR(outneis)[op]) {
                nonrec += 1;
                ip++;
            } else if (VECTOR(inneis)[ip] > VECTOR(outneis)[op]) {
                nonrec += 1;
                op++;
            } else {
                rec += 1;
                ip++;
                op++;
            }
        }
        nonrec += (ideg - ip) + (odeg - op);
    }

    igraph_vector_int_destroy(&inneis);
    igraph_vector_int_destroy(&outneis);
    IGRAPH_FINALLY_CLEAN(2);

    *mut = rec / 2;
    *asym = nonrec / 2;
    if (vc % 2) {
        *null = vc * ((vc - 1) / 2);
    } else {
        *null = (vc / 2) * (vc - 1);
    }
    if (*null < vc && vc > 2) {
        IGRAPH_WARNING("Integer overflow, returning -1.");
        *null = -1;
    } else {
        *null = *null - (*mut) - (*asym);
    }

    return IGRAPH_SUCCESS;
}

static igraph_error_t igraph_i_triad_census_24(const igraph_t *graph, igraph_real_t *res2,
                           igraph_real_t *res4) {

    igraph_integer_t vc = igraph_vcount(graph);
    igraph_vector_int_t seen;
    igraph_vector_int_t *neis, *neis2;
    igraph_integer_t i, j, k, s, neilen, neilen2, ign;
    igraph_adjlist_t adjlist;

    IGRAPH_VECTOR_INT_INIT_FINALLY(&seen, vc);
    IGRAPH_CHECK(igraph_adjlist_init(graph, &adjlist, IGRAPH_ALL, IGRAPH_LOOPS_TWICE, IGRAPH_MULTIPLE));
    IGRAPH_FINALLY(igraph_adjlist_destroy, &adjlist);
    *res2 = *res4 = 0;

    for (i = 0; i < vc; i++) {
        IGRAPH_ALLOW_INTERRUPTION();

        neis = igraph_adjlist_get(&adjlist, i);
        neilen = igraph_vector_int_size(neis);
        /* mark neighbors of i & i itself */
        VECTOR(seen)[i] = i + 1;
        ign = 0;
        for (j = 0; j < neilen; j++) {
            igraph_integer_t nei = VECTOR(*neis)[j];
            if (VECTOR(seen)[nei] == i + 1 || VECTOR(seen)[nei] == -(i + 1)) {
                /* multiple edges or loop edge */
                VECTOR(seen)[nei] = -(i + 1);
                ign++;
            } else {
                VECTOR(seen)[nei] = i + 1;
            }
        }

        for (j = 0; j < neilen; j++) {
            igraph_integer_t nei = VECTOR(*neis)[j];
            if (nei <= i || (j > 0 && nei == VECTOR(*neis)[j - 1])) {
                continue;
            }
            neis2 = igraph_adjlist_get(&adjlist, nei);
            neilen2 = igraph_vector_int_size(neis2);
            s = 0;
            for (k = 0; k < neilen2; k++) {
                igraph_integer_t nei2 = VECTOR(*neis2)[k];
                if (k > 0 && nei2 == VECTOR(*neis2)[k - 1]) {
                    continue;
                }
                if (VECTOR(seen)[nei2] != i + 1 && VECTOR(seen)[nei2] != -(i + 1)) {
                    s++;
                }
            }
            if (VECTOR(seen)[nei] > 0) {
                *res2 += vc - s - neilen + ign - 1;
            } else {
                *res4 += vc - s - neilen + ign - 1;
            }
        }
    }

    igraph_adjlist_destroy(&adjlist);
    igraph_vector_int_destroy(&seen);
    IGRAPH_FINALLY_CLEAN(2);

    return IGRAPH_SUCCESS;
}

/**
 * \function igraph_triad_census
 * \brief Triad census, as defined by Davis and Leinhardt
 *
 * </para><para>
 * Calculating the triad census means classifying every triple of
 * vertices in a directed graph. A triple can be in one of 16 states:
 * \clist
 * \cli 003
 *      A, B, C, the empty graph.
 * \cli 012
 *      A->B, C, a graph with a single directed edge.
 * \cli 102
 *      A&lt;->B, C, a graph with a mutual connection between two vertices.
 * \cli 021D
 *      A&lt;-B->C, the binary out-tree.
 * \cli 021U
 *      A->B&lt;-C, the binary in-tree.
 * \cli 021C
 *      A->B->C, the directed line.
 * \cli 111D
 *      A&lt;->B&lt;-C.
 * \cli 111U
 *      A&lt;->B->C.
 * \cli 030T
 *      A->B&lt;-C, A->C.
 * \cli 030C
 *      A&lt;-B&lt;-C, A->C.
 * \cli 201
 *      A&lt;->B&lt;->C.
 * \cli 120D
 *      A&lt;-B->C, A&lt;->C.
 * \cli 120U
 *      A->B&lt;-C, A&lt;->C.
 * \cli 120C
 *      A->B->C, A&lt;->C.
 * \cli 210
 *      A->B&lt;->C, A&lt;->C.
 * \cli 300
 *      A&lt;->B&lt;->C, A&lt;->C, the complete graph.
 * \endclist
 *
 * </para><para>
 * See also Davis, J.A. and Leinhardt, S.  (1972).  The Structure of
 * Positive Interpersonal Relations in Small Groups.  In J. Berger
 * (Ed.), Sociological Theories in Progress, Volume 2, 218-251.
 * Boston: Houghton Mifflin.
 *
 * </para><para>
 * This function calls \ref igraph_motifs_randesu() which is an
 * implementation of the FANMOD motif finder tool, see \ref
 * igraph_motifs_randesu() for details. Note that the order of the
 * triads is not the same for \ref igraph_triad_census() and \ref
 * igraph_motifs_randesu().
 *
 * \param graph The input graph. A warning is given for undirected
 *   graphs, as the result is undefined for those.
 * \param res Pointer to an initialized vector, the result is stored
 *   here in the same order as given in the list above. Note that this
 *   order is different than the one used by \ref igraph_motifs_randesu().
 * \return Error code.
 *
 * \sa \ref igraph_motifs_randesu(), \ref igraph_dyad_census().
 *
 * Time complexity: TODO.
 */

igraph_error_t igraph_triad_census(const igraph_t *graph, igraph_vector_t *res) {

    igraph_vector_t cut_prob;
    igraph_real_t m2, m4;
    igraph_vector_t tmp;
    igraph_integer_t vc = igraph_vcount(graph);
    igraph_real_t total;

    if (!igraph_is_directed(graph)) {
        IGRAPH_WARNING("Triad census called on an undirected graph");
    }

    IGRAPH_VECTOR_INIT_FINALLY(&tmp, 0);
    IGRAPH_VECTOR_INIT_FINALLY(&cut_prob, 3); /* all zeros */
    IGRAPH_CHECK(igraph_vector_resize(res, 16));
    igraph_vector_null(res);
    IGRAPH_CHECK(igraph_motifs_randesu(graph, &tmp, 3, &cut_prob));
    IGRAPH_CHECK(igraph_i_triad_census_24(graph, &m2, &m4));

    total = ((igraph_real_t)vc) * (vc - 1);
    total *= (vc - 2);
    total /= 6;

    /* Reorder */
    if (igraph_is_directed(graph)) {
        VECTOR(tmp)[0] = 0;
        VECTOR(tmp)[1] = m2;
        VECTOR(tmp)[3] = m4;
        VECTOR(tmp)[0] = total - igraph_vector_sum(&tmp);

        VECTOR(*res)[0] = VECTOR(tmp)[0];
        VECTOR(*res)[1] = VECTOR(tmp)[1];
        VECTOR(*res)[2] = VECTOR(tmp)[3];
        VECTOR(*res)[3] = VECTOR(tmp)[6];
        VECTOR(*res)[4] = VECTOR(tmp)[2];
        VECTOR(*res)[5] = VECTOR(tmp)[4];
        VECTOR(*res)[6] = VECTOR(tmp)[5];
        VECTOR(*res)[7] = VECTOR(tmp)[9];
        VECTOR(*res)[8] = VECTOR(tmp)[7];
        VECTOR(*res)[9] = VECTOR(tmp)[11];
        VECTOR(*res)[10] = VECTOR(tmp)[10];
        VECTOR(*res)[11] = VECTOR(tmp)[8];
        VECTOR(*res)[12] = VECTOR(tmp)[13];
        VECTOR(*res)[13] = VECTOR(tmp)[12];
        VECTOR(*res)[14] = VECTOR(tmp)[14];
        VECTOR(*res)[15] = VECTOR(tmp)[15];
    } else {
        VECTOR(tmp)[0] = 0;
        VECTOR(tmp)[1] = m2;
        VECTOR(tmp)[0] = total - igraph_vector_sum(&tmp);

        VECTOR(*res)[0] = VECTOR(tmp)[0];
        VECTOR(*res)[2] = VECTOR(tmp)[1];
        VECTOR(*res)[10] = VECTOR(tmp)[2];
        VECTOR(*res)[15] = VECTOR(tmp)[3];
    }

    igraph_vector_destroy(&cut_prob);
    igraph_vector_destroy(&tmp);
    IGRAPH_FINALLY_CLEAN(2);

    return IGRAPH_SUCCESS;
}<|MERGE_RESOLUTION|>--- conflicted
+++ resolved
@@ -190,26 +190,15 @@
     igraph_integer_t no_of_nodes = igraph_vcount(graph);
     igraph_adjlist_t allneis, alloutneis;
     igraph_vector_int_t *neis;
-<<<<<<< HEAD
     igraph_integer_t father;
     igraph_integer_t i, j, s;
     igraph_integer_t motifs = 0;
+    IGRAPH_UNUSED(motifs);    /* We mark it as unused to prevent warnings about unused-but-set-variables. */
 
     igraph_vector_int_t vids;     /* this is G */
     igraph_vector_int_t adjverts; /* this is V_E */
     igraph_stack_int_t stack;     /* this is S */
     igraph_integer_t *added;
-=======
-    long int father;
-    long int i, j, s;
-    long int motifs = 0;
-    IGRAPH_UNUSED(motifs);    /* We mark it as unused to prevent warnings about unused-but-set-variables. */
-
-    igraph_vector_t vids;     /* this is G */
-    igraph_vector_t adjverts; /* this is V_E */
-    igraph_stack_t stack;     /* this is S */
-    long int *added;
->>>>>>> eb338db7
     char *subg;
 
     const unsigned int *arr_idx, *arr_code;
