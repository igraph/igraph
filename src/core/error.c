/*
   IGraph library.
   Copyright (C) 2005-2012  Gabor Csardi <csardi.gabor@gmail.com>
   334 Harvard street, Cambridge, MA 02139 USA

   This program is free software; you can redistribute it and/or modify
   it under the terms of the GNU General Public License as published by
   the Free Software Foundation; either version 2 of the License, or
   (at your option) any later version.

   This program is distributed in the hope that it will be useful,
   but WITHOUT ANY WARRANTY; without even the implied warranty of
   MERCHANTABILITY or FITNESS FOR A PARTICULAR PURPOSE.  See the
   GNU General Public License for more details.

   You should have received a copy of the GNU General Public License
   along with this program; if not, write to the Free Software
   Foundation, Inc., 51 Franklin Street, Fifth Floor, Boston, MA
   02110-1301 USA

*/

#include "igraph_error.h"
#include "igraph_types.h"

#include "config.h" /* IGRAPH_THREAD_LOCAL */

#include <stdio.h>
#include <stdlib.h>
#include <stdarg.h>

/* Detecting ASan with GCC:
 *   https://gcc.gnu.org/onlinedocs/cpp/Common-Predefined-Macros.html
 * Detecting ASan with Clang:
 *   https://clang.llvm.org/docs/AddressSanitizer.html#conditional-compilation-with-has-feature-address-sanitizer
 */
#if defined(__SANITIZE_ADDRESS__)
#  define IGRAPH_SANITIZER_AVAILABLE 1
#elif defined(__has_feature)
#  if __has_feature(address_sanitizer)
#    define IGRAPH_SANITIZER_AVAILABLE 1
#  endif
#endif

#ifdef IGRAPH_SANITIZER_AVAILABLE
#include <sanitizer/asan_interface.h>
#endif

#ifdef USING_R
#include <R.h>
#endif

/***** Helper functions *****/

/* All calls to abort() in this compilation unit must go through igraph_abort(),
 * in order to make it easy for igraph's R interface to not have any reference to abort(),
 * which is disallowed by CRAN.
 *
 * Since the R interface sets its own error / fatal error handlers, this function
 * is never actually called by it.
 *
 * Note that some of the other #ifndef USING_R's in this file are still needed
 * to avoid references to fprintf and stderr.
 */
static IGRAPH_FUNCATTR_NORETURN void igraph_abort(void) {
#ifndef USING_R
#ifdef IGRAPH_SANITIZER_AVAILABLE
    fprintf(stderr, "\nStack trace:\n");
    __sanitizer_print_stack_trace();
#endif
    abort();
#else
    /* R's error() function is declared 'noreturn'. We use it here to satisfy the compiler that igraph_abort() does indeed not return. */
    error("igraph_abort() was called. This should never happen. Please report this as an igraph bug, along with steps to reproduce it.");
#endif
}


/***** Handling errors *****/

static IGRAPH_THREAD_LOCAL igraph_error_handler_t *igraph_i_error_handler = 0;
static IGRAPH_THREAD_LOCAL char igraph_i_errormsg_buffer[500];
static IGRAPH_THREAD_LOCAL char igraph_i_warningmsg_buffer[500];
static IGRAPH_THREAD_LOCAL char igraph_i_fatalmsg_buffer[500];

/* Error strings corresponding to each igraph_error_type_t enum value. */
static const char *igraph_i_error_strings[] = {
    /*  0 */ "No error",
    /*  1 */ "Failed",
    /*  2 */ "Out of memory",
    /*  3 */ "Parse error",
    /*  4 */ "Invalid value",
    /*  5 */ "Already exists",
    /*  6 */ NULL, // "Invalid edge vector",  /* removed in 1.0 */
    /*  7 */ "Invalid vertex ID",
    /*  8 */ "Invalid edge ID",
    /*  9 */ "Invalid mode",
    /* 10 */ "File operation error",
    /* 11 */ "Unfold infinite iterator",
    /* 12 */ "Unimplemented function call",
    /* 13 */ "Interrupted",
    /* 14 */ "Numeric procedure did not converge",
<<<<<<< HEAD

    /* ARPACK error codes moved to igraph_arpack_error_t in arpack.c from version 1.0 */
    /* 15 */ "ARPACK error", // used to be "Matrix-vector product failed",
    /* 16 */ NULL, // "N must be positive",
    /* 17 */ NULL, // "NEV must be positive",
    /* 18 */ NULL, // "NCV must be greater than NEV and less than or equal to N "
                   // "(and for the non-symmetric solver NCV-NEV >=2 must also hold)",
    /* 19 */ NULL, // "Maximum number of iterations should be positive",
    /* 20 */ NULL, // "Invalid WHICH parameter",
    /* 21 */ NULL, // "Invalid BMAT parameter",
    /* 22 */ NULL, // "WORKL is too small",
    /* 23 */ NULL, // "LAPACK error in tridiagonal eigenvalue calculation",
    /* 24 */ NULL, // "Starting vector is zero",
    /* 25 */ NULL, // "MODE is invalid",
    /* 26 */ NULL, // "MODE and BMAT are not compatible",
    /* 27 */ NULL, // "ISHIFT must be 0 or 1",
    /* 28 */ NULL, // "NEV and WHICH='BE' are incompatible",
    /* 29 */ NULL, // "Could not build an Arnoldi factorization",
    /* 30 */ NULL, // "No eigenvalues to sufficient accuracy",
    /* 31 */ NULL, // "HOWMNY is invalid",
    /* 32 */ NULL, // "HOWMNY='S' is not implemented",
    /* 33 */ NULL, // "Different number of converged Ritz values",
    /* 34 */ NULL, // "Error from calculation of a real Schur form",
    /* 35 */ NULL, // "LAPACK (dtrevc) error for calculating eigenvectors",
    /* 36 */ NULL, // "Unknown ARPACK error",
    /* ARPACK error codes end here */

    /* 37 */ "Negative loop detected while calculating shortest paths",
=======
    /* 15 */ "Matrix-vector product failed",
    /* 16 */ "N must be positive",
    /* 17 */ "NEV must be positive",
    /* 18 */ "NCV must be greater than NEV and less than or equal to N "
    "(and for the non-symmetric solver NCV-NEV >=2 must also hold)",
    /* 19 */ "Maximum number of iterations should be positive",
    /* 20 */ "Invalid WHICH parameter",
    /* 21 */ "Invalid BMAT parameter",
    /* 22 */ "WORKL is too small",
    /* 23 */ "LAPACK error in tridiagonal eigenvalue calculation",
    /* 24 */ "Starting vector is zero",
    /* 25 */ "MODE is invalid",
    /* 26 */ "MODE and BMAT are not compatible",
    /* 27 */ "ISHIFT must be 0 or 1",
    /* 28 */ "NEV and WHICH='BE' are incompatible",
    /* 29 */ "Could not build an Arnoldi factorization",
    /* 30 */ "No eigenvalues to sufficient accuracy",
    /* 31 */ "HOWMNY is invalid",
    /* 32 */ "HOWMNY='S' is not implemented",
    /* 33 */ "Different number of converged Ritz values",
    /* 34 */ "Error from calculation of a real Schur form",
    /* 35 */ "LAPACK (dtrevc) error for calculating eigenvectors",
    /* 36 */ "Unknown ARPACK error",
    /* 37 */ "Negative cycle detected while calculating shortest paths",
>>>>>>> 94058853
    /* 38 */ "Internal error, likely a bug in igraph",

    /* More ARPACK error codes moved to igraph_arpack_error_t in arpack.c from version 1.0 */
    /* 39 */ NULL, // "Maximum number of iterations reached",
    /* 40 */ NULL, // "No shifts could be applied during a cycle of the "
                   // "Implicitly restarted Arnoldi iteration. One possibility "
                   // "is to increase the size of NCV relative to NEV",
    /* 41 */ NULL, // "The Schur form computed by LAPACK routine dlahqr "
                   // "could not be reordered by LAPACK routine dtrsen.",
    /* ARPACK error codes end here */

    /* 42 */ NULL, // "Big integer division by zero",    /* removed in 1.0 */
    /* 43 */ NULL, // "GLPK Error, GLP_EBOUND",    /* removed in 1.0 */
    /* 44 */ NULL, // "GLPK Error, GLP_EROOT",    /* removed in 1.0 */
    /* 45 */ NULL, // "GLPK Error, GLP_ENOPFS",    /* removed in 1.0 */
    /* 46 */ NULL, // "GLPK Error, GLP_ENODFS",    /* removed in 1.0 */
    /* 47 */ NULL, // "GLPK Error, GLP_EFAIL",    /* removed in 1.0 */
    /* 48 */ NULL, // "GLPK Error, GLP_EMIPGAP",    /* removed in 1.0 */
    /* 49 */ NULL, // "GLPK Error, GLP_ETMLIM",    /* removed in 1.0 */
    /* 50 */ NULL, // "GLPK Error, GLP_STOP",    /* removed in 1.0 */
    /* 51 */ NULL, // "Internal attribute handler error",    /* removed in 1.0 */
    /* 52 */ "Unimplemented attribute combination for this type",
    /* 53 */ NULL, // "LAPACK call resulted in an error",    /* removed in 1.0 */
    /* 54 */ NULL, // "Internal DrL error",   /* removed in 1.0 */
    /* 55 */ "Integer or double overflow",
    /* 56 */ NULL, // "Internal GPLK error",    /* removed in 1.0 */
    /* 57 */ NULL, // "CPU time exceeded",    /* removed in 1.0 */
    /* 58 */ "Integer or double underflow",
    /* 59 */ "Random walk got stuck",
    /* 60 */ "Search stopped; this error should never be visible to the user, "
    "please report this error along with the steps to reproduce it.",
    /* 61 */ "Result too large",
    /* 62 */ "Input problem has no solution"
};


/**
 * \function igraph_strerror
 * \brief Textual description of an error.
 *
 * This is a simple utility function, it gives a short general textual
 * description for an \a igraph error code.
 *
 * \param igraph_errno The \a igraph error code.
 * \return pointer to the textual description of the error code.
 */

const char *igraph_strerror(const igraph_error_t igraph_errno) {
    if ((int) igraph_errno < 0 ||
        (int) igraph_errno >= sizeof(igraph_i_error_strings) / sizeof(igraph_i_error_strings[0])) {
        IGRAPH_FATALF("Invalid error code %d; no error string available.", (int) igraph_errno);
    }
    const char *msg = igraph_i_error_strings[igraph_errno];
    /* Messages removed in 1.0 were replaced by NULL and should not be used. */
    IGRAPH_ASSERT(msg != NULL);
    return msg;
}


/**
 * \function igraph_error
 * \brief Reports an error.
 *
 * \a igraph functions usually call this function (most often via the
 * \ref IGRAPH_ERROR macro) if they notice an error.
 * It calls the currently installed error handler function with the
 * supplied arguments.
 *
 * \param reason Textual description of the error.
 * \param file The source file in which the error was noticed.
 * \param line The number of line in the source file which triggered the
 *   error.
 * \param igraph_errno The \a igraph error code.
 * \return The error code (if it returns).
 *
 * \sa \ref igraph_errorf()
 */

igraph_error_t igraph_error(const char *reason, const char *file, int line,
                            igraph_error_t igraph_errno) {

    if (igraph_i_error_handler) {
        igraph_i_error_handler(reason, file, line, igraph_errno);
#ifndef USING_R
    }  else {
        igraph_error_handler_abort(reason, file, line, igraph_errno);
#endif
    }
    return igraph_errno;
}


/**
 * \function igraph_errorf
 * \brief Reports an error, printf-like version.
 *
 * \param reason Textual description of the error, interpreted as
 *               a \c printf format string.
 * \param file The source file in which the error was noticed.
 * \param line The line in the source file which triggered the error.
 * \param igraph_errno The \a igraph error code.
 * \param ... Additional parameters, the values to substitute into the
 *            format string.
 * \return The error code (if it returns).
 *
 * \sa \ref igraph_error()
 */

igraph_error_t igraph_errorf(const char *reason, const char *file, int line,
                             igraph_error_t igraph_errno, ...) {
    va_list ap;
    va_start(ap, igraph_errno);
    vsnprintf(igraph_i_errormsg_buffer,
              sizeof(igraph_i_errormsg_buffer) / sizeof(char), reason, ap);
    va_end(ap);
    return igraph_error(igraph_i_errormsg_buffer, file, line, igraph_errno);
}

igraph_error_t igraph_errorvf(const char *reason, const char *file, int line,
                   igraph_error_t igraph_errno, va_list ap) {
    vsnprintf(igraph_i_errormsg_buffer,
              sizeof(igraph_i_errormsg_buffer) / sizeof(char), reason, ap);
    return igraph_error(igraph_i_errormsg_buffer, file, line, igraph_errno);
}

#ifndef USING_R
void igraph_error_handler_abort(const char *reason, const char *file,
                                int line, igraph_error_t igraph_errno) {
    fprintf(stderr, "Error at %s:%i : %s - %s.\n",
            file, line, reason, igraph_strerror(igraph_errno));
    igraph_abort();
}
#endif

void igraph_error_handler_ignore(const char *reason, const char *file,
                                 int line, igraph_error_t igraph_errno) {
    IGRAPH_UNUSED(reason);
    IGRAPH_UNUSED(file);
    IGRAPH_UNUSED(line);
    IGRAPH_UNUSED(igraph_errno);

    IGRAPH_FINALLY_FREE();
}

#ifndef USING_R
void igraph_error_handler_printignore(const char *reason, const char *file,
                                      int line, igraph_error_t igraph_errno) {
    fprintf(stderr, "Error at %s:%i : %s - %s.\n",
            file, line, reason, igraph_strerror(igraph_errno));
    IGRAPH_FINALLY_FREE();
}
#endif


/**
 * \function igraph_set_error_handler
 * \brief Sets a new error handler.
 *
 * Installs a new error handler. If called with \c NULL, it installs the
 * default error handler (which is currently \ref igraph_error_handler_abort).
 *
 * \param new_handler The error handler function to install.
 * \return The old error handler function. This should be saved and
 *   restored if \p new_handler is not needed any
 *   more.
 */

igraph_error_handler_t *igraph_set_error_handler(igraph_error_handler_t *new_handler) {
    igraph_error_handler_t *previous_handler = igraph_i_error_handler;
    igraph_i_error_handler = new_handler;
    return previous_handler;
}


/***** "Finally" stack *****/

IGRAPH_THREAD_LOCAL struct igraph_i_protectedPtr igraph_i_finally_stack[100];
IGRAPH_THREAD_LOCAL int igraph_i_finally_stack_size = 0;
IGRAPH_THREAD_LOCAL int igraph_i_finally_stack_level = 0;

static void igraph_i_reset_finally_stack(void) {
    igraph_i_finally_stack_size = 0;
    igraph_i_finally_stack_level = 0;
}

/*
 * Adds another element to the free list
 */

void IGRAPH_FINALLY_REAL(void (*func)(void*), void* ptr) {
    int no = igraph_i_finally_stack_size;
    if (no < 0) {
        /* Reset finally stack in case fatal error handler does a longjmp instead of terminating the process: */
        igraph_i_reset_finally_stack();
        IGRAPH_FATALF("Corrupt finally stack: it contains %d elements.", no);
    }
    if (no >= (int) (sizeof(igraph_i_finally_stack) / sizeof(igraph_i_finally_stack[0]))) {
        /* Reset finally stack in case fatal error handler does a longjmp instead of terminating the process: */
        igraph_i_reset_finally_stack();
        IGRAPH_FATALF("Finally stack too large: it contains %d elements.", no);
    }
    igraph_i_finally_stack[no].ptr = ptr;
    igraph_i_finally_stack[no].func = func;
    igraph_i_finally_stack[no].level = igraph_i_finally_stack_level;
    igraph_i_finally_stack_size++;
}

void IGRAPH_FINALLY_CLEAN(int minus) {
    igraph_i_finally_stack_size -= minus;
    if (igraph_i_finally_stack_size < 0) {
        int left = igraph_i_finally_stack_size + minus;
        /* Reset finally stack in case fatal error handler does a longjmp instead of terminating the process: */
        igraph_i_reset_finally_stack();
        IGRAPH_FATALF("Corrupt finally stack: trying to pop %d element(s) when only %d left.", minus, left);
    }
}

void IGRAPH_FINALLY_FREE(void) {
    for (; igraph_i_finally_stack_size > 0; igraph_i_finally_stack_size--) {
        int p = igraph_i_finally_stack_size - 1;
        /* Call destructors only up to the current level */
        if (igraph_i_finally_stack[p].level < igraph_i_finally_stack_level) {
            break;
        }
        igraph_i_finally_stack[p].func(igraph_i_finally_stack[p].ptr);
    }
}

int IGRAPH_FINALLY_STACK_SIZE(void) {
    return igraph_i_finally_stack_size;
}

/**
 * \function IGRAPH_FINALLY_ENTER
 *
 * For internal use only.
 *
 * Opens a new level in the finally stack. Must have a matching
 * IGRAPH_FINALLY_EXIT() call that closes the level and exits it.
 *
 * The finally stack is divided into "levels". A call to IGRAPH_FINALLY_FREE()
 * will only unwind the current level of the finally stack, not any of the lower
 * levels. This mechanism is used to allow some functions to pause stack unwinding
 * until they can restore their data structures into a consistent state.
 * See \ref igraph_add_edges() for an example usage.
 */
void IGRAPH_FINALLY_ENTER(void) {
    int no = igraph_i_finally_stack_size;
    /* Level indices must always be in increasing order in the finally stack */
    if (no > 0 && igraph_i_finally_stack[no-1].level > igraph_i_finally_stack_level) {
        /* Reset finally stack in case fatal error handler does a longjmp instead of terminating the process: */
        igraph_i_reset_finally_stack();
        IGRAPH_FATAL("Corrupt finally stack: cannot create new finally stack level before last one is freed.");
    }
    igraph_i_finally_stack_level++;
}

/**
 * \function IGRAPH_FINALLY_EXIT
 *
 * For internal use only.
 *
 * Exists the current level of the finally stack, see IGRAPH_FINALLY_ENTER()
 * for details. If an error occured inbetween the last pair of
 * IGRAPH_FINALLY_ENTER()/EXIT() calls, a call to igraph_error(), typically
 * through IGRAPH_ERROR(), is mandatory directly after IGRAPH_FINALLY_EXIT().
 * This ensures that resource cleanup will properly resume.
 */
void IGRAPH_FINALLY_EXIT(void) {
    igraph_i_finally_stack_level--;
    if (igraph_i_finally_stack_level < 0) {
        /* Reset finally stack in case fatal error handler does a longjmp instead of terminating the process: */
        igraph_i_reset_finally_stack();
        IGRAPH_FATAL("Corrupt finally stack: trying to exit outermost finally stack level.");
    }
}


/***** Handling warnings *****/

static IGRAPH_THREAD_LOCAL igraph_warning_handler_t *igraph_i_warning_handler = 0;

/**
 * \function igraph_warning_handler_ignore
 * \brief Ignores all warnings.
 *
 * This warning handler function simply ignores all warnings.
 * \param reason Textual description of the warning.
 * \param file The source file in which the warning was noticed.
 * \param line The number of line in the source file which triggered the
 *         warning..
 */

void igraph_warning_handler_ignore(const char *reason, const char *file, int line) {
    IGRAPH_UNUSED(reason);
    IGRAPH_UNUSED(file);
    IGRAPH_UNUSED(line);
}

#ifndef USING_R

/**
 * \function igraph_warning_handler_print
 * \brief Prints all warnings to the standard error.
 *
 * This warning handler function simply prints all warnings to the
 * standard error.
 * \param reason Textual description of the warning.
 * \param file The source file in which the warning was noticed.
 * \param line The number of line in the source file which triggered the
 *         warning..
 */

void igraph_warning_handler_print(const char *reason, const char *file, int line) {
    fprintf(stderr, "Warning at %s:%i : %s\n", file, line, reason);
}
#endif


/**
 * \function igraph_warning
 * \brief Reports a warning.
 *
 * Call this function if you want to trigger a warning from within
 * a function that uses \a igraph.
 *
 * \param reason Textual description of the warning.
 * \param file The source file in which the warning was noticed.
 * \param line The number of line in the source file which triggered the
 *         warning.
 */

void igraph_warning(const char *reason, const char *file, int line) {

    if (igraph_i_warning_handler) {
        igraph_i_warning_handler(reason, file, line);
#ifndef USING_R
    }  else {
        igraph_warning_handler_print(reason, file, line);
#endif
    }
}


/**
 * \function igraph_warningf
 * \brief Reports a warning, printf-like version.
 *
 * This function is similar to \ref igraph_warning(), but
 * uses a printf-like syntax. It substitutes the additional arguments
 * into the \p reason template string and calls \ref igraph_warning().
 *
 * \param reason Textual description of the warning, a template string
 *        with the same syntax as the standard printf C library function.
 * \param file The source file in which the warning was noticed.
 * \param line The number of line in the source file which triggered the
 *         warning.
 * \param ... The additional arguments to be substituted into the
 *        template string.
 */

void igraph_warningf(const char *reason, const char *file, int line, ...) {
    va_list ap;
    va_start(ap, line);
    vsnprintf(igraph_i_warningmsg_buffer,
              sizeof(igraph_i_warningmsg_buffer) / sizeof(char), reason, ap);
    va_end(ap);
    igraph_warning(igraph_i_warningmsg_buffer, file, line);
}


/**
 * \function igraph_set_warning_handler
 * \brief Installs a warning handler.
 *
 * Install the supplied warning handler function.
 *
 * \param new_handler The new warning handler function to install.
 *        Supply a null pointer here to uninstall the current
 *        warning handler, without installing a new one.
 * \return The current warning handler function.
 */

igraph_warning_handler_t *igraph_set_warning_handler(igraph_warning_handler_t *new_handler) {
    igraph_warning_handler_t *previous_handler = igraph_i_warning_handler;
    igraph_i_warning_handler = new_handler;
    return previous_handler;
}


/***** Handling fatal errors *****/

static IGRAPH_THREAD_LOCAL igraph_fatal_handler_t *igraph_i_fatal_handler = NULL;

/**
 * \function igraph_set_fatal_handler
 * \brief Installs a fatal error handler.
 *
 * Installs the supplied fatal error handler function.
 *
 * </para><para>
 * Fatal error handler functions \em must not return. Typically, the fatal
 * error handler would either call <code>abort()</code> or <code>longjmp()</code>.
 *
 * \param new_handler The new fatal error handler function to install.
 *        Supply a null pointer here to uninstall the current
 *        fatal error handler, without installing a new one.
 * \return The current fatal error handler function.
 */

igraph_fatal_handler_t *igraph_set_fatal_handler(igraph_fatal_handler_t *new_handler) {
    igraph_fatal_handler_t *previous_handler = igraph_i_fatal_handler;
    igraph_i_fatal_handler = new_handler;
    return previous_handler;
}

#ifndef USING_R
void igraph_fatal_handler_abort(const char *reason, const char *file, int line) {
    fprintf(stderr, "Fatal error at %s:%i : %s\n", file, line, reason);
    igraph_abort();
}
#endif


/**
 * \function igraph_fatal
 * \brief Triggers a fatal error.
 *
 * This function triggers a fatal error. Typically it is called indirectly through
 * \ref IGRAPH_FATAL() or \ref IGRAPH_ASSERT().
 *
 * \param reason Textual description of the error.
 * \param file The source file in which the error was noticed.
 * \param line The number of line in the source file which triggered the error.
 */

void igraph_fatal(const char *reason, const char *file, int line) {
    if (igraph_i_fatal_handler) {
        igraph_i_fatal_handler(reason, file, line);
#ifndef USING_R
    }  else {
        igraph_fatal_handler_abort(reason, file, line);
#endif
    }
    /* The following line should never be reached, as fatal error handlers are not supposed to return.
       It is here to satisfy the compiler that this function indeed does not return. */
    igraph_abort();
}


/**
 * \function igraph_fatalf
 * \brief Triggers a fatal error, printf-like syntax.
 *
 * This function is similar to \ref igraph_fatal(), but
 * uses a printf-like syntax. It substitutes the additional arguments
 * into the \p reason template string and calls \ref igraph_fatal().
 *
 * \param reason Textual description of the error.
 * \param file The source file in which the error was noticed.
 * \param line The number of line in the source file which triggered the error.
 * \param ... The additional arguments to be substituted into the template string.
 */

void igraph_fatalf(const char *reason, const char *file, int line, ...) {
    va_list ap;
    va_start(ap, line);
    vsnprintf(igraph_i_fatalmsg_buffer, sizeof(igraph_i_fatalmsg_buffer) / sizeof(char), reason, ap);
    va_end(ap);
    igraph_fatal(igraph_i_fatalmsg_buffer, file, line);
}<|MERGE_RESOLUTION|>--- conflicted
+++ resolved
@@ -100,7 +100,6 @@
     /* 12 */ "Unimplemented function call",
     /* 13 */ "Interrupted",
     /* 14 */ "Numeric procedure did not converge",
-<<<<<<< HEAD
 
     /* ARPACK error codes moved to igraph_arpack_error_t in arpack.c from version 1.0 */
     /* 15 */ "ARPACK error", // used to be "Matrix-vector product failed",
@@ -128,33 +127,7 @@
     /* 36 */ NULL, // "Unknown ARPACK error",
     /* ARPACK error codes end here */
 
-    /* 37 */ "Negative loop detected while calculating shortest paths",
-=======
-    /* 15 */ "Matrix-vector product failed",
-    /* 16 */ "N must be positive",
-    /* 17 */ "NEV must be positive",
-    /* 18 */ "NCV must be greater than NEV and less than or equal to N "
-    "(and for the non-symmetric solver NCV-NEV >=2 must also hold)",
-    /* 19 */ "Maximum number of iterations should be positive",
-    /* 20 */ "Invalid WHICH parameter",
-    /* 21 */ "Invalid BMAT parameter",
-    /* 22 */ "WORKL is too small",
-    /* 23 */ "LAPACK error in tridiagonal eigenvalue calculation",
-    /* 24 */ "Starting vector is zero",
-    /* 25 */ "MODE is invalid",
-    /* 26 */ "MODE and BMAT are not compatible",
-    /* 27 */ "ISHIFT must be 0 or 1",
-    /* 28 */ "NEV and WHICH='BE' are incompatible",
-    /* 29 */ "Could not build an Arnoldi factorization",
-    /* 30 */ "No eigenvalues to sufficient accuracy",
-    /* 31 */ "HOWMNY is invalid",
-    /* 32 */ "HOWMNY='S' is not implemented",
-    /* 33 */ "Different number of converged Ritz values",
-    /* 34 */ "Error from calculation of a real Schur form",
-    /* 35 */ "LAPACK (dtrevc) error for calculating eigenvectors",
-    /* 36 */ "Unknown ARPACK error",
     /* 37 */ "Negative cycle detected while calculating shortest paths",
->>>>>>> 94058853
     /* 38 */ "Internal error, likely a bug in igraph",
 
     /* More ARPACK error codes moved to igraph_arpack_error_t in arpack.c from version 1.0 */
