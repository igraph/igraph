--- conflicted
+++ resolved
@@ -62,10 +62,6 @@
     IGRAPH_CHECK_OOM(h->stor_begin, "Cannot initialize heap.");
     h->stor_end = h->stor_begin + capacity;
     h->end = h->stor_begin;
-<<<<<<< HEAD
-=======
-    h->destroy = true;
->>>>>>> 0c92a26f
 
     return IGRAPH_SUCCESS;
 }
@@ -91,10 +87,6 @@
     IGRAPH_CHECK_OOM(h->stor_begin, "Cannot initialize heap from array.");
     h->stor_end = h->stor_begin + len;
     h->end = h->stor_end;
-<<<<<<< HEAD
-=======
-    h->destroy = true;
->>>>>>> 0c92a26f
 
     memcpy(h->stor_begin, data, (size_t) len * sizeof(BASE));
 
