<<<<<<< HEAD
=======
/* -*- mode: C -*-  */
/*
   IGraph library.
   Copyright (C) 2006-2012  Gabor Csardi <csardi.gabor@gmail.com>
   334 Harvard street, Cambridge, MA 02139 USA

   This program is free software; you can redistribute it and/or modify
   it under the terms of the GNU General Public License as published by
   the Free Software Foundation; either version 2 of the License, or
   (at your option) any later version.

   This program is distributed in the hope that it will be useful,
   but WITHOUT ANY WARRANTY; without even the implied warranty of
   MERCHANTABILITY or FITNESS FOR A PARTICULAR PURPOSE.  See the
   GNU General Public License for more details.

   You should have received a copy of the GNU General Public License
   along with this program; if not, write to the Free Software
   Foundation, Inc.,  51 Franklin Street, Fifth Floor, Boston, MA
   02110-1301 USA

*/

#include "igraph_memory.h"

#include "core/set.h"

#include <string.h>     /* memmove */

struct Node* SET(const igraph_set_t *set, igraph_integer_t x){
    return x != -1 ? set->pool + x : NULL ;
}
igraph_integer_t SET_ROOT_INDEX(const igraph_set_t *set){
    return set->root ? set->root->index : -1;
}

/**
 * \ingroup set
 * \function igraph_set_init
 * \brief Initializes a set.
 *
 * Initializes an empty set (with zero elements). 
 * \param set Pointer to the set to be initialized.in the set.
 *
 * Time complexity: O(1)
 */
igraph_error_t igraph_set_init(igraph_set_t *set) {
    IGRAPH_ASSERT(set != NULL);
    set->root = NULL;
    set->size = 0;
    set->pool = IGRAPH_CALLOC(IGRAPH_SET_PARAMETER_STARTING_CAPACITY, struct Node);
    IGRAPH_CHECK_OOM(set->pool, "Cannot reserve space for set.");
    set->capacity = IGRAPH_SET_PARAMETER_STARTING_CAPACITY;
    return IGRAPH_SUCCESS;
}


/**
 * \ingroup set
 * \function igraph_set_destroy
 * \brief Destroys a set object.
 *
 * \param set Pointer to the set to be destroyed.
 *
 * Time complexity: Operating System Dependent.
 */
void igraph_set_destroy(igraph_set_t* set) {
    IGRAPH_ASSERT(set != NULL);
    IGRAPH_FREE(set->pool);
    set->root = NULL;
    set->size = 0;
    set->pool = NULL;
    set->capacity = 0;
}


/**
 * \ingroup set
 * \function igraph_set_empty
 * \brief Decides whether the size of the set is zero.
 *
 * \param set The set object.
 * \return Non-zero number if the size of the set is not zero and
 *         zero otherwise.
 *
 * Time complexity: O(1).
 */
igraph_bool_t igraph_set_empty(const igraph_set_t* set) {
    IGRAPH_ASSERT(set != NULL);
    return set->size == 0;
}


/**
 * \ingroup set
 * \function igraph_set_size
 * \brief Gives the size of the set.
 *
 * The number of elements in the set.
 *
 * \param set The set object
 * \return The size of the set.
 *
 * Time complexity: O(1).
 */

igraph_integer_t igraph_set_size(const igraph_set_t* set) {
    IGRAPH_ASSERT(set != NULL);
    return set->size;
}

void LeftRotate(igraph_set_t *set, igraph_integer_t x) {
    igraph_integer_t y = SET(set, x)->right;
    SET(set, x)->right = SET(set, y)->left;

    if (SET(set, y)->left != -1) {
        SET(set, SET(set, y)->left)->parent = x;
    }

    SET(set, y)->parent = SET(set, x)->parent;

    if (SET(set, x)->parent == -1) {
        set->root = SET(set, y);
    }

    else if (x == SET(set, SET(set,x)->parent)->left) {
        SET(set, SET(set,x)->parent)->left = y;
    }

    else {
        SET(set, SET(set,x)->parent)->right = y;
    }

    SET(set, y)->left = x;

    SET(set, x)->parent = y;
}

void RightRotate(igraph_set_t *set, igraph_integer_t x) {
    igraph_integer_t y = SET(set, x)->left;
    SET(set, x)->left = SET(set, y)->right;

    if (SET(set,y)->right != -1) {
        SET(set, SET(set, y)->right)->parent = x;
    }

    SET(set, y)->parent = SET(set, x)->parent;

    if (SET(set, x)->parent == -1) {
        set->root = SET(set, y);
    }

    else if (x == SET(set, SET(set, x)->parent)->left) {
        SET(set, SET(set, x)->parent)->left = y;
    }

    else {
        SET(set, SET(set, x)->parent)->right = y;
    }

    SET(set, y)->right = x;
    SET(set, x)->parent = y;

}

void RB_insert_fixup(igraph_set_t *set, igraph_integer_t z) {
    igraph_integer_t grandparent = -1;
    igraph_integer_t parentpt = -1;

    while (((z) != SET_ROOT_INDEX(set)) && (SET(set, z)->color != BLACK) && (SET(set, SET(set, z)->parent)->color == RED)) {
        parentpt = SET(set, z)->parent;
        grandparent = SET(set, SET(set, z)->parent)->parent;

        if (parentpt == SET(set, grandparent)->left) {
            igraph_integer_t uncle = SET(set, grandparent)->right;

            if (uncle != -1 && SET(set,uncle)->color == RED) {
                SET(set, grandparent)->color = RED;
                SET(set, parentpt)->color = BLACK;
                SET(set, uncle)->color = BLACK;
                z = grandparent;
            }

            else {
                if (z == SET(set, parentpt)->right) {
                    LeftRotate(set, parentpt);
                    z = parentpt;
                    parentpt = SET(set, z)->parent;
                }

                RightRotate(set, grandparent);
                SET(set, parentpt)->color = BLACK;
                SET(set, grandparent)->color = RED;
                z = parentpt;
            }
        }

        else {
            igraph_integer_t uncle = SET(set, grandparent)->left;

            if (uncle != -1 && SET(set, uncle)->color == RED) {
                SET(set, grandparent)->color = RED;
                SET(set, parentpt)->color = BLACK;
                SET(set, uncle)->color = BLACK;
                z = grandparent;
            }

            else {
                if (z == SET(set, parentpt)->left) {
                    RightRotate(set, parentpt);
                    z = parentpt;
                    parentpt = SET(set, z)->parent;
                }

                LeftRotate(set, grandparent);
                SET(set, parentpt)->color = BLACK;
                SET(set, grandparent)->color = RED;
                z = parentpt;
            }
        }
    }
    set->root->color = BLACK;

}

struct Node* RB_insert(igraph_set_t* set, igraph_integer_t z) {
    
    igraph_integer_t y = -1;
    igraph_integer_t x = SET_ROOT_INDEX(set);//root

    while (x != -1) {
        y = x;
        if (SET(set, z)->data < SET(set, x)->data) {
            x = SET(set, x)->left;
        }

        else {
            x = SET(set, x)->right;
        }
    }
    SET(set, z)->parent = y;

    if (y == -1) {
        set->root = SET(set, z);
    }

    else if (SET(set, z)->data < SET(set,y)->data) {
        SET(set, y)->left = z;
    }

    else {
        SET(set, y)->right = z;
    }

    RB_insert_fixup(set, z);

    return set->root;
}

igraph_error_t igraph_set_reserve(igraph_set_t* set){
    /*In case someone uses a set after calling destroy is it, since destroy is just used a clear function*/
    if(set->capacity == 0){
        set->pool = IGRAPH_CALLOC(IGRAPH_SET_PARAMETER_STARTING_CAPACITY, struct Node);
        IGRAPH_CHECK_OOM(set->pool, "Cannot reserve space for set.");
        set->capacity = IGRAPH_SET_PARAMETER_STARTING_CAPACITY;
        return IGRAPH_SUCCESS;
    }
    set->capacity = set->capacity + set->capacity / 2;
    //printf("New set capacity %ld\n Old Capacity %ld\n", new_capacity, set->capacity);
    set->pool = IGRAPH_REALLOC(set->pool, set->capacity, struct Node);
    IGRAPH_CHECK_OOM(set->pool, "Cannot reserve space for set.");
    return IGRAPH_SUCCESS;
}

/**
 * \ingroup set
 * \function igraph_set_add
 * \brief Adds an element to the set.
 *
 * \param set The set object.
 * \param e The element to be added.
 * \return Error code:
 *         \c IGRAPH_ENOMEM: not enough memory.
 *
 * Time complexity: O(log(n)), n is the number of elements in \p set.
 */
igraph_error_t igraph_set_add(igraph_set_t* set, igraph_integer_t e) {
    if (igraph_set_contains(set, e)) {
        return IGRAPH_SUCCESS;
    }
    if(set->size == set->capacity){
        IGRAPH_CHECK(igraph_set_reserve(set));
    }
    struct Node* z = set->pool + set->size;
    z->data = e;
    z->left = -1;
    z->right = -1;
    z->parent = -1;
    z->color = RED;
    z->index = set->size;
    set->root = RB_insert(set, z->index);
    set->size++;
    return IGRAPH_SUCCESS;
}

igraph_integer_t Tree_minimum(igraph_set_t *set, igraph_integer_t node)
{
    while(SET(set, node)->left!=-1)
        node = SET(set, node)->left;

    return node;
}

void RB_delete_fixup(igraph_set_t *set,igraph_integer_t x)
{
    while(x!=SET_ROOT_INDEX(set) && SET(set, x)->color == BLACK)
    {
        if(x==SET(set, SET(set, x)->parent)->left)
        {
            igraph_integer_t w = SET(set, SET(set, x)->parent)->right;

            if(SET(set,w)->color==RED)
            {
                SET(set,w)->color = BLACK;
                SET(set, SET(set, x)->parent)->color = BLACK;
                LeftRotate(set, SET(set, x)->parent);
                w = SET(set, SET(set, x)->parent)->right;
            }

            if(SET(set, SET(set, w)->left)->color==BLACK && SET(set, SET(set, w)->right)->color == BLACK)
            {
                SET(set, w)->color = RED;
                x = SET(set, x)->parent;
            }

            else
            {
                if(SET(set, SET(set, w)->right)->color == BLACK)
                {
                    SET(set, SET(set, w)->left)->color = BLACK;
                    SET(set, w)->color = RED;
                    RightRotate(set, w);
                    w = SET(set, SET(set, x)->parent)->right;
                }

                SET(set, w)->color = SET(set, SET(set, x)->parent)->color;
                SET(set, SET(set, x)->parent)->color = BLACK;
                SET(set, SET(set, w)->right)->color = BLACK;
                LeftRotate(set, SET(set, x)->parent);
                x = SET_ROOT_INDEX(set);
            }
        }

        else
        {
            igraph_integer_t w = SET(set, SET(set, x)->parent)->left;

            if(SET(set, w)->color==RED)
            {
                SET(set, w)->color = BLACK;
                SET(set, SET(set, x)->parent)->color = BLACK;
                RightRotate(set, SET(set, x)->parent);
                w = SET(set, SET(set, x)->parent)->left;
            }

            if(SET(set, SET(set, w)->right)->color==BLACK && SET(set, SET(set, w)->left)->color == BLACK)
            {
                SET(set, w)->color = RED;
                x = SET(set, x)->parent;
            }

            else
            {
                if(SET(set, SET(set, w)->left)->color == BLACK)
                {
                    SET(set, SET(set, w)->right)->color = BLACK;
                    SET(set, w)->color = RED;
                    LeftRotate(set, w);
                    w = SET(set, SET(set, x)->parent)->left;
                }

                SET(set, w)->color = SET(set, SET(set, x)->parent)->color;
                SET(set, SET(set, x)->parent)->color = BLACK;
                SET(set, SET(set, w)->left)->color = BLACK;
                RightRotate(set, SET(set, x)->parent);
                x = SET_ROOT_INDEX(set);
            }
        }
    }
    SET(set, x)->color = BLACK;
}

void RB_transplat(igraph_set_t *set, igraph_integer_t u,igraph_integer_t v)
{
    if(SET(set, u)->parent == -1)
        set->root = SET(set, v);

    else if(u==SET(set, SET(set, u)->parent)->left)
        SET(set, SET(set, u)->parent)->left  = v;
    else
        SET(set, SET(set, u)->parent)->right = v;

    if(v!=-1) 
        SET(set, v)->parent = SET(set, u)->parent;
}

struct Node* RB_delete(igraph_set_t *set,igraph_integer_t z)
{
    igraph_integer_t y = z;
    enum COLOR yoc;
    yoc = SET(set, z)->color; // y's original color

    igraph_integer_t x;

    if(SET(set, z)->left==-1 )
    {
        x = SET(set, z)->right;
        RB_transplat(set, z, SET(set, z)->right);
    }

    else if(SET(set, z)->right==-1 )
    {
        x = SET(set, z)->left;
        RB_transplat(set, z, SET(set, z)->left);
    }

    else
    {
        y = Tree_minimum(set, SET(set, z)->right);
        yoc = SET(set, y)->color;
        x = SET(set, y)->right;

        if(SET(set, y)->parent==z && x!=-1)
            SET(set, x)->parent = y;

        if(SET(set, y)->parent!=z)
        {
            RB_transplat(set, y, SET(set, y)->right);
            SET(set, y)->right = SET(set, z)->right;
            SET(set, SET(set, y)->right)->parent = y;
        }

        RB_transplat(set, z, y);
        SET(set, y)->left = SET(set, z)->left;
        SET(set, SET(set, y)->left)->parent = y;
        SET(set, y)->color = SET(set, z)->color;
    }

    if(yoc==BLACK)
        RB_delete_fixup(set, x);

    return set->root;
}
struct Node* BST_search(const igraph_set_t *set, struct Node* node, int x)
{
    if(node==NULL || node->data == x)
        return node;

    if(node->data > x)
       return  BST_search(set, SET(set, node->left),x);
    else
        return BST_search(set, SET(set, node->right),x);
}


/**
 * \ingroup set
 * \function igraph_set_delete
 * \brief Removes an element to the set.
 *
 * \param set The set object.
 * \param e The element to be removed.
 *
 * Time complexity: O(log(n)), n is the number of elements in \p set.
 */
void igraph_set_delete(igraph_set_t* set, igraph_integer_t e){
    IGRAPH_ASSERT(set != NULL);
    struct Node* node_to_delete = BST_search(set, set->root, e);
    if(node_to_delete == NULL){
        return ;
    }    
    set->root = RB_delete(set, node_to_delete->index);
}

/**
 * \ingroup set
 * \function igraph_set_contains
 * \brief Checks whether a given element is in the set or not.
 *
 * \param set The set object.
 * \param e The element being sought.
 * \return Positive integer (true) if \p e is found, zero (false) otherwise.
 *
 * Time complexity: O(log(n)), n is the number of elements in \p set.
 */
igraph_bool_t igraph_set_contains(const igraph_set_t* set, igraph_integer_t e) {
    IGRAPH_ASSERT(set != NULL);
    return BST_search(set, set->root, e);
}


/**
 * \ingroup set
 * \function igraph_set_inited
 * \brief Determines whether a set is initialized or not.
 *
 * \param set The set object.
 *
 * Time complexity: O(1)
 */
igraph_bool_t igraph_set_inited(igraph_set_t* set){
    return true;
}


/**
 * \ingroup set
 * \function igraph_set_iterator_init
 * \brief Initializes a set iterator
 *
 * \param set Pointer to the set to be iterated upon.
 * \param iterator Pointer to the Iterator to be initialised 
 *
 * Time complexity: O(1)
 */
void igraph_set_iterator_init(const igraph_set_t* set, igraph_set_iterator_t* iterator) {
    IGRAPH_ASSERT(set != NULL);
    if (set->root == NULL) {
        iterator->stack_index = -1;
        return ;
    }
    iterator->stack[0].data = *(set->root);
    iterator->stack_index = 0;
    iterator->stack[0].mode = LEFT;
}

igraph_integer_t iterate_self(const igraph_set_t *set, igraph_set_iterator_t *state) {
    struct Node *node = &(state->stack[state->stack_index].data);
    igraph_integer_t data = node->data;
    if (node->right != -1) {
        state->stack[state->stack_index].data = *SET(set, node->right);
        state->stack[state->stack_index].mode = LEFT;
    } else if (node->parent != -1 && state->stack_index > 0 ) {
        state->stack_index--;
        state->stack[state->stack_index].mode = SELF;
    } else {
        state->stack_index--;
    }
    return data;
}

igraph_integer_t iterate_left(const igraph_set_t *set, igraph_set_iterator_t *state) {
    struct Node *node = &(state->stack[state->stack_index].data);

    for ( ; node->left != -1 ; state->stack_index++) {
        state->stack[state->stack_index + 1 ].data = *SET(set, node->left);
        state->stack[state->stack_index + 1 ].mode = LEFT;
        node = SET(set, node->left);
    }
    state->stack_index--;
    if(state->stack_index >= 0){
        state->stack[state->stack_index].mode = SELF;
    }
    // printf("inside iterate left, last state data %ld\n", state->stack[state->stack_index].data.data);
    return node->data;
}



/**
 * \ingroup set
 * \function igraph_set_iterate
 * \brief Iterates through the element of the set.
 *
 * Elements are returned in an sorted order. 
 * Inserting elements while iterating might be ignored.
 * Deleting elements while iterating might be ignored (they might still be returned).
 * Deleting the element the iterate is pointing to(the latest one returned) will have no issue. 
 *
 * \param set The set object.
 * \param state Internal state of the iteration.
 *   This should be a pointer to an \c igraph_set_iterator_t variable
 *   which must be first initialised via igraph_set_iterator_init.
 *   The object must not be adjusted and its value should
 *   not be used for anything during the iteration.
 * \param element The next element or 0 (if the iteration
 *   has ended) is returned here.
 *
 * \return Nonzero if there are more elements, zero otherwise.
 */
igraph_bool_t igraph_set_iterate(const igraph_set_t *set, igraph_set_iterator_t *state,
                                 igraph_integer_t *element) {
    IGRAPH_ASSERT(set != NULL);
    IGRAPH_ASSERT(state != NULL);
    if (state->stack_index < 0) {
        element = NULL;
        return false;
    }
    enum STACK_MODE mode = state->stack[state->stack_index].mode;
    switch (mode) {
        case LEFT:
            *element = iterate_left(set, state);
            return true;
        case SELF:
            *element = iterate_self(set, state);
            return true;
    }
}

void print2DUtil(const igraph_set_t* set, struct Node* root, int space, FILE * output_stream) {
    #define COUNT 10
    if (root == NULL) {
        return;
    }
    space += COUNT;
    print2DUtil(set, SET(set, root->right), space,output_stream);
    fprintf(output_stream, "\n");
    for (int i = COUNT; i < space; i++) {
        fprintf(output_stream, " ");
    }
    printf("%" IGRAPH_PRId "\n", root->data);
    print2DUtil(set, SET(set, root->left), space,output_stream);
}

/**
 * \ingroup set
 * \function igraph_set_print_tree
 * \brief Prints the internal BST of the set in 2D format.
 *
 * For example the set with number 1 to 7 will be printed as
 *
 *                     7
 * 
 *           3
 * 
 *                     6
 * 
 * 1
 * 
 *                     5
 * 
 *           2
 * 
 *                     4
 * 
 * \param set The set to be prited.
 * \param output_stream The file stream to write the result to. Set this to stdout to write to console.
 * Time complexity: O(n * log(n)), n is the number of elements in \p set.
 */
void igraph_set_print_tree(const igraph_set_t* set, FILE * output_stream){
    print2DUtil(set, set->root, 0, output_stream);
}
>>>>>>> 7d11ad20
<|MERGE_RESOLUTION|>--- conflicted
+++ resolved
@@ -1,5 +1,3 @@
-<<<<<<< HEAD
-=======
 /* -*- mode: C -*-  */
 /*
    IGraph library.
@@ -651,5 +649,4 @@
  */
 void igraph_set_print_tree(const igraph_set_t* set, FILE * output_stream){
     print2DUtil(set, set->root, 0, output_stream);
-}
->>>>>>> 7d11ad20
+}