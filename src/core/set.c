--- conflicted
+++ resolved
@@ -126,31 +126,6 @@
     return set->size;
 }
 
-<<<<<<< HEAD
-void LeftRotate(igraph_set_t *set, igraph_integer_t x) {
-    igraph_integer_t y = SET(set, x)->right;
-    SET(set, x)->right = SET(set, y)->left;
-
-    if (SET(set, y)->left != -1) {
-        SET(set, SET(set, y)->left)->parent = x;
-    }
-
-    SET(set, y)->parent = SET(set, x)->parent;
-
-    if (SET(set, x)->parent == -1) {
-        set->root = SET(set, y);
-    }
-
-    else if (x == SET(set, SET(set,x)->parent)->left) {
-        SET(set, SET(set,x)->parent)->left = y;
-    }
-
-    else {
-        SET(set, SET(set,x)->parent)->right = y;
-    }
-
-    SET(set, y)->left = x;
-=======
 void LeftRotate(igraph_set_t* set, igraph_integer_t x){
     igraph_integer_t y = RIGHT(set, x);
     RIGHT(set, x) = LEFT(set, y);
@@ -176,55 +151,9 @@
     LEFT(set, y) = x;
 
     PARENT(set, x) = y;
->>>>>>> 659a6abc
-
-    SET(set, x)->parent = y;
-}
-
-<<<<<<< HEAD
-void RightRotate(igraph_set_t *set, igraph_integer_t x) {
-    igraph_integer_t y = SET(set, x)->left;
-    SET(set, x)->left = SET(set, y)->right;
-
-    if (SET(set,y)->right != -1) {
-        SET(set, SET(set, y)->right)->parent = x;
-    }
-
-    SET(set, y)->parent = SET(set, x)->parent;
-
-    if (SET(set, x)->parent == -1) {
-        set->root = SET(set, y);
-    }
-
-    else if (x == SET(set, SET(set, x)->parent)->left) {
-        SET(set, SET(set, x)->parent)->left = y;
-    }
-
-    else {
-        SET(set, SET(set, x)->parent)->right = y;
-    }
-
-    SET(set, y)->right = x;
-    SET(set, x)->parent = y;
-
-}
-
-void RB_insert_fixup(igraph_set_t *set, igraph_integer_t z) {
-    igraph_integer_t grandparent = -1;
-    igraph_integer_t parentpt = -1;
-
-    while (((z) != SET_ROOT_INDEX(set)) && (SET(set, z)->color != BLACK) && (SET(set, SET(set, z)->parent)->color == RED)) {
-        parentpt = SET(set, z)->parent;
-        grandparent = SET(set, SET(set, z)->parent)->parent;
-
-        if (parentpt == SET(set, grandparent)->left) {
-            igraph_integer_t uncle = SET(set, grandparent)->right;
-
-            if (uncle != -1 && SET(set,uncle)->color == RED) {
-                SET(set, grandparent)->color = RED;
-                SET(set, parentpt)->color = BLACK;
-                SET(set, uncle)->color = BLACK;
-=======
+
+}
+
 void RightRotate(igraph_set_t* set, igraph_integer_t x) {
     igraph_integer_t y = LEFT(set, x);
     LEFT(set, x) = RIGHT(set, y);
@@ -268,22 +197,10 @@
                 COLOR(set, grandparent) = RED;
                 COLOR(set, parentpt) = BLACK;
                 COLOR(set, uncle) = BLACK;
->>>>>>> 659a6abc
                 z = grandparent;
             }
 
             else {
-<<<<<<< HEAD
-                if (z == SET(set, parentpt)->right) {
-                    LeftRotate(set, parentpt);
-                    z = parentpt;
-                    parentpt = SET(set, z)->parent;
-                }
-
-                RightRotate(set, grandparent);
-                SET(set, parentpt)->color = BLACK;
-                SET(set, grandparent)->color = RED;
-=======
                 if (z == RIGHT(set, parentpt)) {
                     LeftRotate(set, parentpt);
                     z = parentpt;
@@ -293,42 +210,21 @@
                 RightRotate(set, grandparent);
                 COLOR(set, parentpt) = BLACK;
                 COLOR(set, grandparent) = RED;
->>>>>>> 659a6abc
                 z = parentpt;
             }
         }
 
         else {
-<<<<<<< HEAD
-            igraph_integer_t uncle = SET(set, grandparent)->left;
-
-            if (uncle != -1 && SET(set, uncle)->color == RED) {
-                SET(set, grandparent)->color = RED;
-                SET(set, parentpt)->color = BLACK;
-                SET(set, uncle)->color = BLACK;
-=======
             igraph_integer_t uncle = LEFT(set, grandparent);
 
             if (uncle != -1 && COLOR(set, uncle) == RED) {
                 COLOR(set, grandparent) = RED;
                 COLOR(set, parentpt) = BLACK;
                 COLOR(set, uncle) = BLACK;
->>>>>>> 659a6abc
                 z = grandparent;
             }
 
             else {
-<<<<<<< HEAD
-                if (z == SET(set, parentpt)->left) {
-                    RightRotate(set, parentpt);
-                    z = parentpt;
-                    parentpt = SET(set, z)->parent;
-                }
-
-                LeftRotate(set, grandparent);
-                SET(set, parentpt)->color = BLACK;
-                SET(set, grandparent)->color = RED;
-=======
                 if (z == PARENT(set, parentpt)) {
                     RightRotate(set, parentpt);
                     z = parentpt;
@@ -338,47 +234,10 @@
                 LeftRotate(set, grandparent);
                 COLOR(set, parentpt) = BLACK;
                 COLOR(set, grandparent) = RED;
->>>>>>> 659a6abc
                 z = parentpt;
             }
         }
     }
-<<<<<<< HEAD
-    set->root->color = BLACK;
-
-}
-
-struct Node* RB_insert(igraph_set_t* set, igraph_integer_t z) {
-    
-    igraph_integer_t y = -1;
-    igraph_integer_t x = SET_ROOT_INDEX(set);//root
-
-    while (x != -1) {
-        y = x;
-        if (SET(set, z)->data < SET(set, x)->data) {
-            x = SET(set, x)->left;
-        }
-
-        else {
-            x = SET(set, x)->right;
-        }
-    }
-    SET(set, z)->parent = y;
-
-    if (y == -1) {
-        set->root = SET(set, z);
-    }
-
-    else if (SET(set, z)->data < SET(set,y)->data) {
-        SET(set, y)->left = z;
-    }
-
-    else {
-        SET(set, y)->right = z;
-    }
-
-    RB_insert_fixup(set, z);
-=======
     COLOR(set, set->root->index) = BLACK;
 
 }
@@ -422,26 +281,10 @@
     }
 
     RB_insert_fixup(set, z->index);
->>>>>>> 659a6abc
 
     return set->root;
 }
 
-<<<<<<< HEAD
-igraph_error_t igraph_set_reserve(igraph_set_t* set){
-    /*In case someone uses a set after calling destroy is it, since destroy is just used a clear function*/
-    if(set->capacity == 0){
-        set->pool = IGRAPH_CALLOC(IGRAPH_SET_PARAMETER_STARTING_CAPACITY, struct Node);
-        IGRAPH_CHECK_OOM(set->pool, "Cannot reserve space for set.");
-        set->capacity = IGRAPH_SET_PARAMETER_STARTING_CAPACITY;
-        return IGRAPH_SUCCESS;
-    }
-    set->capacity = set->capacity + set->capacity / 2;
-    //printf("New set capacity %ld\n Old Capacity %ld\n", new_capacity, set->capacity);
-    set->pool = IGRAPH_REALLOC(set->pool, set->capacity, struct Node);
-    IGRAPH_CHECK_OOM(set->pool, "Cannot reserve space for set.");
-    return IGRAPH_SUCCESS;
-=======
 
 igraph_error_t igraph_set_reserve(igraph_set_t* set){
     /*In case someone uses a set after calling destroy is it, since destroy is just used a clear function*/
@@ -491,7 +334,6 @@
 igraph_bool_t igraph_set_contains(const igraph_set_t* set, igraph_integer_t e) {
     IGRAPH_ASSERT(set != NULL);
     return BST_search(set, set->root, e);
->>>>>>> 659a6abc
 }
 
 /**
@@ -513,61 +355,21 @@
     if(set->size == set->capacity){
         IGRAPH_CHECK(igraph_set_reserve(set));
     }
-<<<<<<< HEAD
-    struct Node* z = set->pool + set->size;
-    z->data = e;
-    z->left = -1;
-    z->right = -1;
-    z->parent = -1;
-    z->color = RED;
-    z->index = set->size;
-    set->root = RB_insert(set, z->index);
-=======
     igraph_set_internal_rbnode* newNode = set->pool + set->size;
     set->root = RB_insert(set, newNode, e, set->size);
->>>>>>> 659a6abc
     set->size++;
     return IGRAPH_SUCCESS;
 }
 
-<<<<<<< HEAD
-igraph_integer_t Tree_minimum(igraph_set_t *set, igraph_integer_t node)
-{
-    while(SET(set, node)->left!=-1)
-        node = SET(set, node)->left;
-=======
 
 igraph_set_internal_rbnode* Tree_minimum(igraph_set_t *set, igraph_set_internal_rbnode* node)
 {
     while( LEFT(set, node->index) != -1)
         node = SET(set, LEFT(set, node->index));
->>>>>>> 659a6abc
 
     return node;
 }
 
-<<<<<<< HEAD
-void RB_delete_fixup(igraph_set_t *set,igraph_integer_t x)
-{
-    while(x!=SET_ROOT_INDEX(set) && SET(set, x)->color == BLACK)
-    {
-        if(x==SET(set, SET(set, x)->parent)->left)
-        {
-            igraph_integer_t w = SET(set, SET(set, x)->parent)->right;
-
-            if(SET(set,w)->color==RED)
-            {
-                SET(set,w)->color = BLACK;
-                SET(set, SET(set, x)->parent)->color = BLACK;
-                LeftRotate(set, SET(set, x)->parent);
-                w = SET(set, SET(set, x)->parent)->right;
-            }
-
-            if(SET(set, SET(set, w)->left)->color==BLACK && SET(set, SET(set, w)->right)->color == BLACK)
-            {
-                SET(set, w)->color = RED;
-                x = SET(set, x)->parent;
-=======
 void RB_delete_fixup(igraph_set_t *set, igraph_integer_t x){
     while(x != ROOTINDEX(set) && COLOR(set, x) == BLACK){
         if( x == LEFT(set, PARENT(set, x))){
@@ -583,26 +385,10 @@
             if( COLOR(set, LEFT(set, w)) == BLACK && COLOR(set, RIGHT(set, w)) == BLACK){
                 COLOR(set, w) = RED;
                 x = PARENT(set, x);
->>>>>>> 659a6abc
             }
 
             else
             {
-<<<<<<< HEAD
-                if(SET(set, SET(set, w)->right)->color == BLACK)
-                {
-                    SET(set, SET(set, w)->left)->color = BLACK;
-                    SET(set, w)->color = RED;
-                    RightRotate(set, w);
-                    w = SET(set, SET(set, x)->parent)->right;
-                }
-
-                SET(set, w)->color = SET(set, SET(set, x)->parent)->color;
-                SET(set, SET(set, x)->parent)->color = BLACK;
-                SET(set, SET(set, w)->right)->color = BLACK;
-                LeftRotate(set, SET(set, x)->parent);
-                x = SET_ROOT_INDEX(set);
-=======
                 if(COLOR(set, RIGHT(set, w)) == BLACK)
                 {
                     COLOR(set, LEFT(set, w)) = BLACK;
@@ -616,28 +402,11 @@
                 COLOR(set, RIGHT(set, w)) = BLACK;
                 LeftRotate(set, PARENT(set, x));
                 x = ROOTINDEX(set);
->>>>>>> 659a6abc
             }
         }
 
         else
         {
-<<<<<<< HEAD
-            igraph_integer_t w = SET(set, SET(set, x)->parent)->left;
-
-            if(SET(set, w)->color==RED)
-            {
-                SET(set, w)->color = BLACK;
-                SET(set, SET(set, x)->parent)->color = BLACK;
-                RightRotate(set, SET(set, x)->parent);
-                w = SET(set, SET(set, x)->parent)->left;
-            }
-
-            if(SET(set, SET(set, w)->right)->color==BLACK && SET(set, SET(set, w)->left)->color == BLACK)
-            {
-                SET(set, w)->color = RED;
-                x = SET(set, x)->parent;
-=======
             igraph_integer_t w = LEFT(set, PARENT(set, x));
 
             if( COLOR(set, w) == RED ){
@@ -650,64 +419,10 @@
             if( COLOR(set, LEFT(set, w)) == BLACK && COLOR(set, RIGHT(set, w)) == BLACK){
                 COLOR(set, w) = RED;
                 x = PARENT(set, x);
->>>>>>> 659a6abc
             }
 
             else
             {
-<<<<<<< HEAD
-                if(SET(set, SET(set, w)->left)->color == BLACK)
-                {
-                    SET(set, SET(set, w)->right)->color = BLACK;
-                    SET(set, w)->color = RED;
-                    LeftRotate(set, w);
-                    w = SET(set, SET(set, x)->parent)->left;
-                }
-
-                SET(set, w)->color = SET(set, SET(set, x)->parent)->color;
-                SET(set, SET(set, x)->parent)->color = BLACK;
-                SET(set, SET(set, w)->left)->color = BLACK;
-                RightRotate(set, SET(set, x)->parent);
-                x = SET_ROOT_INDEX(set);
-            }
-        }
-    }
-    SET(set, x)->color = BLACK;
-}
-
-void RB_transplat(igraph_set_t *set, igraph_integer_t u,igraph_integer_t v)
-{
-    if(SET(set, u)->parent == -1)
-        set->root = SET(set, v);
-
-    else if(u==SET(set, SET(set, u)->parent)->left)
-        SET(set, SET(set, u)->parent)->left  = v;
-    else
-        SET(set, SET(set, u)->parent)->right = v;
-
-    if(v!=-1) 
-        SET(set, v)->parent = SET(set, u)->parent;
-}
-
-struct Node* RB_delete(igraph_set_t *set,igraph_integer_t z)
-{
-    igraph_integer_t y = z;
-    enum COLOR yoc;
-    yoc = SET(set, z)->color; // y's original color
-
-    igraph_integer_t x;
-
-    if(SET(set, z)->left==-1 )
-    {
-        x = SET(set, z)->right;
-        RB_transplat(set, z, SET(set, z)->right);
-    }
-
-    else if(SET(set, z)->right==-1 )
-    {
-        x = SET(set, z)->left;
-        RB_transplat(set, z, SET(set, z)->left);
-=======
                 if( COLOR(set, LEFT(set, w)) == BLACK )
                 {
                     COLOR(set, RIGHT(set, w)) = BLACK;
@@ -757,31 +472,10 @@
     {
         x = LEFT(set, z);
         RB_transplat(set , z, LEFT(set, z));
->>>>>>> 659a6abc
     }
 
     else
     {
-<<<<<<< HEAD
-        y = Tree_minimum(set, SET(set, z)->right);
-        yoc = SET(set, y)->color;
-        x = SET(set, y)->right;
-
-        if(SET(set, y)->parent==z && x!=-1)
-            SET(set, x)->parent = y;
-
-        if(SET(set, y)->parent!=z)
-        {
-            RB_transplat(set, y, SET(set, y)->right);
-            SET(set, y)->right = SET(set, z)->right;
-            SET(set, SET(set, y)->right)->parent = y;
-        }
-
-        RB_transplat(set, z, y);
-        SET(set, y)->left = SET(set, z)->left;
-        SET(set, SET(set, y)->left)->parent = y;
-        SET(set, y)->color = SET(set, z)->color;
-=======
         y = Tree_minimum(set, SET(set, RIGHT(set, z))) ->index;
         yoc = COLOR(set, y);
         x = RIGHT(set, y);
@@ -800,28 +494,12 @@
         LEFT(set, y) = LEFT(set, z);
         PARENT(set, LEFT(set, y)) = y;
         COLOR(set, y) = COLOR(set, z);
->>>>>>> 659a6abc
     }
 
     if(yoc==BLACK)
         RB_delete_fixup(set, x);
-<<<<<<< HEAD
 
     return set->root;
-}
-struct Node* BST_search(const igraph_set_t *set, struct Node* node, int x)
-{
-    if(node==NULL || node->data == x)
-        return node;
-
-    if(node->data > x)
-       return  BST_search(set, SET(set, node->left),x);
-    else
-        return BST_search(set, SET(set, node->right),x);
-=======
-
-    return set->root;
->>>>>>> 659a6abc
 }
 
 
@@ -842,29 +520,9 @@
         return ;
     }    
     set->root = RB_delete(set, node_to_delete->index);
-<<<<<<< HEAD
-}
-
-/**
- * \ingroup set
- * \function igraph_set_contains
- * \brief Checks whether a given element is in the set or not.
- *
- * \param set The set object.
- * \param e The element being sought.
- * \return Positive integer (true) if \p e is found, zero (false) otherwise.
- *
- * Time complexity: O(log(n)), n is the number of elements in \p set.
- */
-igraph_bool_t igraph_set_contains(const igraph_set_t* set, igraph_integer_t e) {
-    IGRAPH_ASSERT(set != NULL);
-    return BST_search(set, set->root, e);
-}
-=======
     set->size--;
 }
 
->>>>>>> 659a6abc
 
 
 /**
@@ -1023,42 +681,6 @@
     iterator->index = 0;
 }
 
-<<<<<<< HEAD
-igraph_integer_t iterate_self(const igraph_set_t *set, igraph_set_iterator_t *state) {
-    struct Node *node = &(state->stack[state->stack_index].data);
-    igraph_integer_t data = node->data;
-    if (node->right != -1) {
-        state->stack[state->stack_index].data = *SET(set, node->right);
-        state->stack[state->stack_index].mode = LEFT;
-    } else if (node->parent != -1 && state->stack_index > 0 ) {
-        state->stack_index--;
-        state->stack[state->stack_index].mode = SELF;
-    } else {
-        state->stack_index--;
-    }
-    return data;
-}
-
-igraph_integer_t iterate_left(const igraph_set_t *set, igraph_set_iterator_t *state) {
-    struct Node *node = &(state->stack[state->stack_index].data);
-
-    for ( ; node->left != -1 ; state->stack_index++) {
-        state->stack[state->stack_index + 1 ].data = *SET(set, node->left);
-        state->stack[state->stack_index + 1 ].mode = LEFT;
-        node = SET(set, node->left);
-    }
-    state->stack_index--;
-    if(state->stack_index >= 0){
-        state->stack[state->stack_index].mode = SELF;
-    }
-    // printf("inside iterate left, last state data %ld\n", state->stack[state->stack_index].data.data);
-    return node->data;
-}
-
-
-
-=======
->>>>>>> 659a6abc
 /**
  * \ingroup set
  * \function igraph_set_iterate
@@ -1092,32 +714,6 @@
         element = NULL;
         return false;
     }
-<<<<<<< HEAD
-    enum STACK_MODE mode = state->stack[state->stack_index].mode;
-    switch (mode) {
-        case LEFT:
-            *element = iterate_left(set, state);
-            return true;
-        case SELF:
-            *element = iterate_self(set, state);
-            return true;
-    }
-}
-
-void print2DUtil(const igraph_set_t* set, struct Node* root, int space, FILE * output_stream) {
-    #define COUNT 10
-    if (root == NULL) {
-        return;
-    }
-    space += COUNT;
-    print2DUtil(set, SET(set, root->right), space,output_stream);
-    fprintf(output_stream, "\n");
-    for (int i = COUNT; i < space; i++) {
-        fprintf(output_stream, " ");
-    }
-    printf("%" IGRAPH_PRId "\n", root->data);
-    print2DUtil(set, SET(set, root->left), space,output_stream);
-=======
 }
 
 void print2DUtil(const igraph_set_t *set, igraph_set_internal_rbnode* node, int space, FILE * output_stream) {
@@ -1133,7 +729,6 @@
     }
     printf("%" IGRAPH_PRId "\n", node->data);
     print2DUtil(set, SETWITHCHECK(set, LEFT(set, node->index)), space,output_stream);
->>>>>>> 659a6abc
 }
 
 /**
