--- conflicted
+++ resolved
@@ -60,15 +60,9 @@
 
 igraph_error_t igraph_strvector_init(igraph_strvector_t *sv, igraph_integer_t size) {
     igraph_integer_t i;
-<<<<<<< HEAD
     sv->stor_begin = IGRAPH_CALLOC(size, char*);
     if (sv->stor_begin == 0) {
         IGRAPH_ERROR("strvector init failed", IGRAPH_ENOMEM);
-=======
-    sv->data = IGRAPH_CALLOC(len, char*);
-    if (sv->data == 0) {
-        IGRAPH_ERROR("strvector init failed", IGRAPH_ENOMEM); /* LCOV_EXCL_LINE */
->>>>>>> 2d94a183
     }
     for (i = 0; i < size; i++) {
         sv->stor_begin[i] = IGRAPH_CALLOC(1, char);
@@ -124,15 +118,9 @@
 
 char* igraph_strvector_get(const igraph_strvector_t *sv, igraph_integer_t idx) {
     IGRAPH_ASSERT(sv != 0);
-<<<<<<< HEAD
     IGRAPH_ASSERT(sv->stor_begin != 0);
     IGRAPH_ASSERT(sv->stor_begin[idx] != 0);
     *value = sv->stor_begin[idx];
-=======
-    IGRAPH_ASSERT(sv->data != 0);
-    IGRAPH_ASSERT(sv->data[idx] != 0);
-    return sv->data[idx];
->>>>>>> 2d94a183
 }
 
 /**
@@ -159,17 +147,10 @@
     IGRAPH_ASSERT(sv->stor_begin != 0);
 
     value_len = strlen(value);
-<<<<<<< HEAD
     if (sv->stor_begin[idx] == 0) {
         sv->stor_begin[idx] = IGRAPH_CALLOC(value_len + 1, char);
         if (sv->stor_begin[idx] == 0) {
             IGRAPH_ERROR("strvector set failed", IGRAPH_ENOMEM);
-=======
-    if (sv->data[idx] == 0) {
-        sv->data[idx] = IGRAPH_CALLOC(value_len + 1, char);
-        if (sv->data[idx] == 0) {
-            IGRAPH_ERROR("strvector set failed", IGRAPH_ENOMEM); /* LCOV_EXCL_LINE */
->>>>>>> 2d94a183
         }
     } else {
         char *tmp = IGRAPH_REALLOC(sv->stor_begin[idx], value_len + 1, char);
@@ -205,19 +186,11 @@
         IGRAPH_ERROR("String vector index out of bounds.", IGRAPH_EINVAL);
     }
     IGRAPH_ASSERT(sv != 0);
-<<<<<<< HEAD
     IGRAPH_ASSERT(sv->stor_begin != 0);
     if (sv->stor_begin[idx] == 0) {
         sv->stor_begin[idx] = IGRAPH_CALLOC(len + 1, char);
         if (sv->stor_begin[idx] == 0) {
             IGRAPH_ERROR("strvector set failed", IGRAPH_ENOMEM);
-=======
-    IGRAPH_ASSERT(sv->data != 0);
-    if (sv->data[idx] == 0) {
-        sv->data[idx] = IGRAPH_CALLOC(len + 1, char);
-        if (sv->data[idx] == 0) {
-            IGRAPH_ERROR("strvector set failed", IGRAPH_ENOMEM); /* LCOV_EXCL_LINE */
->>>>>>> 2d94a183
         }
     } else {
         char *tmp = IGRAPH_REALLOC(sv->stor_begin[idx], len + 1, char);
@@ -277,34 +250,6 @@
 
 /**
  * \ingroup strvector
-<<<<<<< HEAD
- * \function igraph_strvector_move_interval
- * \brief Copies an interval of a string vector.
- */
-
-void igraph_strvector_move_interval(igraph_strvector_t *v, igraph_integer_t begin,
-                                    igraph_integer_t end, igraph_integer_t to) {
-    igraph_integer_t i;
-    IGRAPH_ASSERT(v != 0);
-    IGRAPH_ASSERT(v->stor_begin != 0);
-    for (i = to; i < to + end - begin; i++) {
-        if (v->stor_begin[i] != 0) {
-            IGRAPH_FREE(v->stor_begin[i]);
-        }
-    }
-    for (i = 0; i < end - begin; i++) {
-        if (v->stor_begin[begin + i] != 0) {
-            size_t len = strlen(v->stor_begin[begin + i]) + 1;
-            v->stor_begin[to + i] = IGRAPH_CALLOC(len, char);
-            memcpy(v->stor_begin[to + i], v->stor_begin[begin + i], sizeof(char)*len);
-        }
-    }
-}
-
-/**
- * \ingroup strvector
-=======
->>>>>>> 2d94a183
  * \function igraph_strvector_copy
  * \brief Initialization by copying.
  *
@@ -320,17 +265,10 @@
                           const igraph_strvector_t *from) {
     igraph_integer_t i;
     IGRAPH_ASSERT(from != 0);
-<<<<<<< HEAD
     /*   IGRAPH_ASSERT(from->stor_begin != 0); */
     to->stor_begin = IGRAPH_CALLOC(igraph_strvector_size(from), char*);
     if (to->stor_begin == 0) {
         IGRAPH_ERROR("Cannot copy string vector", IGRAPH_ENOMEM);
-=======
-    /*   IGRAPH_ASSERT(from->data != 0); */
-    to->data = IGRAPH_CALLOC(from->len, char*);
-    if (to->data == 0) {
-        IGRAPH_ERROR("Cannot copy string vector", IGRAPH_ENOMEM); /* LCOV_EXCL_LINE */
->>>>>>> 2d94a183
     }
     to->stor_end = to->stor_begin + igraph_strvector_size(from);
     to->end = to->stor_end;
@@ -450,16 +388,7 @@
                 }
                 IGRAPH_ERROR("Cannot resize string vector", IGRAPH_ENOMEM);
             }
-<<<<<<< HEAD
             v->stor_begin[oldsize + i][0] = '\0';
-=======
-            /* Try to give back space */
-            tmp = IGRAPH_REALLOC(v->data, (v->len), char*);
-            if (tmp != 0) {
-                v->data = tmp;
-            }
-            IGRAPH_ERROR("Cannot resize string vector", IGRAPH_ENOMEM); /* LCOV_EXCL_LINE */
->>>>>>> 2d94a183
         }
     }
 
@@ -496,18 +425,12 @@
  * length of the new string.
  */
 
-<<<<<<< HEAD
-igraph_error_t igraph_strvector_add(igraph_strvector_t *v, const char *value) {
+igraph_error_t igraph_strvector_push_back(igraph_strvector_t *v, const char *value) {
     igraph_integer_t old_size;
-=======
-igraph_error_t igraph_strvector_push_back(igraph_strvector_t *v, const char *value) {
-    igraph_integer_t s = igraph_strvector_size(v);
->>>>>>> 2d94a183
     igraph_integer_t value_len = strlen(value);
     igraph_integer_t new_size;
 
     IGRAPH_ASSERT(v != 0);
-<<<<<<< HEAD
     IGRAPH_ASSERT(v->stor_begin != 0);
 
     old_size = igraph_strvector_size(v);
@@ -525,17 +448,6 @@
     v->stor_begin[old_size] = IGRAPH_CALLOC(value_len + 1, char);
     if (v->stor_begin[old_size] == 0) {
         IGRAPH_ERROR("cannot add string to string vector", IGRAPH_ENOMEM);
-=======
-    IGRAPH_ASSERT(v->data != 0);
-    tmp = IGRAPH_REALLOC(v->data, s + 1, char*);
-    if (tmp == 0) {
-        IGRAPH_ERROR("cannot add string to string vector", IGRAPH_ENOMEM); /* LCOV_EXCL_LINE */
-    }
-    v->data = tmp;
-    v->data[s] = IGRAPH_CALLOC(value_len + 1, char);
-    if (v->data[s] == 0) {
-        IGRAPH_ERROR("cannot add string to string vector", IGRAPH_ENOMEM); /* LCOV_EXCL_LINE */
->>>>>>> 2d94a183
     }
     strcpy(v->stor_begin[old_size], value);
     v->end = v->stor_begin + old_size + 1;
