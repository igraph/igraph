/*
   IGraph library.
<<<<<<< HEAD
   Copyright (C) 2021  The igraph development team <igraph@igraph.org>
=======
   Copyright (C) 2007-2021  The igraph development team <igraph@igraph.org>
>>>>>>> cb4f7049

   This program is free software; you can redistribute it and/or modify
   it under the terms of the GNU General Public License as published by
   the Free Software Foundation; either version 2 of the License, or
   (at your option) any later version.

   This program is distributed in the hope that it will be useful,
   but WITHOUT ANY WARRANTY; without even the implied warranty of
   MERCHANTABILITY or FITNESS FOR A PARTICULAR PURPOSE.  See the
   GNU General Public License for more details.

   You should have received a copy of the GNU General Public License
   along with this program.  If not, see <https://www.gnu.org/licenses/>.
*/

#include "core/indheap.h"
#include "core/interruption.h"
#include "core/math.h"

#include "igraph_adjlist.h"
<<<<<<< HEAD
#include "igraph_centrality.h"
=======
>>>>>>> cb4f7049
#include "igraph_dqueue.h"
#include "igraph_interface.h"
#include "igraph_memory.h"
#include "igraph_progress.h"
#include "igraph_stack.h"


/*
We divide the edge betweenness and the vertex betweenness scenario. In the edge betweenness algorithm
 we use incident list and in the vertex betweenness we use the adjacent list scenario. This is done because
IGRAPH_OTHER (used in inclist to discover the neighbor vertex) is a slow function.
*/

// Internal function to calculate the single source shortest path for unweighted edge betweenness scenario.
static int igraph_i_sspf( const igraph_t *graph, long int source, igraph_vector_t *dist, 
    double *nrgeo,
    igraph_stack_t *S,
    igraph_adjlist_t *fathers,
    igraph_adjlist_t *adjlist,
    igraph_real_t cutoff) {
    
    igraph_dqueue_t Q = IGRAPH_DQUEUE_NULL;
    igraph_vector_int_t *neis;
    long int nlen;

    IGRAPH_DQUEUE_INIT_FINALLY(&Q, 100);
    
    IGRAPH_ALLOW_INTERRUPTION();

    IGRAPH_CHECK(igraph_dqueue_push(&Q, source));
    VECTOR(*dist)[source] = 1.0;
    nrgeo[source] = 1;

    while (!igraph_dqueue_empty(&Q)) {
        long int actnode = (long int) igraph_dqueue_pop(&Q);

        /* Ignore vertices that are more distant than the cutoff */
        if (cutoff >= 0 && VECTOR(*dist)[actnode] > cutoff + 1) {
            /* Reset variables if node is too distant */
            VECTOR(*dist)[actnode] = 0;
            nrgeo[actnode] = 0;
            igraph_vector_int_clear(igraph_adjlist_get(fathers, actnode));
            continue;
        }

        IGRAPH_CHECK(igraph_stack_push(S, actnode));
        neis = igraph_adjlist_get(adjlist, actnode);
        nlen = igraph_vector_int_size(neis);
        for (int j = 0; j < nlen; j++) {
            long int neighbor = (long int) VECTOR(*neis)[j];
            if (VECTOR(*dist)[neighbor] == 0) {
                VECTOR(*dist)[neighbor] = VECTOR(*dist)[actnode] + 1;
                IGRAPH_CHECK(igraph_dqueue_push(&Q, neighbor));
            }
            if (VECTOR(*dist)[neighbor] == VECTOR(*dist)[actnode] + 1 &&
                (VECTOR(*dist)[neighbor] <= cutoff + 1 || cutoff < 0)) {
                /* Only add if the node is not more distant than the cutoff */
                igraph_vector_int_t *v = igraph_adjlist_get(fathers,
                                            neighbor);
                igraph_vector_int_push_back(v, actnode);
                nrgeo[neighbor] += nrgeo[actnode];
            }
        }
    }
    igraph_dqueue_destroy(&Q);
    IGRAPH_FINALLY_CLEAN(1);

    return IGRAPH_SUCCESS; 
}

// Internal function to calculate the single source shortest path for unweighted edge betweenness scenario.
static int igraph_i_sspf_edge( const igraph_t *graph, long int source, igraph_vector_t *dist, 
    double *nrgeo,
    igraph_stack_t *S,
    igraph_inclist_t *fathers,
    igraph_inclist_t *inclist,
    igraph_real_t cutoff) {
    
    igraph_dqueue_t Q = IGRAPH_DQUEUE_NULL;
    igraph_vector_int_t *neis;
    long int nlen;

    IGRAPH_DQUEUE_INIT_FINALLY(&Q, 100);
    
    IGRAPH_ALLOW_INTERRUPTION();

    IGRAPH_CHECK(igraph_dqueue_push(&Q, source));
    VECTOR(*dist)[source] = 1.0;
    nrgeo[source] = 1;

    while (!igraph_dqueue_empty(&Q)) {
        long int actnode = (long int) igraph_dqueue_pop(&Q);

        /* Ignore vertices that are more distant than the cutoff */
        if (cutoff >= 0 && VECTOR(*dist)[actnode] > cutoff + 1) {
            /* Reset variables if node is too distant */
            VECTOR(*dist)[actnode] = 0;
            nrgeo[actnode] = 0;
            igraph_vector_int_clear(igraph_inclist_get(fathers, actnode));
            continue;
        }

        IGRAPH_CHECK(igraph_stack_push(S, actnode));
        neis = igraph_inclist_get(inclist, actnode);
        nlen = igraph_vector_int_size(neis);
        for (int j = 0; j < nlen; j++) {
            long int edge = (long int) VECTOR(*neis)[j];
            long int neighbor = IGRAPH_OTHER(graph, edge, actnode);
            if (VECTOR(*dist)[neighbor] == 0) {
                VECTOR(*dist)[neighbor] = VECTOR(*dist)[actnode] + 1;
                IGRAPH_CHECK(igraph_dqueue_push(&Q, neighbor));
            }
            if (VECTOR(*dist)[neighbor] == VECTOR(*dist)[actnode] + 1 &&
                (VECTOR(*dist)[neighbor] <= cutoff + 1 || cutoff < 0)) {
                /* Only add if the node is not more distant than the cutoff */
                igraph_vector_int_t *v = igraph_inclist_get(fathers,
                                            neighbor);
                igraph_vector_int_push_back(v, edge);
                nrgeo[neighbor] += nrgeo[actnode];
            }
        }
    }
    igraph_dqueue_destroy(&Q);
    IGRAPH_FINALLY_CLEAN(1);

    return IGRAPH_SUCCESS; 
}

// Internal function to calculate the single source shortest path for weighted scenario.
static int igraph_i_sspf_weighted (
    const igraph_t *graph, long int source, igraph_vector_t *dist, 
    double *nrgeo, 
    const igraph_vector_t *weights,
    igraph_stack_t *S,
    igraph_adjlist_t *fathers,
    igraph_inclist_t *inclist,
    igraph_real_t cutoff) {
    
    int cmp_result;
    igraph_2wheap_t Q;
    igraph_integer_t no_of_nodes = (igraph_integer_t) igraph_vcount(graph);
    const double eps = IGRAPH_SHORTEST_PATH_EPSILON;
    
    IGRAPH_CHECK(igraph_2wheap_init(&Q, no_of_nodes));
    IGRAPH_FINALLY(igraph_2wheap_destroy, &Q);
    IGRAPH_ALLOW_INTERRUPTION();

    igraph_2wheap_push_with_index(&Q, source, -1.0);
    VECTOR(*dist)[source] = 1.0;
    nrgeo[source] = 1;

    while (!igraph_2wheap_empty(&Q)) {
        long int minnei = igraph_2wheap_max_index(&Q);
        igraph_real_t mindist = -igraph_2wheap_delete_max(&Q);
        igraph_vector_int_t *neis;
        long int nlen;

        /* Ignore vertices that are more distant than the cutoff */
        if (cutoff >= 0 && mindist > cutoff + 1.0) {
            /* Reset variables if node is too distant */
            VECTOR(*dist)[minnei] = 0;
            nrgeo[minnei] = 0;
            igraph_vector_int_clear(igraph_adjlist_get(fathers, minnei));
            continue;
        }

        igraph_stack_push(S, minnei);

        /* Now check all neighbors of 'minnei' for a shorter path */
        neis = igraph_inclist_get(inclist, minnei);
        nlen = igraph_vector_int_size(neis);
        for (int j = 0; j < nlen; j++) {
            long int edge = (long int) VECTOR(*neis)[j];
            long int to = IGRAPH_OTHER(graph, edge, minnei);
            igraph_real_t altdist = mindist + VECTOR(*weights)[edge];
            igraph_real_t curdist = VECTOR(*dist)[to];

            if (curdist == 0) {
                /* this means curdist is infinity */
                cmp_result = -1;
            } else {
                cmp_result = igraph_cmp_epsilon(altdist, curdist, eps);
            }

            if (curdist == 0) {
                /* This is the first non-infinite distance */
                igraph_vector_int_t *v = igraph_adjlist_get(fathers, to);
                igraph_vector_int_resize(v, 1);
                VECTOR(*v)[0] = minnei;
                nrgeo[to] = nrgeo[minnei];
                VECTOR(*dist)[to] = altdist;
                IGRAPH_CHECK(igraph_2wheap_push_with_index(&Q, to, -altdist));
            } else if (cmp_result < 0) {
                /* This is a shorter path */
                igraph_vector_int_t *v = igraph_adjlist_get(fathers, to);
                igraph_vector_int_resize(v, 1);
                VECTOR(*v)[0] = minnei;
                nrgeo[to] = nrgeo[minnei];
                VECTOR(*dist)[to] = altdist;
                IGRAPH_CHECK(igraph_2wheap_modify(&Q, to, -altdist));
            } else if (cmp_result == 0 &&
                (altdist <= cutoff + 1.0 || cutoff < 0)) {
                /* Only add if the node is not more distant than the cutoff */
                igraph_vector_int_t *v = igraph_adjlist_get(fathers, to);
                igraph_vector_int_push_back(v, minnei);
                nrgeo[to] += nrgeo[minnei];
            }
        }
    }
    igraph_2wheap_destroy(&Q);
    IGRAPH_FINALLY_CLEAN(1);

    return IGRAPH_SUCCESS;
}

static int igraph_i_sspf_weighted_edge(
    const igraph_t *graph, long int source, igraph_vector_t *dist, 
    double *nrgeo, 
    const igraph_vector_t *weights,
    igraph_stack_t *S,
    igraph_inclist_t *fathers,
    igraph_inclist_t *inclist,
    igraph_real_t cutoff) {
    
    int cmp_result;
    igraph_2wheap_t Q;
    igraph_integer_t no_of_nodes = (igraph_integer_t) igraph_vcount(graph);
    const double eps = IGRAPH_SHORTEST_PATH_EPSILON;
    
    IGRAPH_CHECK(igraph_2wheap_init(&Q, no_of_nodes));
    IGRAPH_FINALLY(igraph_2wheap_destroy, &Q);
    IGRAPH_ALLOW_INTERRUPTION();

    igraph_2wheap_push_with_index(&Q, source, -1.0);
    VECTOR(*dist)[source] = 1.0;
    nrgeo[source] = 1;

    while (!igraph_2wheap_empty(&Q)) {
        long int minnei = igraph_2wheap_max_index(&Q);
        igraph_real_t mindist = -igraph_2wheap_delete_max(&Q);
        igraph_vector_int_t *neis;
        long int nlen;

        /* Ignore vertices that are more distant than the cutoff */
        if (cutoff >= 0 && mindist > cutoff + 1.0) {
            /* Reset variables if node is too distant */
            VECTOR(*dist)[minnei] = 0;
            nrgeo[minnei] = 0;
            igraph_vector_int_clear(igraph_inclist_get(fathers, minnei));
            continue;
        }

        igraph_stack_push(S, minnei);

        /* Now check all neighbors of 'minnei' for a shorter path */
        neis = igraph_inclist_get(inclist, minnei);
        nlen = igraph_vector_int_size(neis);
        for (int j = 0; j < nlen; j++) {
            long int edge = (long int) VECTOR(*neis)[j];
            long int to = IGRAPH_OTHER(graph, edge, minnei);
            igraph_real_t altdist = mindist + VECTOR(*weights)[edge];
            igraph_real_t curdist = VECTOR(*dist)[to];

            if (curdist == 0) {
                /* this means curdist is infinity */
                cmp_result = -1;
            } else {
                cmp_result = igraph_cmp_epsilon(altdist, curdist, eps);
            }

            if (curdist == 0) {
                /* This is the first non-infinite distance */
                igraph_vector_int_t *v = igraph_inclist_get(fathers, to);
                igraph_vector_int_resize(v, 1);
                VECTOR(*v)[0] = edge;
                nrgeo[to] = nrgeo[minnei];
                VECTOR(*dist)[to] = altdist;
                IGRAPH_CHECK(igraph_2wheap_push_with_index(&Q, to, -altdist));
            } else if (cmp_result < 0) {
                /* This is a shorter path */
                igraph_vector_int_t *v = igraph_inclist_get(fathers, to);
                igraph_vector_int_resize(v, 1);
                VECTOR(*v)[0] = edge;
                nrgeo[to] = nrgeo[minnei];
                VECTOR(*dist)[to] = altdist;
                IGRAPH_CHECK(igraph_2wheap_modify(&Q, to, -altdist));
            } else if (cmp_result == 0 &&
                (altdist <= cutoff + 1.0 || cutoff < 0)) {
                /* Only add if the node is not more distant than the cutoff */
                igraph_vector_int_t *v = igraph_inclist_get(fathers, to);
                igraph_vector_int_push_back(v, edge);
                nrgeo[to] += nrgeo[minnei];
            }
        }
    }
    igraph_2wheap_destroy(&Q);
    IGRAPH_FINALLY_CLEAN(1);

    return IGRAPH_SUCCESS;
}


/*
 * Internal function to calculate the single source shortest paths for the
 * unweighted case.
 *
 * \param  graph   the graph to calculate the single source shortest paths on
 * \param  source  the source node
 * \param  dist    distance of each node from the source node \em plus one;
 *                 must be filled with zeros initially
 * \param  nrgeo   vector storing the number of geodesics from the source node
 *                 to each node; must be filled with zeros initially
 * \param  stack   stack in which the nodes are pushed in the order they are
 *                 discovered during the traversal
 * \param  fathers incidence list that starts empty and that stores the IDs
 *                 of the edges that lead to a given node during the traversal
 * \param  inclist the incidence list of the graph
 * \param  cutoff  cutoff length of shortest paths
 */
static int igraph_i_sspf(
    const igraph_t *graph,
    long int source,
    igraph_vector_t *dist, 
    double *nrgeo,
    igraph_stack_t *stack,
    igraph_inclist_t *fathers,
    const igraph_inclist_t *inclist,
    igraph_real_t cutoff
) {
    igraph_dqueue_t Q = IGRAPH_DQUEUE_NULL;
    const igraph_vector_int_t *neis;
    long int nlen;

    IGRAPH_DQUEUE_INIT_FINALLY(&Q, 100);
    
    IGRAPH_ALLOW_INTERRUPTION();

    IGRAPH_CHECK(igraph_dqueue_push(&Q, source));
    VECTOR(*dist)[source] = 1.0;
    nrgeo[source] = 1;

    while (!igraph_dqueue_empty(&Q)) {
        long int actnode = (long int) igraph_dqueue_pop(&Q);

        /* Ignore vertices that are more distant than the cutoff */
        if (cutoff >= 0 && VECTOR(*dist)[actnode] > cutoff + 1) {
            /* Reset variables if node is too distant */
            VECTOR(*dist)[actnode] = 0;
            nrgeo[actnode] = 0;
            igraph_vector_int_clear(igraph_inclist_get(fathers, actnode));
            continue;
        }

        IGRAPH_CHECK(igraph_stack_push(stack, actnode));
        neis = igraph_inclist_get(inclist, actnode);
        nlen = igraph_vector_int_size(neis);
        for (int j = 0; j < nlen; j++) {
            long int edge = (long int) VECTOR(*neis)[j];
            long int neighbor = IGRAPH_OTHER(graph, edge, actnode);
            if (VECTOR(*dist)[neighbor] == 0) {
                VECTOR(*dist)[neighbor] = VECTOR(*dist)[actnode] + 1;
                IGRAPH_CHECK(igraph_dqueue_push(&Q, neighbor));
            }
            if (VECTOR(*dist)[neighbor] == VECTOR(*dist)[actnode] + 1 &&
                (VECTOR(*dist)[neighbor] <= cutoff + 1 || cutoff < 0)) {
                /* Only add if the node is not more distant than the cutoff */
                igraph_vector_int_t *v = igraph_inclist_get(fathers, neighbor);
                IGRAPH_CHECK(igraph_vector_int_push_back(v, edge));
                nrgeo[neighbor] += nrgeo[actnode];
            }
        }
    }

    igraph_dqueue_destroy(&Q);
    IGRAPH_FINALLY_CLEAN(1);

    return IGRAPH_SUCCESS; 
}

/*
 * Internal function to calculate the single source shortest paths for the
 * weighted case.
 *
 * \param  graph   the graph to calculate the single source shortest paths on
 * \param  weights the weights of the edges
 * \param  source  the source node
 * \param  dist    distance of each node from the source node \em plus one;
 *                 must be filled with zeros initially
 * \param  nrgeo   vector storing the number of geodesics from the source node
 *                 to each node; must be filled with zeros initially
 * \param  stack   stack in which the nodes are pushed in the order they are
 *                 discovered during the traversal
 * \param  fathers incidence list that starts empty and that stores the IDs
 *                 of the edges that lead to a given node during the traversal
 * \param  inclist the incidence list of the graph
 * \param  cutoff  cutoff length of shortest paths
 */
static int igraph_i_sspf_weighted(
    const igraph_t *graph,
    const igraph_vector_t *weights,
    long int source,
    igraph_vector_t *dist, 
    double *nrgeo, 
    igraph_stack_t *stack,
    igraph_inclist_t *fathers,
    const igraph_inclist_t *inclist,
    igraph_real_t cutoff
) {
    
    int cmp_result;
    igraph_2wheap_t Q;
    igraph_integer_t no_of_nodes = igraph_vcount(graph);
    const double eps = IGRAPH_SHORTEST_PATH_EPSILON;
    
    IGRAPH_CHECK(igraph_2wheap_init(&Q, no_of_nodes));
    IGRAPH_FINALLY(igraph_2wheap_destroy, &Q);
    IGRAPH_ALLOW_INTERRUPTION();

    igraph_2wheap_push_with_index(&Q, source, -1.0);
    VECTOR(*dist)[source] = 1.0;
    nrgeo[source] = 1;

    while (!igraph_2wheap_empty(&Q)) {
        long int minnei = igraph_2wheap_max_index(&Q);
        igraph_real_t mindist = -igraph_2wheap_delete_max(&Q);
        const igraph_vector_int_t *neis;
        long int nlen;

        /* Ignore vertices that are more distant than the cutoff */
        if (cutoff >= 0 && mindist > cutoff + 1.0) {
            /* Reset variables if node is too distant */
            VECTOR(*dist)[minnei] = 0;
            nrgeo[minnei] = 0;
            igraph_vector_int_clear(igraph_inclist_get(fathers, minnei));
            continue;
        }

        igraph_stack_push(stack, minnei);

        /* Now check all neighbors of 'minnei' for a shorter path */
        neis = igraph_inclist_get(inclist, minnei);
        nlen = igraph_vector_int_size(neis);
        for (int j = 0; j < nlen; j++) {
            long int edge = (long int) VECTOR(*neis)[j];
            long int to = IGRAPH_OTHER(graph, edge, minnei);
            igraph_real_t altdist = mindist + VECTOR(*weights)[edge];
            igraph_real_t curdist = VECTOR(*dist)[to];

            if (curdist == 0) {
                /* this means curdist is infinity */
                cmp_result = -1;
            } else {
                cmp_result = igraph_cmp_epsilon(altdist, curdist, eps);
            }

            if (curdist == 0) {
                /* This is the first non-infinite distance */
                igraph_vector_int_t *v = igraph_inclist_get(fathers, to);
                igraph_vector_int_resize(v, 1);
                VECTOR(*v)[0] = edge;
                nrgeo[to] = nrgeo[minnei];
                VECTOR(*dist)[to] = altdist;
                IGRAPH_CHECK(igraph_2wheap_push_with_index(&Q, to, -altdist));
            } else if (cmp_result < 0) {
                /* This is a shorter path */
                igraph_vector_int_t *v = igraph_inclist_get(fathers, to);
                igraph_vector_int_resize(v, 1);
                VECTOR(*v)[0] = edge;
                nrgeo[to] = nrgeo[minnei];
                VECTOR(*dist)[to] = altdist;
                IGRAPH_CHECK(igraph_2wheap_modify(&Q, to, -altdist));
            } else if (cmp_result == 0 &&
                (altdist <= cutoff + 1.0 || cutoff < 0)) {
                /* Only add if the node is not more distant than the cutoff */
                igraph_vector_int_t *v = igraph_inclist_get(fathers, to);
                igraph_vector_int_push_back(v, edge);
                nrgeo[to] += nrgeo[minnei];
            }
        }
    }

    igraph_2wheap_destroy(&Q);
    IGRAPH_FINALLY_CLEAN(1);

    return IGRAPH_SUCCESS;
}

/***** Vertex betweenness *****/

/**
 * \ingroup structural
 * \function igraph_betweenness
 * \brief Betweenness centrality of some vertices.
 *
 * The betweenness centrality of a vertex is the number of geodesics
 * going through it. If there are more than one geodesic between two
 * vertices, the value of these geodesics are weighted by one over the
 * number of geodesics.
 * \param graph The graph object.
 * \param res The result of the computation, a vector containing the
 *        betweenness scores for the specified vertices.
 * \param vids The vertices of which the betweenness centrality scores
 *        will be calculated.
 * \param directed Logical, if true directed paths will be considered
 *        for directed graphs. It is ignored for undirected graphs.
 * \param weights An optional vector containing edge weights for
 *        calculating weighted betweenness. No edge weight may be NaN.
 *        Supply a null pointer here for unweighted betweenness.
 * \return Error code:
 *        \c IGRAPH_ENOMEM, not enough memory for
 *        temporary data.
 *        \c IGRAPH_EINVVID, invalid vertex id passed in
 *        \p vids.
 *
 * Time complexity: O(|V||E|),
 * |V| and
 * |E| are the number of vertices and
 * edges in the graph.
 * Note that the time complexity is independent of the number of
 * vertices for which the score is calculated.
 *
 * \sa Other centrality types: \ref igraph_degree(), \ref igraph_closeness().
 *     See \ref igraph_edge_betweenness() for calculating the betweenness score
 *     of the edges in a graph. See \ref igraph_betweenness_cutoff() to
 *     calculate the range-limited betweenness of the vertices in a graph.
 */
int igraph_betweenness(const igraph_t *graph, igraph_vector_t *res,
                       const igraph_vs_t vids, igraph_bool_t directed,
                       const igraph_vector_t* weights) {
    return igraph_betweenness_cutoff(graph, res, vids, directed, weights, -1);
}

/**
 * \ingroup structural
 * \function igraph_betweenness_cutoff
 * \brief Range-limited betweenness centrality.
 *
 * This function computes a range-limited version of betweenness centrality
 * by considering only those shortest paths whose length is no greater
 * then the given cutoff value.
 *
 * \param graph The graph object.
 * \param res The result of the computation, a vector containing the
 *        range-limited betweenness scores for the specified vertices.
 * \param vids The vertices for which the range-limited betweenness centrality
 *        scores will be computed.
 * \param directed Logical, if true directed paths will be considered
 *        for directed graphs. It is ignored for undirected graphs.
 * \param weights An optional vector containing edge weights for
 *        calculating weighted betweenness. No edge weight may be NaN.
 *        Supply a null pointer here for unweighted betweenness.
 * \param cutoff The maximal length of paths that will be considered.
 *        If negative, the exact betweenness will be calculated, and
 *        there will be no upper limit on path lengths.
 * \return Error code:
 *        \c IGRAPH_ENOMEM, not enough memory for
 *        temporary data.
 *        \c IGRAPH_EINVVID, invalid vertex id passed in
 *        \p vids.
 *
 * Time complexity: O(|V||E|),
 * |V| and
 * |E| are the number of vertices and
 * edges in the graph.
 * Note that the time complexity is independent of the number of
 * vertices for which the score is calculated.
 *
 * \sa \ref igraph_betweenness() to calculate the exact betweenness and
 * \ref igraph_edge_betweenness_cutoff() to calculate the range-limited
 * edge betweenness.
 */
int igraph_betweenness_cutoff(const igraph_t *graph, igraph_vector_t *res,
                              const igraph_vs_t vids, igraph_bool_t directed,
                              const igraph_vector_t *weights, igraph_real_t cutoff) {

<<<<<<< HEAD
    igraph_integer_t no_of_nodes = (igraph_integer_t) igraph_vcount(graph);
    igraph_integer_t no_of_edges = (igraph_integer_t) igraph_ecount(graph);
    igraph_adjlist_t adjlist, fathers;
    igraph_inclist_t inclist;
=======
    igraph_integer_t no_of_nodes = igraph_vcount(graph);
    igraph_integer_t no_of_edges = igraph_ecount(graph);
    igraph_inclist_t inclist;
    igraph_inclist_t fathers;
>>>>>>> cb4f7049
    long int source, j, neighbor;
    igraph_stack_t S;
    igraph_neimode_t mode = directed ? IGRAPH_OUT : IGRAPH_ALL;
    igraph_vector_t dist;
    /* Note: nrgeo holds the number of shortest paths, which may be very large in some cases,
     * e.g. in a grid graph. If using an integer type, this results in overflow.
     * With a 'long long int', overflow already affects the result for a grid as small as 36*36.
     * Therefore, we use a 'double' instead. While a 'double' holds fewer digits than a 'long long int',
     * i.e. its precision is lower, it is effectively immune to overflow. The impact on the precision
     * of the final result is negligible. The max betweenness is correct to 14 decimal digits,
     * i.e. the precision limit of 'double', even for a 101*101 grid graph. */
    double *nrgeo = 0;
    double *tmpscore;
    igraph_vector_t v_tmpres, *tmpres = &v_tmpres;
    igraph_vit_t vit;
    const double eps = IGRAPH_SHORTEST_PATH_EPSILON;

    if (weights) {
        if (igraph_vector_size(weights) != no_of_edges) {
            IGRAPH_ERROR("Weight vector length must agree with number of edges.", IGRAPH_EINVAL);
        }
        if (no_of_edges > 0) {
            igraph_real_t minweight = igraph_vector_min(weights);
            if (minweight <= 0) {
                IGRAPH_ERROR("Weight vector must be positive.", IGRAPH_EINVAL);
            } else if (igraph_is_nan(minweight)) {
                IGRAPH_ERROR("Weight vector must not contain NaN values.", IGRAPH_EINVAL);
            } else if (minweight <= eps) {
                IGRAPH_WARNING("Some weights are smaller than epsilon, calculations may suffer from numerical precision.");
            }
        }
    }
<<<<<<< HEAD
    if (weights) {
        IGRAPH_CHECK(igraph_inclist_init(graph, &inclist, mode, IGRAPH_LOOPS));
        IGRAPH_FINALLY(igraph_inclist_destroy, &inclist);
    }
    else {
        IGRAPH_CHECK(igraph_adjlist_init(graph, &adjlist, mode, IGRAPH_LOOPS, IGRAPH_NO_MULTIPLE));
        IGRAPH_FINALLY(igraph_adjlist_destroy, &adjlist);
    }
    IGRAPH_CHECK(igraph_adjlist_init_empty(&fathers, no_of_nodes));
    IGRAPH_FINALLY(igraph_adjlist_destroy, &fathers);
=======

    IGRAPH_CHECK(igraph_inclist_init(graph, &inclist, mode, IGRAPH_LOOPS));
    IGRAPH_FINALLY(igraph_inclist_destroy, &inclist);
    IGRAPH_CHECK(igraph_inclist_init_empty(&fathers, no_of_nodes));
    IGRAPH_FINALLY(igraph_inclist_destroy, &fathers);
>>>>>>> cb4f7049

    IGRAPH_CHECK(igraph_stack_init(&S, no_of_nodes));
    IGRAPH_FINALLY(igraph_stack_destroy, &S);
    IGRAPH_VECTOR_INIT_FINALLY(&dist, no_of_nodes);
    nrgeo = igraph_Calloc(no_of_nodes, double);

    if (nrgeo == 0) {
        IGRAPH_ERROR("Insufficient memory for betweenness calculation.", IGRAPH_ENOMEM);
    }
    IGRAPH_FINALLY(igraph_free, nrgeo);
    tmpscore = IGRAPH_CALLOC(no_of_nodes, double);
    if (tmpscore == 0) {
        IGRAPH_ERROR("Insufficient memory for betweenness calculation.", IGRAPH_ENOMEM);
    }
    IGRAPH_FINALLY(igraph_free, tmpscore);

    if (igraph_vs_is_all(&vids)) {
        IGRAPH_CHECK(igraph_vector_resize(res, no_of_nodes));
        igraph_vector_null(res);
        tmpres = res;
    } else {
        IGRAPH_VECTOR_INIT_FINALLY(tmpres, no_of_nodes);
    }

    for (source = 0; source < no_of_nodes; source++) {
        if (weights) {
<<<<<<< HEAD
            igraph_i_sspf_weighted(graph, source, &dist, nrgeo, weights, &S, &fathers, &inclist, cutoff);

        } else {
            igraph_i_sspf(graph, source, &dist, nrgeo, &S, &fathers, &adjlist, cutoff);
        }

        while (!igraph_stack_empty(&S)) {
            long int actnode = (long int) igraph_stack_pop(&S);
            igraph_vector_int_t *neis = igraph_adjlist_get(&fathers, actnode);
            long nneis = igraph_vector_int_size(neis);
            for (j = 0; j < nneis; j++) {
                neighbor = (long int) VECTOR(*neis)[j];
=======
            IGRAPH_CHECK(igraph_i_sspf_weighted(graph, weights, source, &dist, nrgeo, &S, &fathers, &inclist, cutoff));
        } else {
            IGRAPH_CHECK(igraph_i_sspf(graph, source, &dist, nrgeo, &S, &fathers, &inclist, cutoff));
        }

        while (!igraph_stack_empty(&S)) {
            long int actnode = (long int) igraph_stack_pop(&S);
            igraph_vector_int_t *neis = igraph_inclist_get(&fathers, actnode);
            long nneis = igraph_vector_int_size(neis);
            for (j = 0; j < nneis; j++) {
                long int edge = (long int) VECTOR(*neis)[j];
                neighbor = IGRAPH_OTHER(graph, edge, actnode);
>>>>>>> cb4f7049
                tmpscore[neighbor] +=  (tmpscore[actnode] + 1) * nrgeo[neighbor] / nrgeo[actnode];
            }

            if (actnode != source) {
                VECTOR(*tmpres)[actnode] += tmpscore[actnode];
            }

            /* Reset variables */
            VECTOR(dist)[actnode] = 0;
            nrgeo[actnode] = 0;
            tmpscore[actnode] = 0;
<<<<<<< HEAD
            igraph_vector_int_clear(igraph_adjlist_get(&fathers, actnode));
=======
            igraph_vector_int_clear(igraph_inclist_get(&fathers, actnode));
>>>>>>> cb4f7049
        }

    } /* for source < no_of_nodes */

    if (!igraph_vs_is_all(&vids)) {
        IGRAPH_CHECK(igraph_vit_create(graph, vids, &vit));
        IGRAPH_FINALLY(igraph_vit_destroy, &vit);
        IGRAPH_CHECK(igraph_vector_resize(res, IGRAPH_VIT_SIZE(vit)));

        for (j = 0, IGRAPH_VIT_RESET(vit); !IGRAPH_VIT_END(vit);
             IGRAPH_VIT_NEXT(vit), j++) {
            long int node = IGRAPH_VIT_GET(vit);
            VECTOR(*res)[j] = VECTOR(*tmpres)[node];
        }

        no_of_nodes = (igraph_integer_t) j;

        igraph_vit_destroy(&vit);
        igraph_vector_destroy(tmpres);
        IGRAPH_FINALLY_CLEAN(2);
    }

    if (!directed || !igraph_is_directed(graph)) {
        for (j = 0; j < no_of_nodes; j++) {
            VECTOR(*res)[j] /= 2.0;
        }
    }

    igraph_Free(nrgeo);
    igraph_Free(tmpscore);
    igraph_vector_destroy(&dist);
    igraph_stack_destroy(&S);
<<<<<<< HEAD
    igraph_adjlist_destroy(&fathers);
    if (weights) {
        igraph_inclist_destroy(&inclist);
    }
    else {
        igraph_adjlist_destroy(&adjlist);
    }
=======
    igraph_inclist_destroy(&fathers);
    igraph_inclist_destroy(&inclist);
>>>>>>> cb4f7049
    IGRAPH_FINALLY_CLEAN(6);

    return IGRAPH_SUCCESS;
}


/**
 * \ingroup structural
 * \function igraph_betweenness_estimate
 * \brief Estimated betweenness centrality of some vertices.
 *
 * \deprecated-by igraph_betweenness_cutoff 0.9
 *
 * </para><para>
 * The betweenness centrality of a vertex is the number of geodesics
 * going through it. If there are more than one geodesic between two
 * vertices, the value of these geodesics are weighted by one over the
 * number of geodesics. When estimating betweenness centrality, igraph
 * takes into consideration only those paths that are shorter than or
 * equal to a prescribed length. Note that the estimated centrality
 * will always be less than the real one.
 *
 * \param graph The graph object.
 * \param res The result of the computation, a vector containing the
 *        estimated betweenness scores for the specified vertices.
 * \param vids The vertices of which the betweenness centrality scores
 *        will be estimated.
 * \param directed Logical, if true directed paths will be considered
 *        for directed graphs. It is ignored for undirected graphs.
 * \param cutoff The maximal length of paths that will be considered.
 *        If negative, the exact betweenness will be calculated, and
 *        there will be no upper limit on path lengths.
 * \param weights An optional vector containing edge weights for
 *        calculating weighted betweenness. No edge weight may be NaN.
 *        Supply a null pointer here for unweighted betweenness.
 * \return Error code:
 *        \c IGRAPH_ENOMEM, not enough memory for
 *        temporary data.
 *        \c IGRAPH_EINVVID, invalid vertex id passed in
 *        \p vids.
 *
 * Time complexity: O(|V||E|),
 * |V| and
 * |E| are the number of vertices and
 * edges in the graph.
 * Note that the time complexity is independent of the number of
 * vertices for which the score is calculated.
 *
 * \sa Other centrality types: \ref igraph_degree(), \ref igraph_closeness().
 *     See \ref igraph_edge_betweenness() for calculating the betweenness score
 *     of the edges in a graph.
 */

int igraph_betweenness_estimate(const igraph_t *graph, igraph_vector_t *res,
                                const igraph_vs_t vids, igraph_bool_t directed,
                                igraph_real_t cutoff, const igraph_vector_t *weights) {
    IGRAPH_WARNING("igraph_betweenness_estimate is deprecated, use igraph_betweenness_cutoff.");
    return igraph_betweenness_cutoff(graph, res, vids, directed, weights, cutoff);
}

/***** Edge betweenness *****/

<<<<<<< HEAD
=======

/**
 * \ingroup structural
 * \function igraph_edge_betweenness
 * \brief Betweenness centrality of the edges.
 *
 * </para><para>
 * The betweenness centrality of an edge is the number of geodesics
 * going through it. If there are more than one geodesics between two
 * vertices, the value of these geodesics are weighted by one over the
 * number of geodesics.
 * \param graph The graph object.
 * \param result The result of the computation, vector containing the
 *        betweenness scores for the edges.
 * \param directed Logical, if true directed paths will be considered
 *        for directed graphs. It is ignored for undirected graphs.
 * \param weights An optional weight vector for weighted edge
 *        betweenness. No edge weight may be NaN. Supply a null
 *        pointer here for the unweighted version.
 * \return Error code:
 *        \c IGRAPH_ENOMEM, not enough memory for
 *        temporary data.
 *
 * Time complexity: O(|V||E|),
 * |V| and
 * |E| are the number of vertices and
 * edges in the graph.
 *
 * \sa Other centrality types: \ref igraph_degree(), \ref igraph_closeness().
 *     See \ref igraph_edge_betweenness() for calculating the betweenness score
 *     of the edges in a graph. See \ref igraph_edge_betweenness_cutoff() to
 *     compute the range-limited betweenness score of the edges in a graph.
 */
int igraph_edge_betweenness(const igraph_t *graph, igraph_vector_t *result,
                            igraph_bool_t directed,
                            const igraph_vector_t *weights) {
    return igraph_edge_betweenness_cutoff(graph, result, directed,
                                          weights, -1);
}

/**
 * \ingroup structural
 * \function igraph_edge_betweenness_cutoff
 * \brief Range-limited betweenness centrality of the edges.
 *
 * </para><para>
 * </para><para>
 * This function computes a range-limited version of edge betweenness centrality
 * by considering only those shortest paths whose length is no greater
 * then the given cutoff value.
 *
 * \param graph The graph object.
 * \param result The result of the computation, vector containing the
 *        betweenness scores for the edges.
 * \param directed Logical, if true directed paths will be considered
 *        for directed graphs. It is ignored for undirected graphs.
 * \param weights An optional weight vector for weighted
 *        betweenness. No edge weight may be NaN. Supply a null
 *        pointer here for unweighted betweenness.
 * \param cutoff The maximal length of paths that will be considered.
 *        If negative, the exact betweenness will be calculated (no
 *        upper limit on path lengths).
 * \return Error code:
 *        \c IGRAPH_ENOMEM, not enough memory for
 *        temporary data.
 *
 * Time complexity: O(|V||E|),
 * |V| and
 * |E| are the number of vertices and
 * edges in the graph.
 *
 * \sa \ref igraph_edge_betweenness() to compute the exact edge betweenness and
 * \ref igraph_betweenness_cutoff() to compute the range-limited vertex betweenness.
 */
int igraph_edge_betweenness_cutoff(const igraph_t *graph, igraph_vector_t *result,
                                   igraph_bool_t directed,
                                   const igraph_vector_t *weights, igraph_real_t cutoff) {
    igraph_integer_t no_of_nodes = igraph_vcount(graph);
    igraph_integer_t no_of_edges = igraph_ecount(graph);
    igraph_inclist_t inclist;
    igraph_inclist_t fathers;
    igraph_neimode_t mode = directed ? IGRAPH_OUT : IGRAPH_ALL;
    igraph_vector_t dist;
    double *nrgeo;
    double *tmpscore;
    long int source, j;
    const double eps = IGRAPH_SHORTEST_PATH_EPSILON;
    igraph_stack_t S;

    if (weights) {
        if (igraph_vector_size(weights) != no_of_edges) {
            IGRAPH_ERROR("Weight vector length must match number of edges.", IGRAPH_EINVAL);
        }
        if (no_of_edges > 0) {
            igraph_real_t minweight = igraph_vector_min(weights);
            if (minweight <= 0) {
                IGRAPH_ERROR("Weight vector must be positive.", IGRAPH_EINVAL);
            } else if (igraph_is_nan(minweight)) {
                IGRAPH_ERROR("Weight vector must not contain NaN values.", IGRAPH_EINVAL);
            } else if (minweight <= eps) {
                IGRAPH_WARNING("Some weights are smaller than epsilon, calculations may suffer from numerical precision.");
            }
        }
    }

    IGRAPH_CHECK(igraph_inclist_init(graph, &inclist, mode, IGRAPH_LOOPS));
    IGRAPH_FINALLY(igraph_inclist_destroy, &inclist);

    IGRAPH_CHECK(igraph_inclist_init_empty(&fathers, no_of_nodes));
    IGRAPH_FINALLY(igraph_inclist_destroy, &fathers);

    IGRAPH_VECTOR_INIT_FINALLY(&dist, no_of_nodes);

    nrgeo = igraph_Calloc(no_of_nodes, double);
    if (nrgeo == 0) {
        IGRAPH_ERROR("Insufficient memory for edge betweenness calculation.", IGRAPH_ENOMEM);
    }
    IGRAPH_FINALLY(igraph_free, nrgeo);

    tmpscore = igraph_Calloc(no_of_nodes, double);
    if (tmpscore == 0) {
        IGRAPH_ERROR("Insufficient memory for edge betweenness calculation.", IGRAPH_ENOMEM);
    }
    IGRAPH_FINALLY(igraph_free, tmpscore);

    IGRAPH_CHECK(igraph_stack_init(&S, no_of_nodes));
    IGRAPH_FINALLY(igraph_stack_destroy, &S);

    IGRAPH_CHECK(igraph_vector_resize(result, no_of_edges));
    igraph_vector_null(result);

    for (source = 0; source < no_of_nodes; source++) {
        if (weights) {
            IGRAPH_CHECK(igraph_i_sspf_weighted(graph, weights, source, &dist, nrgeo, &S, &fathers, &inclist, cutoff));
        } else {
            IGRAPH_CHECK(igraph_i_sspf(graph, source, &dist, nrgeo, &S, &fathers, &inclist, cutoff));
        }

        while (!igraph_stack_empty(&S)) {
            long int w = (long int) igraph_stack_pop(&S);
            igraph_vector_int_t *fatv = igraph_inclist_get(&fathers, w);
            long int fatv_len = igraph_vector_int_size(fatv);
            for (j = 0; j < fatv_len; j++) {
                long int fedge = (long int) VECTOR(*fatv)[j];
                long int neighbor = IGRAPH_OTHER(graph, fedge, w);
                tmpscore[neighbor] += (nrgeo[neighbor]) /
                                              nrgeo[w] * (1.0 + tmpscore[w]);
                VECTOR(*result)[fedge] +=
                    (tmpscore[w] + 1) * nrgeo[neighbor] /
                    nrgeo[w];
            }

            /* Reset variables */
            tmpscore[w] = 0;
            VECTOR(dist)[w] = 0;
            nrgeo[w] = 0;
            igraph_vector_int_clear(fatv);
        }
    } /* source < no_of_nodes */

    if (!directed || !igraph_is_directed(graph)) {
        for (j = 0; j < no_of_edges; j++) {
            VECTOR(*result)[j] /= 2.0;
        }
    }

    igraph_stack_destroy(&S);
    IGRAPH_FINALLY_CLEAN(1);

    igraph_inclist_destroy(&inclist);
    igraph_inclist_destroy(&fathers);
    igraph_vector_destroy(&dist);
    igraph_Free(tmpscore);
    igraph_Free(nrgeo);
    IGRAPH_FINALLY_CLEAN(5);

    return IGRAPH_SUCCESS;
}
>>>>>>> cb4f7049

/**
 * \ingroup structural
 * \function igraph_edge_betweenness_estimate
 * \brief Estimated betweenness centrality of the edges.
 *
 * \deprecated-by igraph_edge_betweenness_cutoff 0.9
 *
 * </para><para>
 * The betweenness centrality of an edge is the number of geodesics
 * going through it. If there are more than one geodesics between two
 * vertices, the value of these geodesics are weighted by one over the
<<<<<<< HEAD
 * number of geodesics.
=======
 * number of geodesics. When estimating betweenness centrality, igraph
 * takes into consideration only those paths that are shorter than or
 * equal to a prescribed length. Note that the estimated centrality
 * will always be less than the real one.
 *
>>>>>>> cb4f7049
 * \param graph The graph object.
 * \param result The result of the computation, vector containing the
 *        betweenness scores for the edges.
 * \param directed Logical, if true directed paths will be considered
 *        for directed graphs. It is ignored for undirected graphs.
 * \param cutoff The maximal length of paths that will be considered.
 *        If negative, the exact betweenness will be calculated (no
 *        upper limit on path lengths).
 * \param weights An optional weight vector for weighted betweenness.
 *        No edge weight may be NaN. Supply a null pointer here for
 *        unweighted betweenness.
 * \return Error code:
 *        \c IGRAPH_ENOMEM, not enough memory for
 *        temporary data.
 *
 * Time complexity: O(|V||E|),
 * |V| and
 * |E| are the number of vertices and
 * edges in the graph.
 *
 * \sa Other centrality types: \ref igraph_degree(), \ref igraph_closeness().
 *     See \ref igraph_betweenness() for calculating the betweenness score
 *     of the vertices in a graph.
 */
int igraph_edge_betweenness_estimate(const igraph_t *graph, igraph_vector_t *result,
                                   igraph_bool_t directed, igraph_real_t cutoff,
                                   const igraph_vector_t *weights) {
    IGRAPH_WARNING("igraph_edge_betweenness_estimate is deprecated, use igraph_edge_betweenness_cutoff.");
    return igraph_edge_betweenness_cutoff(graph, result, directed, weights, cutoff);
}

/**
 * \ingroup structural
 * \function igraph_betweenness_subset
 * \brief Betweenness centrality for a subset of source and target vertices.
 *
 * </para><para>
<<<<<<< HEAD
 * </para><para>
 * This function computes a range-limited version of edge betweenness centrality
 * by considering only those shortest paths whose length is no greater
 * then the given cutoff value.
=======
 * This function computes the subset-limited version of betweenness centrality
 * by considering only those shortest paths that lie between vertices in a given
 * source and target subset.
>>>>>>> cb4f7049
 *
 * \param graph The graph object.
 * \param res The result of the computation, a vector containing the
 *         betweenness score for the subset of vertices.
 * \param vids The vertices for which the subset-limited betweenness centrality
 *        scores will be computed.
 * \param directed Logical, if true directed paths will be considered
 *        for directed graphs. It is ignored for undirected graphs.
 * \param weights An optional vector containing edge weights for
 *        calculating weighted betweenness. No edge weight may be NaN.
 *        Supply a null pointer here for unweighted betweenness.
 * \param sources A vertex selector for the sources of the shortest paths taken
 *        into considuration in the betweenness calculation.
 * \param targets A vertex selector for the targets of the shortest paths taken
 *        into considuration in the betweenness calculation.
 * \return Error code:
 *        \c IGRAPH_ENOMEM, not enough memory for temporary data.
 *        \c IGRAPH_EINVVID, invalid vertex ID passed in \p vids,
 *        \p sources or \p targets
 *
 * Time complexity: O(|S||E|),
 * |S| The number of vertices in the subset
 * |E| The number of edges in the graph
 *
 * \sa \ref igraph_betweenness() to calculate the exact vertex betweenness and
 * \ref igraph_betweenness_cutoff() to calculate the range-limited vertex
 * betweenness.
 */
<<<<<<< HEAD
int igraph_edge_betweenness_cutoff(const igraph_t *graph, igraph_vector_t *result,
                                   igraph_bool_t directed,
                                   const igraph_vector_t *weights, igraph_real_t cutoff) {
    igraph_integer_t no_of_nodes = (igraph_integer_t) igraph_vcount(graph);
    igraph_integer_t no_of_edges = (igraph_integer_t) igraph_ecount(graph);
    igraph_inclist_t inclist, fathers;
    igraph_neimode_t mode = directed ? IGRAPH_OUT : IGRAPH_ALL;
    igraph_vector_t dist;
    double *nrgeo;
    double *tmpscore;
    long int source, j;
    const double eps = IGRAPH_SHORTEST_PATH_EPSILON;
    igraph_stack_t S;

    if (weights) {
        if (igraph_vector_size(weights) != no_of_edges) {
            IGRAPH_ERROR("Weight vector length must match number of edges.", IGRAPH_EINVAL);
=======
int igraph_betweenness_subset(const igraph_t *graph, igraph_vector_t *res,
                              const igraph_vs_t vids, igraph_bool_t directed,
                              const igraph_vs_t sources, const igraph_vs_t targets,
                              const igraph_vector_t *weights) {

    igraph_integer_t no_of_nodes = igraph_vcount(graph);
    igraph_integer_t no_of_edges = igraph_ecount(graph);
    igraph_inclist_t inclist, fathers;
    long int source, j;
    igraph_stack_t S;
    igraph_vector_t v_tmpres, *tmpres = &v_tmpres;
    igraph_neimode_t mode = directed ? IGRAPH_OUT : IGRAPH_ALL;
    long int f;
    igraph_vector_t dist;
    double *nrgeo;
    double *tmpscore;
    igraph_vit_t vit, vit_source, vit_target;
    unsigned char *is_target;
    const double eps = IGRAPH_SHORTEST_PATH_EPSILON;

    if (weights) {
        if (igraph_vector_size(weights) != no_of_edges) {
            IGRAPH_ERROR("Weight vector length does not match", IGRAPH_EINVAL);
>>>>>>> cb4f7049
        }
        if (no_of_edges > 0) {
            igraph_real_t minweight = igraph_vector_min(weights);
            if (minweight <= 0) {
<<<<<<< HEAD
                IGRAPH_ERROR("Weight vector must be positive.", IGRAPH_EINVAL);
            } else if (igraph_is_nan(minweight)) {
                IGRAPH_ERROR("Weight vector must not contain NaN values.", IGRAPH_EINVAL);
=======
                IGRAPH_ERROR("Weight vector must be positive", IGRAPH_EINVAL);
            } else if (igraph_is_nan(minweight)) {
                IGRAPH_ERROR("Weight vector must not contain NaN values", IGRAPH_EINVAL);
>>>>>>> cb4f7049
            } else if (minweight <= eps) {
                IGRAPH_WARNING("Some weights are smaller than epsilon, calculations may suffer from numerical precision.");
            }
        }
<<<<<<< HEAD
=======
    }

    IGRAPH_CHECK(igraph_vit_create(graph, sources, &vit_source));
    IGRAPH_FINALLY(igraph_vit_destroy, &vit_source);
    IGRAPH_CHECK(igraph_vit_create(graph, targets, &vit_target));
    IGRAPH_FINALLY(igraph_vit_destroy, &vit_target); 

    if (!igraph_vs_is_all(&vids)) {
        /* subset */
        IGRAPH_VECTOR_INIT_FINALLY(tmpres, no_of_nodes);
    } else {
        /* only  */
        IGRAPH_CHECK(igraph_vector_resize(res, no_of_nodes));
        igraph_vector_null(res);
        tmpres = res;
>>>>>>> cb4f7049
    }

    IGRAPH_CHECK(igraph_inclist_init(graph, &inclist, mode, IGRAPH_LOOPS));
    IGRAPH_FINALLY(igraph_inclist_destroy, &inclist);
    IGRAPH_CHECK(igraph_inclist_init_empty(&fathers, no_of_nodes));
    IGRAPH_FINALLY(igraph_inclist_destroy, &fathers);
<<<<<<< HEAD
    IGRAPH_VECTOR_INIT_FINALLY(&dist, no_of_nodes);
    nrgeo = igraph_Calloc(no_of_nodes, double);
=======

    IGRAPH_CHECK(igraph_stack_init(&S, no_of_nodes));
    IGRAPH_FINALLY(igraph_stack_destroy, &S);
    IGRAPH_VECTOR_INIT_FINALLY(&dist, no_of_nodes);

    nrgeo = igraph_Calloc(no_of_nodes, double);

>>>>>>> cb4f7049
    if (nrgeo == 0) {
        IGRAPH_ERROR("Insufficient memory for betweenness calculation.", IGRAPH_ENOMEM);
    }
    IGRAPH_FINALLY(igraph_free, nrgeo);
    tmpscore = igraph_Calloc(no_of_nodes, double);
    if (tmpscore == 0) {
        IGRAPH_ERROR("Insufficient memory for betweenness calculation.", IGRAPH_ENOMEM);
    }
    IGRAPH_FINALLY(igraph_free, tmpscore);

<<<<<<< HEAD
    IGRAPH_CHECK(igraph_stack_init(&S, no_of_nodes));
    IGRAPH_FINALLY(igraph_stack_destroy, &S);

    IGRAPH_CHECK(igraph_vector_resize(result, no_of_edges));
    igraph_vector_null(result);

    for (source = 0; source < no_of_nodes; source++) {
        if (weights) {
            igraph_i_sspf_weighted_edge (graph, source, &dist, nrgeo, weights, &S, &fathers, &inclist, cutoff);
        } else {
            igraph_i_sspf_edge (graph, source, &dist, nrgeo, &S, &fathers, &inclist, cutoff);
        }

        while (!igraph_stack_empty(&S)) {
            long int w = (long int) igraph_stack_pop(&S);
            igraph_vector_int_t *fatv = igraph_inclist_get(&fathers, w);
            long int fatv_len = igraph_vector_int_size(fatv);
            for (j = 0; j < fatv_len; j++) {
                long int fedge = (long int) VECTOR(*fatv)[j];
                long int neighbor = IGRAPH_OTHER(graph, fedge, w);
                tmpscore[neighbor] += (nrgeo[neighbor]) /
                                              nrgeo[w] * (1.0 + tmpscore[w]);
                VECTOR(*result)[fedge] +=
                    (tmpscore[w] + 1) * nrgeo[neighbor] /
                    nrgeo[w];
            }

=======
    is_target = igraph_Calloc(no_of_nodes, unsigned char);
    if (is_target == 0) {
        IGRAPH_ERROR("Insufficient memory for betweenness calculation.", IGRAPH_ENOMEM);
    }
    IGRAPH_FINALLY(igraph_free, is_target); 

    for (IGRAPH_VIT_RESET(vit_target); !IGRAPH_VIT_END(vit_target); IGRAPH_VIT_NEXT(vit_target)) {
        is_target[(long int) IGRAPH_VIT_GET(vit_target)] = 1;
    }    

    for (IGRAPH_VIT_RESET(vit_source); !IGRAPH_VIT_END(vit_source); IGRAPH_VIT_NEXT(vit_source)) {
        source = IGRAPH_VIT_GET(vit_source);

        if (weights) {
            IGRAPH_CHECK(igraph_i_sspf_weighted(graph, weights, source, &dist, nrgeo, &S, &fathers, &inclist, -1));
        } else {
            IGRAPH_CHECK(igraph_i_sspf(graph, source, &dist, nrgeo, &S, &fathers, &inclist, -1));
        }

        while (!igraph_stack_empty(&S)) {
            long int w = (long int) igraph_stack_pop(&S);
            igraph_vector_int_t *fatv = igraph_inclist_get(&fathers, w);
            long int fatv_len = igraph_vector_int_size(fatv);
            for (j = 0; j < fatv_len; j++) {
                long int edge = (long int) VECTOR(*fatv)[j];
                f = IGRAPH_OTHER(graph, edge, w);
                if (is_target[w]){
                    tmpscore[f] += nrgeo[f] / nrgeo[w] * (1 + tmpscore[w]);
                }
                else{
                   tmpscore[f] += nrgeo[f] / nrgeo[w] * (tmpscore[w]);
                }
            }
            if (w != source) {
                VECTOR(*tmpres)[w] += tmpscore[w];
            }

>>>>>>> cb4f7049
            /* Reset variables */
            tmpscore[w] = 0;
            VECTOR(dist)[w] = 0;
            nrgeo[w] = 0;
<<<<<<< HEAD
            igraph_vector_int_clear(fatv);
        }

    } /* source < no_of_nodes */

    if (!directed || !igraph_is_directed(graph)) {
        for (j = 0; j < no_of_edges; j++) {
            VECTOR(*result)[j] /= 2.0;
        }
    }

    igraph_stack_destroy(&S);
    igraph_inclist_destroy(&inclist);
    igraph_inclist_destroy(&fathers);
    igraph_vector_destroy(&dist);
    igraph_Free(tmpscore);
    igraph_Free(nrgeo);
    IGRAPH_FINALLY_CLEAN(6);
=======
            igraph_vector_int_clear(igraph_inclist_get(&fathers, w));
        }

    } 

    /* Keep only the requested vertices */
    if (!igraph_vs_is_all(&vids)) {
        IGRAPH_CHECK(igraph_vit_create(graph, vids, &vit));
        IGRAPH_FINALLY(igraph_vit_destroy, &vit);
        IGRAPH_CHECK(igraph_vector_resize(res, IGRAPH_VIT_SIZE(vit)));

        for (j = 0, IGRAPH_VIT_RESET(vit); !IGRAPH_VIT_END(vit);
             IGRAPH_VIT_NEXT(vit), j++) {
            long int node = IGRAPH_VIT_GET(vit);
            VECTOR(*res)[j] = VECTOR(*tmpres)[node];
        }

        igraph_vit_destroy(&vit);
        igraph_vector_destroy(tmpres);
        IGRAPH_FINALLY_CLEAN(2);
    }

   if (!directed || !igraph_is_directed(graph)) {
        for (j = 0; j < no_of_nodes; j++) {
            VECTOR(*res)[j] /= 2.0;
        }
    }

    igraph_Free(nrgeo);
    igraph_Free(tmpscore);
    igraph_vector_destroy(&dist);
    igraph_stack_destroy(&S);
    igraph_inclist_destroy(&fathers);
    igraph_inclist_destroy(&inclist);
    igraph_Free(is_target);
    igraph_vit_destroy(&vit_source);
    igraph_vit_destroy(&vit_target);
    IGRAPH_FINALLY_CLEAN(9);
>>>>>>> cb4f7049

    return IGRAPH_SUCCESS;
}

/**
 * \ingroup structural
 * \function igraph_edge_betweenness_subset
 * \brief Edge betweenness centrality for a subset of source and target vertices.
 *
<<<<<<< HEAD
 * The betweenness centrality of an edge is the number of geodesics
 * going through it. If there are more than one geodesics between two
 * vertices, the value of these geodesics are weighted by one over the
 * number of geodesics. When estimating betweenness centrality, igraph
 * takes into consideration only those paths that are shorter than or
 * equal to a prescribed length. Note that the estimated centrality
 * will always be less than the real one.
=======
 * </para><para>
 * This function computes the subset-limited version of edge betweenness centrality
 * by considering only those shortest paths that lie between vertices in a given
 * source and target subset.
>>>>>>> cb4f7049
 *
 * \param graph The graph object.
 * \param res The result of the computation, vector containing the
 *        betweenness scores for the edges.
 * \param eids The edges for which the subset-limited betweenness centrality
 *        scores will be computed.
 * \param directed Logical, if true directed paths will be considered
 *        for directed graphs. It is ignored for undirected graphs.
 * \param weights An optional weight vector for weighted
 *        betweenness. No edge weight may be NaN. Supply a null
 *        pointer here for unweighted betweenness.
 * \param sources A vertex selector for the sources of the shortest paths taken
 *        into considuration in the betweenness calculation.
 * \param targets A vertex selector for the targets of the shortest paths taken
 *        into considuration in the betweenness calculation.
 * \return Error code:
 *        \c IGRAPH_ENOMEM, not enough memory for temporary data.
 *        \c IGRAPH_EINVVID, invalid vertex ID passed in \p sources or \p targets
 *
 * Time complexity: O(|S||E|),
 * |S| The number of vertices in the subset
 * |E| The number of edges in the graph
 *
 * \sa \ref igraph_edge_betweenness() to compute the exact edge betweenness and
 * \ref igraph_edge_betweenness_cutoff() to compute the range-limited edge betweenness.
 */
int igraph_edge_betweenness_subset(const igraph_t *graph, igraph_vector_t *res,
                                   const igraph_es_t eids, igraph_bool_t directed,
                                   const igraph_vs_t sources, const igraph_vs_t targets,
                                   const igraph_vector_t *weights) {
<<<<<<< HEAD
    IGRAPH_WARNING("igraph_edge_betweenness_estimate is deprecated, use igraph_edge_betweenness_cutoff.");
    return igraph_edge_betweenness_cutoff(graph, result, directed, weights, cutoff);
}

/* vertex subset*/

/**
 * \ingroup structural
 * \function igraph_betweenness_subset
 * \brief betweenness centrality for subset of source and target vertices.
 *
 * </para><para>
 * This function computes the subset version of betweenness centrality
 * by considering only those shortest paths between vertices in a given
 * subset.
 *
 * \param graph The graph object.
 * \param res The result of the computation, a vector containing the
 *         betweenness score for the subset of vertices.
 * \param vids The vertices for which the range-limited betweenness centrality
 *        scores will be computed.
 * \param directed Logical, if true directed paths will be considered
 *        for directed graphs. It is ignored for undirected graphs.
 * \param weights An optional vector containing edge weights for
 *        calculating weighted betweenness. No edge weight may be NaN.
 *        Supply a null pointer here for unweighted betweenness.
 * \param sources A vector selector of the vertices which will be the sources
 *        of the shortest paths taken into considuration in the betweenness
 *        calculation.
 * \param targetes A vector selector of the vertices which will be the targets
 *        of the shortest paths taken into considuration in the betweenness
 *        calculation.
 * \return Error code:
 *        \c IGRAPH_ENOMEM, not enough memory for
 *        temporary data.
 *        \c IGRAPH_EINVVID, invalid vertex id passed in
 *        \p vids.
 *
 * Time complexity: O(|S||E|),
 * |S| The number of vertices in the subset
 * |E| The number of edges in the graph
 *
 * \sa \ref igraph_betweenness() to calculate the exact vertex betweenness and
 * \ref igraph_betweenness_cutoff() to calculate the range-limited vertex
 * betweenness.
 */
int igraph_betweenness_subset(const igraph_t *graph, igraph_vector_t *res,
                              const igraph_vs_t vids, igraph_bool_t directed,
                              const igraph_vs_t sources, const igraph_vs_t targets,
                              const igraph_vector_t *weights) {

    igraph_integer_t no_of_nodes = (igraph_integer_t) igraph_vcount(graph);
    igraph_integer_t no_of_edges = (igraph_integer_t) igraph_ecount(graph);
    igraph_adjlist_t adjlist, fathers;
    igraph_inclist_t inclist;
    long int source, j;
    igraph_stack_t S;
    igraph_vector_t v_tmpres, *tmpres = &v_tmpres;
    igraph_neimode_t mode = directed ? IGRAPH_OUT : IGRAPH_ALL;
    long int f;
    igraph_vector_t dist;
    double *nrgeo;
    double *tmpscore;
    igraph_vit_t vit, vit_source, vit_target;
    unsigned char *is_target;
    const double eps = IGRAPH_SHORTEST_PATH_EPSILON;

    if (weights) {
        if (igraph_vector_size(weights) != no_of_edges) {
            IGRAPH_ERROR("Weight vector length does not match", IGRAPH_EINVAL);
        }
        if (no_of_edges > 0) {
            igraph_real_t minweight = igraph_vector_min(weights);
            if (minweight <= 0) {
                IGRAPH_ERROR("Weight vector must be positive", IGRAPH_EINVAL);
            } else if (igraph_is_nan(minweight)) {
                IGRAPH_ERROR("Weight vector must not contain NaN values", IGRAPH_EINVAL);
            } else if (minweight <= eps) {
                IGRAPH_WARNING("Some weights are smaller than epsilon, calculations may suffer from numerical precision.");
            }
        }
    }

    IGRAPH_CHECK(igraph_vit_create(graph, sources, &vit_source));
    IGRAPH_FINALLY(igraph_vit_destroy, &vit_source);
    IGRAPH_CHECK(igraph_vit_create(graph, targets, &vit_target));
    IGRAPH_FINALLY(igraph_vit_destroy, &vit_target); 

    if (!igraph_vs_is_all(&vids)) {
        /* subset */
        IGRAPH_VECTOR_INIT_FINALLY(tmpres, no_of_nodes);
    } else {
        /* only  */
        IGRAPH_CHECK(igraph_vector_resize(res, no_of_nodes));
        igraph_vector_null(res);
        tmpres = res;
    }
    if (weights) {
        IGRAPH_CHECK(igraph_inclist_init(graph, &inclist, mode, IGRAPH_LOOPS));
        IGRAPH_FINALLY(igraph_inclist_destroy, &inclist);
    } else {
        IGRAPH_CHECK(igraph_adjlist_init(graph, &adjlist, mode, IGRAPH_LOOPS, IGRAPH_NO_MULTIPLE));
        IGRAPH_FINALLY(igraph_adjlist_destroy, &adjlist);
    }
    IGRAPH_CHECK(igraph_adjlist_init_empty(&fathers, no_of_nodes));
    IGRAPH_FINALLY(igraph_adjlist_destroy, &fathers);

    IGRAPH_CHECK(igraph_stack_init(&S, no_of_nodes));
    IGRAPH_FINALLY(igraph_stack_destroy, &S);
    IGRAPH_VECTOR_INIT_FINALLY(&dist, no_of_nodes);

    nrgeo = igraph_Calloc(no_of_nodes, double);

    if (nrgeo == 0) {
        IGRAPH_ERROR("Insufficient memory for betweenness calculation.", IGRAPH_ENOMEM);
    }
    IGRAPH_FINALLY(igraph_free, nrgeo);
    tmpscore = IGRAPH_CALLOC(no_of_nodes, double);
    if (tmpscore == 0) {
        IGRAPH_ERROR("Insufficient memory for betweenness calculation.", IGRAPH_ENOMEM);
    }
    IGRAPH_FINALLY(igraph_free, tmpscore);

    is_target = igraph_Calloc(no_of_nodes, unsigned char);
    if (is_target == 0) {
        IGRAPH_ERROR("Insufficient memory for betweenness calculation.", IGRAPH_ENOMEM);
    }
    IGRAPH_FINALLY(igraph_free, is_target); 

    for (IGRAPH_VIT_RESET(vit_target); !IGRAPH_VIT_END(vit_target); IGRAPH_VIT_NEXT(vit_target)) {
        is_target[(long int) IGRAPH_VIT_GET(vit_target)] = 1;
    }    

    for (IGRAPH_VIT_RESET(vit_source); !IGRAPH_VIT_END(vit_source); IGRAPH_VIT_NEXT(vit_source)) {
        source = IGRAPH_VIT_GET(vit_source);

        if (weights) {
            igraph_i_sspf_weighted (graph, source, &dist, nrgeo, weights, &S, &fathers, &inclist, -1);
        } else {
            igraph_i_sspf (graph, source, &dist, nrgeo, &S, &fathers, &adjlist, -1);
        }

        while (!igraph_stack_empty(&S)) {
            long int w = (long int) igraph_stack_pop(&S);
            igraph_vector_int_t *fatv = igraph_adjlist_get(&fathers, w);
            long int fatv_len = igraph_vector_int_size(fatv);
            for (j = 0; j < fatv_len; j++) {
                f = (long int) VECTOR(*fatv)[j];
                if (is_target[w]){
                    tmpscore[f] += nrgeo[f] / nrgeo[w] * (1 + tmpscore[w]);
                }
                else{
                   tmpscore[f] += nrgeo[f] / nrgeo[w] * (tmpscore[w]);
                }
            }
            if (w != source) {
                VECTOR(*tmpres)[w] += tmpscore[w];
            }

            /* Reset variables */
            tmpscore[w] = 0;
            VECTOR(dist)[w] = 0;
            nrgeo[w] = 0;
            igraph_vector_int_clear(igraph_adjlist_get(&fathers, w));
        }

    } 

    /* Keep only the requested vertices */
    if (!igraph_vs_is_all(&vids)) {
        IGRAPH_CHECK(igraph_vit_create(graph, vids, &vit));
        IGRAPH_FINALLY(igraph_vit_destroy, &vit);
        IGRAPH_CHECK(igraph_vector_resize(res, IGRAPH_VIT_SIZE(vit)));

        for (j = 0, IGRAPH_VIT_RESET(vit); !IGRAPH_VIT_END(vit);
             IGRAPH_VIT_NEXT(vit), j++) {
            long int node = IGRAPH_VIT_GET(vit);
            VECTOR(*res)[j] = VECTOR(*tmpres)[node];
        }

        igraph_vit_destroy(&vit);
        igraph_vector_destroy(tmpres);
        IGRAPH_FINALLY_CLEAN(2);
    }

   if (!directed || !igraph_is_directed(graph)) {
        for (j = 0; j < no_of_nodes; j++) {
            VECTOR(*res)[j] /= 2.0;
        }
    }

    igraph_Free(nrgeo);
    igraph_Free(tmpscore);
    igraph_vector_destroy(&dist);
    igraph_stack_destroy(&S);
    igraph_adjlist_destroy(&fathers);
    if (weights) {
        igraph_inclist_destroy(&inclist);
    }
    else {
        igraph_adjlist_destroy(&adjlist);
    }
    igraph_Free(is_target);
    igraph_vit_destroy(&vit_source);
    igraph_vit_destroy(&vit_target);
    IGRAPH_FINALLY_CLEAN(9);

    return IGRAPH_SUCCESS;
}

/***** Edge betweenness subset*****/

/**
 * \ingroup structural
 * \function igraph_edge_betweenness_subset
 * \brief Find the shortest path edge betweenness centrality for subset of source
 * and target vertices
 *
 * </para><para>
 * This function computes a subset version of edge betweenness centrality
 * by considering only those shortest paths betweenn two vertices in a subset.
 *
 * \param graph The graph object.
 * \param res The result of the computation, vector containing the
 *        betweenness scores for the edges.
 * \param eids The edges for which the range-limited betweenness centrality
 *        scores will be computed.
 * \param directed Logical, if true directed paths will be considered
 *        for directed graphs. It is ignored for undirected graphs.
 * \param weights An optional weight vector for weighted
 *        betweenness. No edge weight may be NaN. Supply a null
 *        pointer here for unweighted betweenness.
 * \param sources A vector selector of the vertices which will be the sources
 *        of the shortest paths taken into considuration in the betweenness
 *        calculation.
 * \param targetes A vector selector of the vertices which will be the targets
 *        of the shortest paths taken into considuration in the betweenness
 *        calculation.
 * \return Error code:
 *        \c IGRAPH_ENOMEM, not enough memory for
 *        temporary data.
 *
 * Time complexity: O(|S||E|),
 * |S| The number of vertices in the subset
 * |E| The number of edges in the graph
 *
 * \sa \ref igraph_edge_betweenness() to compute the exact edge betweenness and
 * \ref igraph_edge_betweenness_cutoff() to compute the range-limited edge betweenness.
 */
int igraph_edge_betweenness_subset(const igraph_t *graph, igraph_vector_t *res,
                                   const igraph_es_t eids, igraph_bool_t directed,
                                   const igraph_vs_t sources, const igraph_vs_t targets,
                                   const igraph_vector_t *weights) {
    igraph_integer_t no_of_nodes = (igraph_integer_t) igraph_vcount(graph);
    igraph_integer_t no_of_edges = (igraph_integer_t) igraph_ecount(graph);
=======
    igraph_integer_t no_of_nodes = igraph_vcount(graph);
    igraph_integer_t no_of_edges = igraph_ecount(graph);
>>>>>>> cb4f7049
    igraph_inclist_t inclist, fathers;
    igraph_vit_t vit_source, vit_target;
    igraph_eit_t eit;
    igraph_neimode_t mode = directed ? IGRAPH_OUT : IGRAPH_ALL;
    igraph_vector_t dist;
    igraph_vector_t v_tmpres, *tmpres = &v_tmpres;
    double *nrgeo;
    double *tmpscore;
    long int source, j;
    unsigned char *is_target;
    const double eps = IGRAPH_SHORTEST_PATH_EPSILON;
    igraph_stack_t S;

    if (weights) {
        if (igraph_vector_size(weights) != no_of_edges) {
            IGRAPH_ERROR("Weight vector length must match number of edges.", IGRAPH_EINVAL);
        }
        if (no_of_edges > 0) {
            igraph_real_t minweight = igraph_vector_min(weights);
            if (minweight <= 0) {
                IGRAPH_ERROR("Weight vector must be positive.", IGRAPH_EINVAL);
            } else if (igraph_is_nan(minweight)) {
                IGRAPH_ERROR("Weight vector must not contain NaN values.", IGRAPH_EINVAL);
            } else if (minweight <= eps) {
                IGRAPH_WARNING("Some weights are smaller than epsilon, calculations may suffer from numerical precision.");
            }
        }
    }

    IGRAPH_CHECK(igraph_vit_create(graph, sources, &vit_source));
    IGRAPH_FINALLY(igraph_vit_destroy, &vit_source);
    IGRAPH_CHECK(igraph_vit_create(graph, targets, &vit_target));
    IGRAPH_FINALLY(igraph_vit_destroy, &vit_target); 

    if (!igraph_es_is_all(&eids)) {
        /* subset */
        IGRAPH_VECTOR_INIT_FINALLY(tmpres, no_of_edges);
    } else {
        /* only  */
        IGRAPH_CHECK(igraph_vector_resize(res, no_of_edges));
        igraph_vector_null(res);
        tmpres = res;
    }

    is_target = igraph_Calloc(no_of_nodes, unsigned char);
    if (is_target == 0) {
        IGRAPH_ERROR("Insufficient memory for edge betweenness calculation.", IGRAPH_ENOMEM);
    }
    IGRAPH_FINALLY(igraph_free, is_target);

    for (IGRAPH_VIT_RESET(vit_target); !IGRAPH_VIT_END(vit_target); IGRAPH_VIT_NEXT(vit_target)) {
        is_target[(long int) IGRAPH_VIT_GET(vit_target)] = 1;
    }   

    IGRAPH_CHECK(igraph_inclist_init(graph, &inclist, mode, IGRAPH_LOOPS));
    IGRAPH_FINALLY(igraph_inclist_destroy, &inclist);
    IGRAPH_CHECK(igraph_inclist_init_empty(&fathers, no_of_nodes));
    IGRAPH_FINALLY(igraph_inclist_destroy, &fathers);

    IGRAPH_VECTOR_INIT_FINALLY(&dist, no_of_nodes);
    nrgeo = igraph_Calloc(no_of_nodes, double);
    if (nrgeo == 0) {
        IGRAPH_ERROR("Insufficient memory for edge betweenness calculation.", IGRAPH_ENOMEM);
    }
    IGRAPH_FINALLY(igraph_free, nrgeo);
    tmpscore = igraph_Calloc(no_of_nodes, double);
    if (tmpscore == 0) {
        IGRAPH_ERROR("Insufficient memory for edge betweenness calculation.", IGRAPH_ENOMEM);
    }
    IGRAPH_FINALLY(igraph_free, tmpscore);

    IGRAPH_CHECK(igraph_stack_init(&S, no_of_nodes));
    IGRAPH_FINALLY(igraph_stack_destroy, &S);

    for (IGRAPH_VIT_RESET(vit_source); !IGRAPH_VIT_END(vit_source); IGRAPH_VIT_NEXT(vit_source)) { 
        source = IGRAPH_VIT_GET(vit_source);

        if (weights) {
<<<<<<< HEAD
            igraph_i_sspf_weighted_edge (graph, source, &dist, nrgeo, weights, &S, &fathers, &inclist, -1);
        } else {
            igraph_i_sspf_edge (graph, source, &dist, nrgeo, &S, &fathers, &inclist, -1);
=======
            IGRAPH_CHECK(igraph_i_sspf_weighted(graph, weights, source, &dist, nrgeo, &S, &fathers, &inclist, -1));
        } else {
            IGRAPH_CHECK(igraph_i_sspf(graph, source, &dist, nrgeo, &S, &fathers, &inclist, -1));
>>>>>>> cb4f7049
        }

        while (!igraph_stack_empty(&S)) {
            long int w = (long int) igraph_stack_pop(&S);
            igraph_vector_int_t *fatv = igraph_inclist_get(&fathers, w);
            long int fatv_len = igraph_vector_int_size(fatv);
            for (j = 0; j < fatv_len; j++) {
                long int fedge = (long int) VECTOR(*fatv)[j];
                long int neighbor = IGRAPH_OTHER(graph, fedge, w);
                if (is_target[w]) {
                    tmpscore[neighbor] += (nrgeo[neighbor]) /
                                                nrgeo[w] * (1.0 + tmpscore[w]);
                    VECTOR(*tmpres)[fedge] +=
                        (tmpscore[w] + 1) * nrgeo[neighbor] /
                        nrgeo[w];
                }
                else{
                    tmpscore[neighbor] += (nrgeo[neighbor]) /
                                                nrgeo[w] * (tmpscore[w]);
                    VECTOR(*tmpres)[fedge] +=
                        (tmpscore[w]) * nrgeo[neighbor] /
                        nrgeo[w];
                }
            }

            /* Reset variables */
            tmpscore[w] = 0;
            VECTOR(dist)[w] = 0;
            nrgeo[w] = 0;
            igraph_vector_int_clear(fatv);
        }

    } /* source < no_of_nodes */

        /* Keep only the requested edges */
    if (!igraph_es_is_all(&eids)) {
        IGRAPH_CHECK(igraph_eit_create(graph, eids, &eit));
        IGRAPH_FINALLY(igraph_eit_destroy, &eit);
        IGRAPH_CHECK(igraph_vector_resize(res, IGRAPH_EIT_SIZE(eit)));

        for (j = 0, IGRAPH_EIT_RESET(eit); !IGRAPH_EIT_END(eit);
             IGRAPH_EIT_NEXT(eit), j++) {
            long int node = IGRAPH_EIT_GET(eit);
            VECTOR(*res)[j] = VECTOR(*tmpres)[node];
        }

        igraph_eit_destroy(&eit);
        igraph_vector_destroy(tmpres);
        IGRAPH_FINALLY_CLEAN(2);
    }


    if (!directed || !igraph_is_directed(graph)) {
        for (j = 0; j < no_of_edges; j++) {
            VECTOR(*res)[j] /= 2.0;
        }
    }

    igraph_stack_destroy(&S);
    igraph_inclist_destroy(&inclist);
    igraph_inclist_destroy(&fathers);
    igraph_vector_destroy(&dist);
    igraph_Free(tmpscore);
    igraph_Free(nrgeo);
    igraph_Free(is_target);
    igraph_vit_destroy(&vit_source);
    igraph_vit_destroy(&vit_target);
    IGRAPH_FINALLY_CLEAN(9);

    return IGRAPH_SUCCESS;
}<|MERGE_RESOLUTION|>--- conflicted
+++ resolved
@@ -1,10 +1,6 @@
 /*
    IGraph library.
-<<<<<<< HEAD
-   Copyright (C) 2021  The igraph development team <igraph@igraph.org>
-=======
    Copyright (C) 2007-2021  The igraph development team <igraph@igraph.org>
->>>>>>> cb4f7049
 
    This program is free software; you can redistribute it and/or modify
    it under the terms of the GNU General Public License as published by
@@ -20,21 +16,18 @@
    along with this program.  If not, see <https://www.gnu.org/licenses/>.
 */
 
-#include "core/indheap.h"
-#include "core/interruption.h"
-#include "core/math.h"
+#include "igraph_centrality.h"
 
 #include "igraph_adjlist.h"
-<<<<<<< HEAD
-#include "igraph_centrality.h"
-=======
->>>>>>> cb4f7049
 #include "igraph_dqueue.h"
 #include "igraph_interface.h"
 #include "igraph_memory.h"
 #include "igraph_progress.h"
 #include "igraph_stack.h"
 
+#include "core/indheap.h"
+#include "core/interruption.h"
+#include "core/math.h"
 
 /*
 We divide the edge betweenness and the vertex betweenness scenario. In the edge betweenness algorithm
@@ -42,7 +35,23 @@
 IGRAPH_OTHER (used in inclist to discover the neighbor vertex) is a slow function.
 */
 
-// Internal function to calculate the single source shortest path for unweighted edge betweenness scenario.
+/*
+ * Internal function to calculate the single source shortest paths for the
+ * unweighted case.
+ *
+ * \param  graph   the graph to calculate the single source shortest paths on
+ * \param  source  the source node
+ * \param  dist    distance of each node from the source node \em plus one;
+ *                 must be filled with zeros initially
+ * \param  nrgeo   vector storing the number of geodesics from the source node
+ *                 to each node; must be filled with zeros initially
+ * \param  stack   stack in which the nodes are pushed in the order they are
+ *                 discovered during the traversal
+ * \param  fathers incidence list that starts empty and that stores the IDs
+ *                 of the edges that lead to a given node during the traversal
+ * \param  inclist the incidence list of the graph
+ * \param  cutoff  cutoff length of shortest paths
+ */
 static int igraph_i_sspf( const igraph_t *graph, long int source, igraph_vector_t *dist, 
     double *nrgeo,
     igraph_stack_t *S,
@@ -99,16 +108,32 @@
     return IGRAPH_SUCCESS; 
 }
 
-// Internal function to calculate the single source shortest path for unweighted edge betweenness scenario.
+/*
+ * Internal function to calculate the single source shortest paths for the
+ * unweighted case.
+ *
+ * \param  graph   the graph to calculate the single source shortest paths on
+ * \param  source  the source node
+ * \param  dist    distance of each node from the source node \em plus one;
+ *                 must be filled with zeros initially
+ * \param  nrgeo   vector storing the number of geodesics from the source node
+ *                 to each node; must be filled with zeros initially
+ * \param  stack   stack in which the nodes are pushed in the order they are
+ *                 discovered during the traversal
+ * \param  fathers incidence list that starts empty and that stores the IDs
+ *                 of the edges that lead to a given node during the traversal
+ * \param  inclist the incidence list of the graph
+ * \param  cutoff  cutoff length of shortest paths
+ */
 static int igraph_i_sspf_edge( const igraph_t *graph, long int source, igraph_vector_t *dist, 
     double *nrgeo,
     igraph_stack_t *S,
     igraph_inclist_t *fathers,
-    igraph_inclist_t *inclist,
-    igraph_real_t cutoff) {
-    
+    const igraph_inclist_t *inclist,
+    igraph_real_t cutoff
+) {
     igraph_dqueue_t Q = IGRAPH_DQUEUE_NULL;
-    igraph_vector_int_t *neis;
+    const igraph_vector_int_t *neis;
     long int nlen;
 
     IGRAPH_DQUEUE_INIT_FINALLY(&Q, 100);
@@ -144,20 +169,37 @@
             if (VECTOR(*dist)[neighbor] == VECTOR(*dist)[actnode] + 1 &&
                 (VECTOR(*dist)[neighbor] <= cutoff + 1 || cutoff < 0)) {
                 /* Only add if the node is not more distant than the cutoff */
-                igraph_vector_int_t *v = igraph_inclist_get(fathers,
-                                            neighbor);
-                igraph_vector_int_push_back(v, edge);
+                igraph_vector_int_t *v = igraph_inclist_get(fathers, neighbor);
+                IGRAPH_CHECK(igraph_vector_int_push_back(v, edge));
                 nrgeo[neighbor] += nrgeo[actnode];
             }
         }
     }
+
     igraph_dqueue_destroy(&Q);
     IGRAPH_FINALLY_CLEAN(1);
 
     return IGRAPH_SUCCESS; 
 }
 
-// Internal function to calculate the single source shortest path for weighted scenario.
+/*
+ * Internal function to calculate the single source shortest paths for the
+ * weighted case.
+ *
+ * \param  graph   the graph to calculate the single source shortest paths on
+ * \param  weights the weights of the edges
+ * \param  source  the source node
+ * \param  dist    distance of each node from the source node \em plus one;
+ *                 must be filled with zeros initially
+ * \param  nrgeo   vector storing the number of geodesics from the source node
+ *                 to each node; must be filled with zeros initially
+ * \param  stack   stack in which the nodes are pushed in the order they are
+ *                 discovered during the traversal
+ * \param  fathers incidence list that starts empty and that stores the IDs
+ *                 of the edges that lead to a given node during the traversal
+ * \param  inclist the incidence list of the graph
+ * \param  cutoff  cutoff length of shortest paths
+ */
 static int igraph_i_sspf_weighted (
     const igraph_t *graph, long int source, igraph_vector_t *dist, 
     double *nrgeo, 
@@ -244,18 +286,37 @@
     return IGRAPH_SUCCESS;
 }
 
+/*
+ * Internal function to calculate the single source shortest paths for the
+ * weighted case.
+ *
+ * \param  graph   the graph to calculate the single source shortest paths on
+ * \param  weights the weights of the edges
+ * \param  source  the source node
+ * \param  dist    distance of each node from the source node \em plus one;
+ *                 must be filled with zeros initially
+ * \param  nrgeo   vector storing the number of geodesics from the source node
+ *                 to each node; must be filled with zeros initially
+ * \param  stack   stack in which the nodes are pushed in the order they are
+ *                 discovered during the traversal
+ * \param  fathers incidence list that starts empty and that stores the IDs
+ *                 of the edges that lead to a given node during the traversal
+ * \param  inclist the incidence list of the graph
+ * \param  cutoff  cutoff length of shortest paths
+ */
 static int igraph_i_sspf_weighted_edge(
     const igraph_t *graph, long int source, igraph_vector_t *dist, 
     double *nrgeo, 
     const igraph_vector_t *weights,
-    igraph_stack_t *S,
+    igraph_stack_t *stack,
     igraph_inclist_t *fathers,
-    igraph_inclist_t *inclist,
-    igraph_real_t cutoff) {
+    const igraph_inclist_t *inclist,
+    igraph_real_t cutoff
+) {
     
     int cmp_result;
     igraph_2wheap_t Q;
-    igraph_integer_t no_of_nodes = (igraph_integer_t) igraph_vcount(graph);
+    igraph_integer_t no_of_nodes = igraph_vcount(graph);
     const double eps = IGRAPH_SHORTEST_PATH_EPSILON;
     
     IGRAPH_CHECK(igraph_2wheap_init(&Q, no_of_nodes));
@@ -269,7 +330,7 @@
     while (!igraph_2wheap_empty(&Q)) {
         long int minnei = igraph_2wheap_max_index(&Q);
         igraph_real_t mindist = -igraph_2wheap_delete_max(&Q);
-        igraph_vector_int_t *neis;
+        const igraph_vector_int_t *neis;
         long int nlen;
 
         /* Ignore vertices that are more distant than the cutoff */
@@ -281,7 +342,7 @@
             continue;
         }
 
-        igraph_stack_push(S, minnei);
+        igraph_stack_push(stack, minnei);
 
         /* Now check all neighbors of 'minnei' for a shorter path */
         neis = igraph_inclist_get(inclist, minnei);
@@ -324,191 +385,6 @@
             }
         }
     }
-    igraph_2wheap_destroy(&Q);
-    IGRAPH_FINALLY_CLEAN(1);
-
-    return IGRAPH_SUCCESS;
-}
-
-
-/*
- * Internal function to calculate the single source shortest paths for the
- * unweighted case.
- *
- * \param  graph   the graph to calculate the single source shortest paths on
- * \param  source  the source node
- * \param  dist    distance of each node from the source node \em plus one;
- *                 must be filled with zeros initially
- * \param  nrgeo   vector storing the number of geodesics from the source node
- *                 to each node; must be filled with zeros initially
- * \param  stack   stack in which the nodes are pushed in the order they are
- *                 discovered during the traversal
- * \param  fathers incidence list that starts empty and that stores the IDs
- *                 of the edges that lead to a given node during the traversal
- * \param  inclist the incidence list of the graph
- * \param  cutoff  cutoff length of shortest paths
- */
-static int igraph_i_sspf(
-    const igraph_t *graph,
-    long int source,
-    igraph_vector_t *dist, 
-    double *nrgeo,
-    igraph_stack_t *stack,
-    igraph_inclist_t *fathers,
-    const igraph_inclist_t *inclist,
-    igraph_real_t cutoff
-) {
-    igraph_dqueue_t Q = IGRAPH_DQUEUE_NULL;
-    const igraph_vector_int_t *neis;
-    long int nlen;
-
-    IGRAPH_DQUEUE_INIT_FINALLY(&Q, 100);
-    
-    IGRAPH_ALLOW_INTERRUPTION();
-
-    IGRAPH_CHECK(igraph_dqueue_push(&Q, source));
-    VECTOR(*dist)[source] = 1.0;
-    nrgeo[source] = 1;
-
-    while (!igraph_dqueue_empty(&Q)) {
-        long int actnode = (long int) igraph_dqueue_pop(&Q);
-
-        /* Ignore vertices that are more distant than the cutoff */
-        if (cutoff >= 0 && VECTOR(*dist)[actnode] > cutoff + 1) {
-            /* Reset variables if node is too distant */
-            VECTOR(*dist)[actnode] = 0;
-            nrgeo[actnode] = 0;
-            igraph_vector_int_clear(igraph_inclist_get(fathers, actnode));
-            continue;
-        }
-
-        IGRAPH_CHECK(igraph_stack_push(stack, actnode));
-        neis = igraph_inclist_get(inclist, actnode);
-        nlen = igraph_vector_int_size(neis);
-        for (int j = 0; j < nlen; j++) {
-            long int edge = (long int) VECTOR(*neis)[j];
-            long int neighbor = IGRAPH_OTHER(graph, edge, actnode);
-            if (VECTOR(*dist)[neighbor] == 0) {
-                VECTOR(*dist)[neighbor] = VECTOR(*dist)[actnode] + 1;
-                IGRAPH_CHECK(igraph_dqueue_push(&Q, neighbor));
-            }
-            if (VECTOR(*dist)[neighbor] == VECTOR(*dist)[actnode] + 1 &&
-                (VECTOR(*dist)[neighbor] <= cutoff + 1 || cutoff < 0)) {
-                /* Only add if the node is not more distant than the cutoff */
-                igraph_vector_int_t *v = igraph_inclist_get(fathers, neighbor);
-                IGRAPH_CHECK(igraph_vector_int_push_back(v, edge));
-                nrgeo[neighbor] += nrgeo[actnode];
-            }
-        }
-    }
-
-    igraph_dqueue_destroy(&Q);
-    IGRAPH_FINALLY_CLEAN(1);
-
-    return IGRAPH_SUCCESS; 
-}
-
-/*
- * Internal function to calculate the single source shortest paths for the
- * weighted case.
- *
- * \param  graph   the graph to calculate the single source shortest paths on
- * \param  weights the weights of the edges
- * \param  source  the source node
- * \param  dist    distance of each node from the source node \em plus one;
- *                 must be filled with zeros initially
- * \param  nrgeo   vector storing the number of geodesics from the source node
- *                 to each node; must be filled with zeros initially
- * \param  stack   stack in which the nodes are pushed in the order they are
- *                 discovered during the traversal
- * \param  fathers incidence list that starts empty and that stores the IDs
- *                 of the edges that lead to a given node during the traversal
- * \param  inclist the incidence list of the graph
- * \param  cutoff  cutoff length of shortest paths
- */
-static int igraph_i_sspf_weighted(
-    const igraph_t *graph,
-    const igraph_vector_t *weights,
-    long int source,
-    igraph_vector_t *dist, 
-    double *nrgeo, 
-    igraph_stack_t *stack,
-    igraph_inclist_t *fathers,
-    const igraph_inclist_t *inclist,
-    igraph_real_t cutoff
-) {
-    
-    int cmp_result;
-    igraph_2wheap_t Q;
-    igraph_integer_t no_of_nodes = igraph_vcount(graph);
-    const double eps = IGRAPH_SHORTEST_PATH_EPSILON;
-    
-    IGRAPH_CHECK(igraph_2wheap_init(&Q, no_of_nodes));
-    IGRAPH_FINALLY(igraph_2wheap_destroy, &Q);
-    IGRAPH_ALLOW_INTERRUPTION();
-
-    igraph_2wheap_push_with_index(&Q, source, -1.0);
-    VECTOR(*dist)[source] = 1.0;
-    nrgeo[source] = 1;
-
-    while (!igraph_2wheap_empty(&Q)) {
-        long int minnei = igraph_2wheap_max_index(&Q);
-        igraph_real_t mindist = -igraph_2wheap_delete_max(&Q);
-        const igraph_vector_int_t *neis;
-        long int nlen;
-
-        /* Ignore vertices that are more distant than the cutoff */
-        if (cutoff >= 0 && mindist > cutoff + 1.0) {
-            /* Reset variables if node is too distant */
-            VECTOR(*dist)[minnei] = 0;
-            nrgeo[minnei] = 0;
-            igraph_vector_int_clear(igraph_inclist_get(fathers, minnei));
-            continue;
-        }
-
-        igraph_stack_push(stack, minnei);
-
-        /* Now check all neighbors of 'minnei' for a shorter path */
-        neis = igraph_inclist_get(inclist, minnei);
-        nlen = igraph_vector_int_size(neis);
-        for (int j = 0; j < nlen; j++) {
-            long int edge = (long int) VECTOR(*neis)[j];
-            long int to = IGRAPH_OTHER(graph, edge, minnei);
-            igraph_real_t altdist = mindist + VECTOR(*weights)[edge];
-            igraph_real_t curdist = VECTOR(*dist)[to];
-
-            if (curdist == 0) {
-                /* this means curdist is infinity */
-                cmp_result = -1;
-            } else {
-                cmp_result = igraph_cmp_epsilon(altdist, curdist, eps);
-            }
-
-            if (curdist == 0) {
-                /* This is the first non-infinite distance */
-                igraph_vector_int_t *v = igraph_inclist_get(fathers, to);
-                igraph_vector_int_resize(v, 1);
-                VECTOR(*v)[0] = edge;
-                nrgeo[to] = nrgeo[minnei];
-                VECTOR(*dist)[to] = altdist;
-                IGRAPH_CHECK(igraph_2wheap_push_with_index(&Q, to, -altdist));
-            } else if (cmp_result < 0) {
-                /* This is a shorter path */
-                igraph_vector_int_t *v = igraph_inclist_get(fathers, to);
-                igraph_vector_int_resize(v, 1);
-                VECTOR(*v)[0] = edge;
-                nrgeo[to] = nrgeo[minnei];
-                VECTOR(*dist)[to] = altdist;
-                IGRAPH_CHECK(igraph_2wheap_modify(&Q, to, -altdist));
-            } else if (cmp_result == 0 &&
-                (altdist <= cutoff + 1.0 || cutoff < 0)) {
-                /* Only add if the node is not more distant than the cutoff */
-                igraph_vector_int_t *v = igraph_inclist_get(fathers, to);
-                igraph_vector_int_push_back(v, edge);
-                nrgeo[to] += nrgeo[minnei];
-            }
-        }
-    }
 
     igraph_2wheap_destroy(&Q);
     IGRAPH_FINALLY_CLEAN(1);
@@ -604,17 +480,10 @@
                               const igraph_vs_t vids, igraph_bool_t directed,
                               const igraph_vector_t *weights, igraph_real_t cutoff) {
 
-<<<<<<< HEAD
-    igraph_integer_t no_of_nodes = (igraph_integer_t) igraph_vcount(graph);
-    igraph_integer_t no_of_edges = (igraph_integer_t) igraph_ecount(graph);
+    igraph_integer_t no_of_nodes = igraph_vcount(graph);
+    igraph_integer_t no_of_edges = igraph_ecount(graph);
     igraph_adjlist_t adjlist, fathers;
     igraph_inclist_t inclist;
-=======
-    igraph_integer_t no_of_nodes = igraph_vcount(graph);
-    igraph_integer_t no_of_edges = igraph_ecount(graph);
-    igraph_inclist_t inclist;
-    igraph_inclist_t fathers;
->>>>>>> cb4f7049
     long int source, j, neighbor;
     igraph_stack_t S;
     igraph_neimode_t mode = directed ? IGRAPH_OUT : IGRAPH_ALL;
@@ -647,7 +516,6 @@
             }
         }
     }
-<<<<<<< HEAD
     if (weights) {
         IGRAPH_CHECK(igraph_inclist_init(graph, &inclist, mode, IGRAPH_LOOPS));
         IGRAPH_FINALLY(igraph_inclist_destroy, &inclist);
@@ -658,13 +526,6 @@
     }
     IGRAPH_CHECK(igraph_adjlist_init_empty(&fathers, no_of_nodes));
     IGRAPH_FINALLY(igraph_adjlist_destroy, &fathers);
-=======
-
-    IGRAPH_CHECK(igraph_inclist_init(graph, &inclist, mode, IGRAPH_LOOPS));
-    IGRAPH_FINALLY(igraph_inclist_destroy, &inclist);
-    IGRAPH_CHECK(igraph_inclist_init_empty(&fathers, no_of_nodes));
-    IGRAPH_FINALLY(igraph_inclist_destroy, &fathers);
->>>>>>> cb4f7049
 
     IGRAPH_CHECK(igraph_stack_init(&S, no_of_nodes));
     IGRAPH_FINALLY(igraph_stack_destroy, &S);
@@ -691,11 +552,10 @@
 
     for (source = 0; source < no_of_nodes; source++) {
         if (weights) {
-<<<<<<< HEAD
-            igraph_i_sspf_weighted(graph, source, &dist, nrgeo, weights, &S, &fathers, &inclist, cutoff);
+            IGRAPH_CHECK(igraph_i_sspf_weighted(graph, source, &dist, nrgeo, weights, &S, &fathers, &inclist, cutoff));
 
         } else {
-            igraph_i_sspf(graph, source, &dist, nrgeo, &S, &fathers, &adjlist, cutoff);
+            IGRAPH_CHECK(igraph_i_sspf(graph, source, &dist, nrgeo, &S, &fathers, &adjlist, cutoff));
         }
 
         while (!igraph_stack_empty(&S)) {
@@ -704,20 +564,6 @@
             long nneis = igraph_vector_int_size(neis);
             for (j = 0; j < nneis; j++) {
                 neighbor = (long int) VECTOR(*neis)[j];
-=======
-            IGRAPH_CHECK(igraph_i_sspf_weighted(graph, weights, source, &dist, nrgeo, &S, &fathers, &inclist, cutoff));
-        } else {
-            IGRAPH_CHECK(igraph_i_sspf(graph, source, &dist, nrgeo, &S, &fathers, &inclist, cutoff));
-        }
-
-        while (!igraph_stack_empty(&S)) {
-            long int actnode = (long int) igraph_stack_pop(&S);
-            igraph_vector_int_t *neis = igraph_inclist_get(&fathers, actnode);
-            long nneis = igraph_vector_int_size(neis);
-            for (j = 0; j < nneis; j++) {
-                long int edge = (long int) VECTOR(*neis)[j];
-                neighbor = IGRAPH_OTHER(graph, edge, actnode);
->>>>>>> cb4f7049
                 tmpscore[neighbor] +=  (tmpscore[actnode] + 1) * nrgeo[neighbor] / nrgeo[actnode];
             }
 
@@ -729,11 +575,7 @@
             VECTOR(dist)[actnode] = 0;
             nrgeo[actnode] = 0;
             tmpscore[actnode] = 0;
-<<<<<<< HEAD
             igraph_vector_int_clear(igraph_adjlist_get(&fathers, actnode));
-=======
-            igraph_vector_int_clear(igraph_inclist_get(&fathers, actnode));
->>>>>>> cb4f7049
         }
 
     } /* for source < no_of_nodes */
@@ -766,7 +608,6 @@
     igraph_Free(tmpscore);
     igraph_vector_destroy(&dist);
     igraph_stack_destroy(&S);
-<<<<<<< HEAD
     igraph_adjlist_destroy(&fathers);
     if (weights) {
         igraph_inclist_destroy(&inclist);
@@ -774,10 +615,6 @@
     else {
         igraph_adjlist_destroy(&adjlist);
     }
-=======
-    igraph_inclist_destroy(&fathers);
-    igraph_inclist_destroy(&inclist);
->>>>>>> cb4f7049
     IGRAPH_FINALLY_CLEAN(6);
 
     return IGRAPH_SUCCESS;
@@ -840,8 +677,6 @@
 
 /***** Edge betweenness *****/
 
-<<<<<<< HEAD
-=======
 
 /**
  * \ingroup structural
@@ -921,8 +756,7 @@
                                    const igraph_vector_t *weights, igraph_real_t cutoff) {
     igraph_integer_t no_of_nodes = igraph_vcount(graph);
     igraph_integer_t no_of_edges = igraph_ecount(graph);
-    igraph_inclist_t inclist;
-    igraph_inclist_t fathers;
+    igraph_inclist_t inclist, fathers;
     igraph_neimode_t mode = directed ? IGRAPH_OUT : IGRAPH_ALL;
     igraph_vector_t dist;
     double *nrgeo;
@@ -975,9 +809,9 @@
 
     for (source = 0; source < no_of_nodes; source++) {
         if (weights) {
-            IGRAPH_CHECK(igraph_i_sspf_weighted(graph, weights, source, &dist, nrgeo, &S, &fathers, &inclist, cutoff));
+            IGRAPH_CHECK(igraph_i_sspf_weighted_edge (graph, source, &dist, nrgeo, weights, &S, &fathers, &inclist, cutoff));
         } else {
-            IGRAPH_CHECK(igraph_i_sspf(graph, source, &dist, nrgeo, &S, &fathers, &inclist, cutoff));
+            IGRAPH_CHECK(igraph_i_sspf_edge (graph, source, &dist, nrgeo, &S, &fathers, &inclist, cutoff));
         }
 
         while (!igraph_stack_empty(&S)) {
@@ -1009,18 +843,15 @@
     }
 
     igraph_stack_destroy(&S);
-    IGRAPH_FINALLY_CLEAN(1);
-
     igraph_inclist_destroy(&inclist);
     igraph_inclist_destroy(&fathers);
     igraph_vector_destroy(&dist);
     igraph_Free(tmpscore);
     igraph_Free(nrgeo);
-    IGRAPH_FINALLY_CLEAN(5);
+    IGRAPH_FINALLY_CLEAN(6);
 
     return IGRAPH_SUCCESS;
 }
->>>>>>> cb4f7049
 
 /**
  * \ingroup structural
@@ -1029,19 +860,14 @@
  *
  * \deprecated-by igraph_edge_betweenness_cutoff 0.9
  *
- * </para><para>
  * The betweenness centrality of an edge is the number of geodesics
  * going through it. If there are more than one geodesics between two
  * vertices, the value of these geodesics are weighted by one over the
-<<<<<<< HEAD
- * number of geodesics.
-=======
  * number of geodesics. When estimating betweenness centrality, igraph
  * takes into consideration only those paths that are shorter than or
  * equal to a prescribed length. Note that the estimated centrality
  * will always be less than the real one.
  *
->>>>>>> cb4f7049
  * \param graph The graph object.
  * \param result The result of the computation, vector containing the
  *        betweenness scores for the edges.
@@ -1079,16 +905,9 @@
  * \brief Betweenness centrality for a subset of source and target vertices.
  *
  * </para><para>
-<<<<<<< HEAD
- * </para><para>
- * This function computes a range-limited version of edge betweenness centrality
- * by considering only those shortest paths whose length is no greater
- * then the given cutoff value.
-=======
  * This function computes the subset-limited version of betweenness centrality
  * by considering only those shortest paths that lie between vertices in a given
  * source and target subset.
->>>>>>> cb4f7049
  *
  * \param graph The graph object.
  * \param res The result of the computation, a vector containing the
@@ -1117,25 +936,6 @@
  * \ref igraph_betweenness_cutoff() to calculate the range-limited vertex
  * betweenness.
  */
-<<<<<<< HEAD
-int igraph_edge_betweenness_cutoff(const igraph_t *graph, igraph_vector_t *result,
-                                   igraph_bool_t directed,
-                                   const igraph_vector_t *weights, igraph_real_t cutoff) {
-    igraph_integer_t no_of_nodes = (igraph_integer_t) igraph_vcount(graph);
-    igraph_integer_t no_of_edges = (igraph_integer_t) igraph_ecount(graph);
-    igraph_inclist_t inclist, fathers;
-    igraph_neimode_t mode = directed ? IGRAPH_OUT : IGRAPH_ALL;
-    igraph_vector_t dist;
-    double *nrgeo;
-    double *tmpscore;
-    long int source, j;
-    const double eps = IGRAPH_SHORTEST_PATH_EPSILON;
-    igraph_stack_t S;
-
-    if (weights) {
-        if (igraph_vector_size(weights) != no_of_edges) {
-            IGRAPH_ERROR("Weight vector length must match number of edges.", IGRAPH_EINVAL);
-=======
 int igraph_betweenness_subset(const igraph_t *graph, igraph_vector_t *res,
                               const igraph_vs_t vids, igraph_bool_t directed,
                               const igraph_vs_t sources, const igraph_vs_t targets,
@@ -1143,7 +943,8 @@
 
     igraph_integer_t no_of_nodes = igraph_vcount(graph);
     igraph_integer_t no_of_edges = igraph_ecount(graph);
-    igraph_inclist_t inclist, fathers;
+    igraph_adjlist_t adjlist, fathers;
+    igraph_inclist_t inclist;
     long int source, j;
     igraph_stack_t S;
     igraph_vector_t v_tmpres, *tmpres = &v_tmpres;
@@ -1159,26 +960,17 @@
     if (weights) {
         if (igraph_vector_size(weights) != no_of_edges) {
             IGRAPH_ERROR("Weight vector length does not match", IGRAPH_EINVAL);
->>>>>>> cb4f7049
         }
         if (no_of_edges > 0) {
             igraph_real_t minweight = igraph_vector_min(weights);
             if (minweight <= 0) {
-<<<<<<< HEAD
-                IGRAPH_ERROR("Weight vector must be positive.", IGRAPH_EINVAL);
-            } else if (igraph_is_nan(minweight)) {
-                IGRAPH_ERROR("Weight vector must not contain NaN values.", IGRAPH_EINVAL);
-=======
                 IGRAPH_ERROR("Weight vector must be positive", IGRAPH_EINVAL);
             } else if (igraph_is_nan(minweight)) {
                 IGRAPH_ERROR("Weight vector must not contain NaN values", IGRAPH_EINVAL);
->>>>>>> cb4f7049
             } else if (minweight <= eps) {
                 IGRAPH_WARNING("Some weights are smaller than epsilon, calculations may suffer from numerical precision.");
             }
         }
-<<<<<<< HEAD
-=======
     }
 
     IGRAPH_CHECK(igraph_vit_create(graph, sources, &vit_source));
@@ -1194,17 +986,16 @@
         IGRAPH_CHECK(igraph_vector_resize(res, no_of_nodes));
         igraph_vector_null(res);
         tmpres = res;
->>>>>>> cb4f7049
-    }
-
-    IGRAPH_CHECK(igraph_inclist_init(graph, &inclist, mode, IGRAPH_LOOPS));
-    IGRAPH_FINALLY(igraph_inclist_destroy, &inclist);
-    IGRAPH_CHECK(igraph_inclist_init_empty(&fathers, no_of_nodes));
-    IGRAPH_FINALLY(igraph_inclist_destroy, &fathers);
-<<<<<<< HEAD
-    IGRAPH_VECTOR_INIT_FINALLY(&dist, no_of_nodes);
-    nrgeo = igraph_Calloc(no_of_nodes, double);
-=======
+    }
+    if (weights) {
+        IGRAPH_CHECK(igraph_inclist_init(graph, &inclist, mode, IGRAPH_LOOPS));
+        IGRAPH_FINALLY(igraph_inclist_destroy, &inclist);
+    } else {
+        IGRAPH_CHECK(igraph_adjlist_init(graph, &adjlist, mode, IGRAPH_LOOPS, IGRAPH_NO_MULTIPLE));
+        IGRAPH_FINALLY(igraph_adjlist_destroy, &adjlist);
+    }
+    IGRAPH_CHECK(igraph_adjlist_init_empty(&fathers, no_of_nodes));
+    IGRAPH_FINALLY(igraph_adjlist_destroy, &fathers);
 
     IGRAPH_CHECK(igraph_stack_init(&S, no_of_nodes));
     IGRAPH_FINALLY(igraph_stack_destroy, &S);
@@ -1212,46 +1003,16 @@
 
     nrgeo = igraph_Calloc(no_of_nodes, double);
 
->>>>>>> cb4f7049
     if (nrgeo == 0) {
         IGRAPH_ERROR("Insufficient memory for betweenness calculation.", IGRAPH_ENOMEM);
     }
     IGRAPH_FINALLY(igraph_free, nrgeo);
-    tmpscore = igraph_Calloc(no_of_nodes, double);
+    tmpscore = IGRAPH_CALLOC(no_of_nodes, double);
     if (tmpscore == 0) {
         IGRAPH_ERROR("Insufficient memory for betweenness calculation.", IGRAPH_ENOMEM);
     }
     IGRAPH_FINALLY(igraph_free, tmpscore);
 
-<<<<<<< HEAD
-    IGRAPH_CHECK(igraph_stack_init(&S, no_of_nodes));
-    IGRAPH_FINALLY(igraph_stack_destroy, &S);
-
-    IGRAPH_CHECK(igraph_vector_resize(result, no_of_edges));
-    igraph_vector_null(result);
-
-    for (source = 0; source < no_of_nodes; source++) {
-        if (weights) {
-            igraph_i_sspf_weighted_edge (graph, source, &dist, nrgeo, weights, &S, &fathers, &inclist, cutoff);
-        } else {
-            igraph_i_sspf_edge (graph, source, &dist, nrgeo, &S, &fathers, &inclist, cutoff);
-        }
-
-        while (!igraph_stack_empty(&S)) {
-            long int w = (long int) igraph_stack_pop(&S);
-            igraph_vector_int_t *fatv = igraph_inclist_get(&fathers, w);
-            long int fatv_len = igraph_vector_int_size(fatv);
-            for (j = 0; j < fatv_len; j++) {
-                long int fedge = (long int) VECTOR(*fatv)[j];
-                long int neighbor = IGRAPH_OTHER(graph, fedge, w);
-                tmpscore[neighbor] += (nrgeo[neighbor]) /
-                                              nrgeo[w] * (1.0 + tmpscore[w]);
-                VECTOR(*result)[fedge] +=
-                    (tmpscore[w] + 1) * nrgeo[neighbor] /
-                    nrgeo[w];
-            }
-
-=======
     is_target = igraph_Calloc(no_of_nodes, unsigned char);
     if (is_target == 0) {
         IGRAPH_ERROR("Insufficient memory for betweenness calculation.", IGRAPH_ENOMEM);
@@ -1268,16 +1029,15 @@
         if (weights) {
             IGRAPH_CHECK(igraph_i_sspf_weighted(graph, weights, source, &dist, nrgeo, &S, &fathers, &inclist, -1));
         } else {
-            IGRAPH_CHECK(igraph_i_sspf(graph, source, &dist, nrgeo, &S, &fathers, &inclist, -1));
+            IGRAPH_CHECK(igraph_i_sspf (graph, source, &dist, nrgeo, &S, &fathers, &adjlist, -1));
         }
 
         while (!igraph_stack_empty(&S)) {
             long int w = (long int) igraph_stack_pop(&S);
-            igraph_vector_int_t *fatv = igraph_inclist_get(&fathers, w);
+            igraph_vector_int_t *fatv = igraph_adjlist_get(&fathers, w);
             long int fatv_len = igraph_vector_int_size(fatv);
             for (j = 0; j < fatv_len; j++) {
-                long int edge = (long int) VECTOR(*fatv)[j];
-                f = IGRAPH_OTHER(graph, edge, w);
+                f = (long int) VECTOR(*fatv)[j];
                 if (is_target[w]){
                     tmpscore[f] += nrgeo[f] / nrgeo[w] * (1 + tmpscore[w]);
                 }
@@ -1289,32 +1049,11 @@
                 VECTOR(*tmpres)[w] += tmpscore[w];
             }
 
->>>>>>> cb4f7049
             /* Reset variables */
             tmpscore[w] = 0;
             VECTOR(dist)[w] = 0;
             nrgeo[w] = 0;
-<<<<<<< HEAD
-            igraph_vector_int_clear(fatv);
-        }
-
-    } /* source < no_of_nodes */
-
-    if (!directed || !igraph_is_directed(graph)) {
-        for (j = 0; j < no_of_edges; j++) {
-            VECTOR(*result)[j] /= 2.0;
-        }
-    }
-
-    igraph_stack_destroy(&S);
-    igraph_inclist_destroy(&inclist);
-    igraph_inclist_destroy(&fathers);
-    igraph_vector_destroy(&dist);
-    igraph_Free(tmpscore);
-    igraph_Free(nrgeo);
-    IGRAPH_FINALLY_CLEAN(6);
-=======
-            igraph_vector_int_clear(igraph_inclist_get(&fathers, w));
+            igraph_vector_int_clear(igraph_adjlist_get(&fathers, w));
         }
 
     } 
@@ -1346,13 +1085,17 @@
     igraph_Free(tmpscore);
     igraph_vector_destroy(&dist);
     igraph_stack_destroy(&S);
-    igraph_inclist_destroy(&fathers);
-    igraph_inclist_destroy(&inclist);
+    igraph_adjlist_destroy(&fathers);
+    if (weights) {
+        igraph_inclist_destroy(&inclist);
+    }
+    else {
+        igraph_adjlist_destroy(&adjlist);
+    }
     igraph_Free(is_target);
     igraph_vit_destroy(&vit_source);
     igraph_vit_destroy(&vit_target);
     IGRAPH_FINALLY_CLEAN(9);
->>>>>>> cb4f7049
 
     return IGRAPH_SUCCESS;
 }
@@ -1362,20 +1105,10 @@
  * \function igraph_edge_betweenness_subset
  * \brief Edge betweenness centrality for a subset of source and target vertices.
  *
-<<<<<<< HEAD
- * The betweenness centrality of an edge is the number of geodesics
- * going through it. If there are more than one geodesics between two
- * vertices, the value of these geodesics are weighted by one over the
- * number of geodesics. When estimating betweenness centrality, igraph
- * takes into consideration only those paths that are shorter than or
- * equal to a prescribed length. Note that the estimated centrality
- * will always be less than the real one.
-=======
  * </para><para>
  * This function computes the subset-limited version of edge betweenness centrality
  * by considering only those shortest paths that lie between vertices in a given
  * source and target subset.
->>>>>>> cb4f7049
  *
  * \param graph The graph object.
  * \param res The result of the computation, vector containing the
@@ -1406,266 +1139,8 @@
                                    const igraph_es_t eids, igraph_bool_t directed,
                                    const igraph_vs_t sources, const igraph_vs_t targets,
                                    const igraph_vector_t *weights) {
-<<<<<<< HEAD
-    IGRAPH_WARNING("igraph_edge_betweenness_estimate is deprecated, use igraph_edge_betweenness_cutoff.");
-    return igraph_edge_betweenness_cutoff(graph, result, directed, weights, cutoff);
-}
-
-/* vertex subset*/
-
-/**
- * \ingroup structural
- * \function igraph_betweenness_subset
- * \brief betweenness centrality for subset of source and target vertices.
- *
- * </para><para>
- * This function computes the subset version of betweenness centrality
- * by considering only those shortest paths between vertices in a given
- * subset.
- *
- * \param graph The graph object.
- * \param res The result of the computation, a vector containing the
- *         betweenness score for the subset of vertices.
- * \param vids The vertices for which the range-limited betweenness centrality
- *        scores will be computed.
- * \param directed Logical, if true directed paths will be considered
- *        for directed graphs. It is ignored for undirected graphs.
- * \param weights An optional vector containing edge weights for
- *        calculating weighted betweenness. No edge weight may be NaN.
- *        Supply a null pointer here for unweighted betweenness.
- * \param sources A vector selector of the vertices which will be the sources
- *        of the shortest paths taken into considuration in the betweenness
- *        calculation.
- * \param targetes A vector selector of the vertices which will be the targets
- *        of the shortest paths taken into considuration in the betweenness
- *        calculation.
- * \return Error code:
- *        \c IGRAPH_ENOMEM, not enough memory for
- *        temporary data.
- *        \c IGRAPH_EINVVID, invalid vertex id passed in
- *        \p vids.
- *
- * Time complexity: O(|S||E|),
- * |S| The number of vertices in the subset
- * |E| The number of edges in the graph
- *
- * \sa \ref igraph_betweenness() to calculate the exact vertex betweenness and
- * \ref igraph_betweenness_cutoff() to calculate the range-limited vertex
- * betweenness.
- */
-int igraph_betweenness_subset(const igraph_t *graph, igraph_vector_t *res,
-                              const igraph_vs_t vids, igraph_bool_t directed,
-                              const igraph_vs_t sources, const igraph_vs_t targets,
-                              const igraph_vector_t *weights) {
-
-    igraph_integer_t no_of_nodes = (igraph_integer_t) igraph_vcount(graph);
-    igraph_integer_t no_of_edges = (igraph_integer_t) igraph_ecount(graph);
-    igraph_adjlist_t adjlist, fathers;
-    igraph_inclist_t inclist;
-    long int source, j;
-    igraph_stack_t S;
-    igraph_vector_t v_tmpres, *tmpres = &v_tmpres;
-    igraph_neimode_t mode = directed ? IGRAPH_OUT : IGRAPH_ALL;
-    long int f;
-    igraph_vector_t dist;
-    double *nrgeo;
-    double *tmpscore;
-    igraph_vit_t vit, vit_source, vit_target;
-    unsigned char *is_target;
-    const double eps = IGRAPH_SHORTEST_PATH_EPSILON;
-
-    if (weights) {
-        if (igraph_vector_size(weights) != no_of_edges) {
-            IGRAPH_ERROR("Weight vector length does not match", IGRAPH_EINVAL);
-        }
-        if (no_of_edges > 0) {
-            igraph_real_t minweight = igraph_vector_min(weights);
-            if (minweight <= 0) {
-                IGRAPH_ERROR("Weight vector must be positive", IGRAPH_EINVAL);
-            } else if (igraph_is_nan(minweight)) {
-                IGRAPH_ERROR("Weight vector must not contain NaN values", IGRAPH_EINVAL);
-            } else if (minweight <= eps) {
-                IGRAPH_WARNING("Some weights are smaller than epsilon, calculations may suffer from numerical precision.");
-            }
-        }
-    }
-
-    IGRAPH_CHECK(igraph_vit_create(graph, sources, &vit_source));
-    IGRAPH_FINALLY(igraph_vit_destroy, &vit_source);
-    IGRAPH_CHECK(igraph_vit_create(graph, targets, &vit_target));
-    IGRAPH_FINALLY(igraph_vit_destroy, &vit_target); 
-
-    if (!igraph_vs_is_all(&vids)) {
-        /* subset */
-        IGRAPH_VECTOR_INIT_FINALLY(tmpres, no_of_nodes);
-    } else {
-        /* only  */
-        IGRAPH_CHECK(igraph_vector_resize(res, no_of_nodes));
-        igraph_vector_null(res);
-        tmpres = res;
-    }
-    if (weights) {
-        IGRAPH_CHECK(igraph_inclist_init(graph, &inclist, mode, IGRAPH_LOOPS));
-        IGRAPH_FINALLY(igraph_inclist_destroy, &inclist);
-    } else {
-        IGRAPH_CHECK(igraph_adjlist_init(graph, &adjlist, mode, IGRAPH_LOOPS, IGRAPH_NO_MULTIPLE));
-        IGRAPH_FINALLY(igraph_adjlist_destroy, &adjlist);
-    }
-    IGRAPH_CHECK(igraph_adjlist_init_empty(&fathers, no_of_nodes));
-    IGRAPH_FINALLY(igraph_adjlist_destroy, &fathers);
-
-    IGRAPH_CHECK(igraph_stack_init(&S, no_of_nodes));
-    IGRAPH_FINALLY(igraph_stack_destroy, &S);
-    IGRAPH_VECTOR_INIT_FINALLY(&dist, no_of_nodes);
-
-    nrgeo = igraph_Calloc(no_of_nodes, double);
-
-    if (nrgeo == 0) {
-        IGRAPH_ERROR("Insufficient memory for betweenness calculation.", IGRAPH_ENOMEM);
-    }
-    IGRAPH_FINALLY(igraph_free, nrgeo);
-    tmpscore = IGRAPH_CALLOC(no_of_nodes, double);
-    if (tmpscore == 0) {
-        IGRAPH_ERROR("Insufficient memory for betweenness calculation.", IGRAPH_ENOMEM);
-    }
-    IGRAPH_FINALLY(igraph_free, tmpscore);
-
-    is_target = igraph_Calloc(no_of_nodes, unsigned char);
-    if (is_target == 0) {
-        IGRAPH_ERROR("Insufficient memory for betweenness calculation.", IGRAPH_ENOMEM);
-    }
-    IGRAPH_FINALLY(igraph_free, is_target); 
-
-    for (IGRAPH_VIT_RESET(vit_target); !IGRAPH_VIT_END(vit_target); IGRAPH_VIT_NEXT(vit_target)) {
-        is_target[(long int) IGRAPH_VIT_GET(vit_target)] = 1;
-    }    
-
-    for (IGRAPH_VIT_RESET(vit_source); !IGRAPH_VIT_END(vit_source); IGRAPH_VIT_NEXT(vit_source)) {
-        source = IGRAPH_VIT_GET(vit_source);
-
-        if (weights) {
-            igraph_i_sspf_weighted (graph, source, &dist, nrgeo, weights, &S, &fathers, &inclist, -1);
-        } else {
-            igraph_i_sspf (graph, source, &dist, nrgeo, &S, &fathers, &adjlist, -1);
-        }
-
-        while (!igraph_stack_empty(&S)) {
-            long int w = (long int) igraph_stack_pop(&S);
-            igraph_vector_int_t *fatv = igraph_adjlist_get(&fathers, w);
-            long int fatv_len = igraph_vector_int_size(fatv);
-            for (j = 0; j < fatv_len; j++) {
-                f = (long int) VECTOR(*fatv)[j];
-                if (is_target[w]){
-                    tmpscore[f] += nrgeo[f] / nrgeo[w] * (1 + tmpscore[w]);
-                }
-                else{
-                   tmpscore[f] += nrgeo[f] / nrgeo[w] * (tmpscore[w]);
-                }
-            }
-            if (w != source) {
-                VECTOR(*tmpres)[w] += tmpscore[w];
-            }
-
-            /* Reset variables */
-            tmpscore[w] = 0;
-            VECTOR(dist)[w] = 0;
-            nrgeo[w] = 0;
-            igraph_vector_int_clear(igraph_adjlist_get(&fathers, w));
-        }
-
-    } 
-
-    /* Keep only the requested vertices */
-    if (!igraph_vs_is_all(&vids)) {
-        IGRAPH_CHECK(igraph_vit_create(graph, vids, &vit));
-        IGRAPH_FINALLY(igraph_vit_destroy, &vit);
-        IGRAPH_CHECK(igraph_vector_resize(res, IGRAPH_VIT_SIZE(vit)));
-
-        for (j = 0, IGRAPH_VIT_RESET(vit); !IGRAPH_VIT_END(vit);
-             IGRAPH_VIT_NEXT(vit), j++) {
-            long int node = IGRAPH_VIT_GET(vit);
-            VECTOR(*res)[j] = VECTOR(*tmpres)[node];
-        }
-
-        igraph_vit_destroy(&vit);
-        igraph_vector_destroy(tmpres);
-        IGRAPH_FINALLY_CLEAN(2);
-    }
-
-   if (!directed || !igraph_is_directed(graph)) {
-        for (j = 0; j < no_of_nodes; j++) {
-            VECTOR(*res)[j] /= 2.0;
-        }
-    }
-
-    igraph_Free(nrgeo);
-    igraph_Free(tmpscore);
-    igraph_vector_destroy(&dist);
-    igraph_stack_destroy(&S);
-    igraph_adjlist_destroy(&fathers);
-    if (weights) {
-        igraph_inclist_destroy(&inclist);
-    }
-    else {
-        igraph_adjlist_destroy(&adjlist);
-    }
-    igraph_Free(is_target);
-    igraph_vit_destroy(&vit_source);
-    igraph_vit_destroy(&vit_target);
-    IGRAPH_FINALLY_CLEAN(9);
-
-    return IGRAPH_SUCCESS;
-}
-
-/***** Edge betweenness subset*****/
-
-/**
- * \ingroup structural
- * \function igraph_edge_betweenness_subset
- * \brief Find the shortest path edge betweenness centrality for subset of source
- * and target vertices
- *
- * </para><para>
- * This function computes a subset version of edge betweenness centrality
- * by considering only those shortest paths betweenn two vertices in a subset.
- *
- * \param graph The graph object.
- * \param res The result of the computation, vector containing the
- *        betweenness scores for the edges.
- * \param eids The edges for which the range-limited betweenness centrality
- *        scores will be computed.
- * \param directed Logical, if true directed paths will be considered
- *        for directed graphs. It is ignored for undirected graphs.
- * \param weights An optional weight vector for weighted
- *        betweenness. No edge weight may be NaN. Supply a null
- *        pointer here for unweighted betweenness.
- * \param sources A vector selector of the vertices which will be the sources
- *        of the shortest paths taken into considuration in the betweenness
- *        calculation.
- * \param targetes A vector selector of the vertices which will be the targets
- *        of the shortest paths taken into considuration in the betweenness
- *        calculation.
- * \return Error code:
- *        \c IGRAPH_ENOMEM, not enough memory for
- *        temporary data.
- *
- * Time complexity: O(|S||E|),
- * |S| The number of vertices in the subset
- * |E| The number of edges in the graph
- *
- * \sa \ref igraph_edge_betweenness() to compute the exact edge betweenness and
- * \ref igraph_edge_betweenness_cutoff() to compute the range-limited edge betweenness.
- */
-int igraph_edge_betweenness_subset(const igraph_t *graph, igraph_vector_t *res,
-                                   const igraph_es_t eids, igraph_bool_t directed,
-                                   const igraph_vs_t sources, const igraph_vs_t targets,
-                                   const igraph_vector_t *weights) {
-    igraph_integer_t no_of_nodes = (igraph_integer_t) igraph_vcount(graph);
-    igraph_integer_t no_of_edges = (igraph_integer_t) igraph_ecount(graph);
-=======
     igraph_integer_t no_of_nodes = igraph_vcount(graph);
     igraph_integer_t no_of_edges = igraph_ecount(graph);
->>>>>>> cb4f7049
     igraph_inclist_t inclist, fathers;
     igraph_vit_t vit_source, vit_target;
     igraph_eit_t eit;
@@ -1744,15 +1219,9 @@
         source = IGRAPH_VIT_GET(vit_source);
 
         if (weights) {
-<<<<<<< HEAD
-            igraph_i_sspf_weighted_edge (graph, source, &dist, nrgeo, weights, &S, &fathers, &inclist, -1);
+            IGRAPH_CHECK(igraph_i_sspf_weighted_edge (graph, source, &dist, nrgeo, weights, &S, &fathers, &inclist, -1));
         } else {
-            igraph_i_sspf_edge (graph, source, &dist, nrgeo, &S, &fathers, &inclist, -1);
-=======
-            IGRAPH_CHECK(igraph_i_sspf_weighted(graph, weights, source, &dist, nrgeo, &S, &fathers, &inclist, -1));
-        } else {
-            IGRAPH_CHECK(igraph_i_sspf(graph, source, &dist, nrgeo, &S, &fathers, &inclist, -1));
->>>>>>> cb4f7049
+            IGRAPH_CHECK(igraph_i_sspf_edge (graph, source, &dist, nrgeo, &S, &fathers, &inclist, -1));
         }
 
         while (!igraph_stack_empty(&S)) {
