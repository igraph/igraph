/* -*- mode: C -*-  */
/* vim:set ts=4 sw=4 sts=4 et: */
/*
   IGraph library.
   Copyright (C) 2007-2021  The igraph development team <igraph@igraph.org>

   This program is free software; you can redistribute it and/or modify
   it under the terms of the GNU General Public License as published by
   the Free Software Foundation; either version 2 of the License, or
   (at your option) any later version.

   This program is distributed in the hope that it will be useful,
   but WITHOUT ANY WARRANTY; without even the implied warranty of
   MERCHANTABILITY or FITNESS FOR A PARTICULAR PURPOSE.  See the
   GNU General Public License for more details.

  You should have received a copy of the GNU General Public License
  along with this program.  If not, see <https://www.gnu.org/licenses/>.
*/

#include "igraph_centrality.h"

#include "igraph_memory.h"
#include "igraph_adjlist.h"
#include "igraph_interface.h"
#include "igraph_progress.h"
#include "igraph_stack.h"
#include "igraph_dqueue.h"

#include "core/indheap.h"
#include "core/interruption.h"
#include "core/math.h"

static int igraph_i_sspf( const igraph_t *graph, long int source, igraph_vector_t *dist, 
    double *nrgeo,
    igraph_stack_t *S,
    igraph_inclist_t *fathers,
    igraph_inclist_t *inclist,
    igraph_real_t cutoff) {
    
    igraph_dqueue_t Q = IGRAPH_DQUEUE_NULL;
    igraph_vector_int_t *neis;
    long int nlen;

    IGRAPH_DQUEUE_INIT_FINALLY(&Q, 100);
    
    IGRAPH_ALLOW_INTERRUPTION();

    IGRAPH_CHECK(igraph_dqueue_push(&Q, source));
    VECTOR(*dist)[source] = 1.0;
    nrgeo[source] = 1;

    while (!igraph_dqueue_empty(&Q)) {
        long int actnode = (long int) igraph_dqueue_pop(&Q);

        /* Ignore vertices that are more distant than the cutoff */
        if (cutoff >= 0 && VECTOR(*dist)[actnode] > cutoff + 1) {
            /* Reset variables if node is too distant */
            VECTOR(*dist)[actnode] = 0;
            nrgeo[actnode] = 0;
            igraph_vector_int_clear(igraph_inclist_get(fathers, actnode));
            continue;
        }

        IGRAPH_CHECK(igraph_stack_push(S, actnode));
        neis = igraph_inclist_get(inclist, actnode);
        nlen = igraph_vector_int_size(neis);
        for (int j = 0; j < nlen; j++) {
            long int edge = (long int) VECTOR(*neis)[j];
            long int neighbor = IGRAPH_OTHER(graph, edge, actnode);
            if (VECTOR(*dist)[neighbor] == 0) {
                VECTOR(*dist)[neighbor] = VECTOR(*dist)[actnode] + 1;
                IGRAPH_CHECK(igraph_dqueue_push(&Q, neighbor));
            }
            if (VECTOR(*dist)[neighbor] == VECTOR(*dist)[actnode] + 1 &&
                (VECTOR(*dist)[neighbor] <= cutoff + 1 || cutoff < 0)) {
                /* Only add if the node is not more distant than the cutoff */
                igraph_vector_int_t *v = igraph_inclist_get(fathers,
                                            neighbor);
                igraph_vector_int_push_back(v, edge);
                nrgeo[neighbor] += nrgeo[actnode];
            }
        }
    }
    igraph_dqueue_destroy(&Q);
    IGRAPH_FINALLY_CLEAN(1);

    return IGRAPH_SUCCESS; 
}

static int igraph_i_sspf_weighted(
    const igraph_t *graph, long int source, igraph_vector_t *dist, 
    double *nrgeo, 
    const igraph_vector_t *weights,
    igraph_stack_t *S,
    igraph_inclist_t *fathers,
    igraph_inclist_t *inclist,
    igraph_real_t cutoff) {
    
    int cmp_result;
    igraph_2wheap_t Q;
    igraph_integer_t no_of_nodes = (igraph_integer_t) igraph_vcount(graph);
    const double eps = IGRAPH_SHORTEST_PATH_EPSILON;
    
    IGRAPH_CHECK(igraph_2wheap_init(&Q, no_of_nodes));
    IGRAPH_FINALLY(igraph_2wheap_destroy, &Q);
    IGRAPH_ALLOW_INTERRUPTION();

    igraph_2wheap_push_with_index(&Q, source, -1.0);
    VECTOR(*dist)[source] = 1.0;
    nrgeo[source] = 1;

    while (!igraph_2wheap_empty(&Q)) {
        long int minnei = igraph_2wheap_max_index(&Q);
        igraph_real_t mindist = -igraph_2wheap_delete_max(&Q);
        igraph_vector_int_t *neis;
        long int nlen;

        /* Ignore vertices that are more distant than the cutoff */
        if (cutoff >= 0 && mindist > cutoff + 1.0) {
            /* Reset variables if node is too distant */
            VECTOR(*dist)[minnei] = 0;
            nrgeo[minnei] = 0;
            igraph_vector_int_clear(igraph_inclist_get(fathers, minnei));
            continue;
        }

        igraph_stack_push(S, minnei);

        /* Now check all neighbors of 'minnei' for a shorter path */
        neis = igraph_inclist_get(inclist, minnei);
        nlen = igraph_vector_int_size(neis);
        for (int j = 0; j < nlen; j++) {
            long int edge = (long int) VECTOR(*neis)[j];
            long int to = IGRAPH_OTHER(graph, edge, minnei);
            igraph_real_t altdist = mindist + VECTOR(*weights)[edge];
            igraph_real_t curdist = VECTOR(*dist)[to];

            if (curdist == 0) {
                /* this means curdist is infinity */
                cmp_result = -1;
            } else {
                cmp_result = igraph_cmp_epsilon(altdist, curdist, eps);
            }

            if (curdist == 0) {
                /* This is the first non-infinite distance */
                igraph_vector_int_t *v = igraph_inclist_get(fathers, to);
                igraph_vector_int_resize(v, 1);
                VECTOR(*v)[0] = edge;
                nrgeo[to] = nrgeo[minnei];
                VECTOR(*dist)[to] = altdist;
                IGRAPH_CHECK(igraph_2wheap_push_with_index(&Q, to, -altdist));
            } else if (cmp_result < 0) {
                /* This is a shorter path */
                igraph_vector_int_t *v = igraph_inclist_get(fathers, to);
                igraph_vector_int_resize(v, 1);
                VECTOR(*v)[0] = edge;
                nrgeo[to] = nrgeo[minnei];
                VECTOR(*dist)[to] = altdist;
                IGRAPH_CHECK(igraph_2wheap_modify(&Q, to, -altdist));
            } else if (cmp_result == 0 &&
                (altdist <= cutoff + 1.0 || cutoff < 0)) {
                /* Only add if the node is not more distant than the cutoff */
                igraph_vector_int_t *v = igraph_inclist_get(fathers, to);
                igraph_vector_int_push_back(v, edge);
                nrgeo[to] += nrgeo[minnei];
            }
        }
    }
    igraph_2wheap_destroy(&Q);
    IGRAPH_FINALLY_CLEAN(1);

    return IGRAPH_SUCCESS;
}

/***** Vertex betweenness *****/

/**
 * \ingroup structural
 * \function igraph_betweenness
 * \brief Betweenness centrality of some vertices.
 *
 * </para><para>
 * The betweenness centrality of a vertex is the number of geodesics
 * going through it. If there are more than one geodesic between two
 * vertices, the value of these geodesics are weighted by one over the
 * number of geodesics.
 * \param graph The graph object.
 * \param res The result of the computation, a vector containing the
 *        betweenness scores for the specified vertices.
 * \param vids The vertices of which the betweenness centrality scores
 *        will be calculated.
 * \param directed Logical, if true directed paths will be considered
 *        for directed graphs. It is ignored for undirected graphs.
 * \param weights An optional vector containing edge weights for
 *        calculating weighted betweenness. No edge weight may be NaN.
 *        Supply a null pointer here for unweighted betweenness.
 * \return Error code:
 *        \c IGRAPH_ENOMEM, not enough memory for
 *        temporary data.
 *        \c IGRAPH_EINVVID, invalid vertex id passed in
 *        \p vids.
 *
 * Time complexity: O(|V||E|),
 * |V| and
 * |E| are the number of vertices and
 * edges in the graph.
 * Note that the time complexity is independent of the number of
 * vertices for which the score is calculated.
 *
 * \sa Other centrality types: \ref igraph_degree(), \ref igraph_closeness().
 *     See \ref igraph_edge_betweenness() for calculating the betweenness score
 *     of the edges in a graph. See \ref igraph_betweenness_cutoff() to
 *     calculate the range-limited betweenness of the vertices in a graph.
 */
int igraph_betweenness(const igraph_t *graph, igraph_vector_t *res,
                       const igraph_vs_t vids, igraph_bool_t directed,
                       const igraph_vector_t* weights) {
    return igraph_betweenness_cutoff(graph, res, vids, directed, weights, -1);
}

/**
 * \ingroup structural
 * \function igraph_betweenness_cutoff
 * \brief Range-limited betweenness centrality.
 *
 * </para><para>
 * This function computes a range-limited version of betweenness centrality
 * by considering only those shortest paths whose length is no greater
 * then the given cutoff value.
 *
 * \param graph The graph object.
 * \param res The result of the computation, a vector containing the
 *        range-limited betweenness scores for the specified vertices.
 * \param vids The vertices for which the range-limited betweenness centrality
 *        scores will be computed.
 * \param directed Logical, if true directed paths will be considered
 *        for directed graphs. It is ignored for undirected graphs.
 * \param weights An optional vector containing edge weights for
 *        calculating weighted betweenness. No edge weight may be NaN.
 *        Supply a null pointer here for unweighted betweenness.
 * \param cutoff The maximal length of paths that will be considered.
 *        If negative, the exact betweenness will be calculated, and
 *        there will be no upper limit on path lengths.
 * \return Error code:
 *        \c IGRAPH_ENOMEM, not enough memory for
 *        temporary data.
 *        \c IGRAPH_EINVVID, invalid vertex id passed in
 *        \p vids.
 *
 * Time complexity: O(|V||E|),
 * |V| and
 * |E| are the number of vertices and
 * edges in the graph.
 * Note that the time complexity is independent of the number of
 * vertices for which the score is calculated.
 *
 * \sa \ref igraph_betweenness() to calculate the exact betweenness and
 * \ref igraph_edge_betweenness_cutoff() to calculate the range-limited
 * edge betweenness.
 */
int igraph_betweenness_cutoff(const igraph_t *graph, igraph_vector_t *res,
                              const igraph_vs_t vids, igraph_bool_t directed,
                              const igraph_vector_t *weights, igraph_real_t cutoff) {

    igraph_integer_t no_of_nodes = (igraph_integer_t) igraph_vcount(graph);
    igraph_integer_t no_of_edges = (igraph_integer_t) igraph_ecount(graph);
    igraph_inclist_t inclist;
    igraph_inclist_t fathers;
    long int source, j, neighbor;
    igraph_stack_t S;
    igraph_neimode_t mode = directed ? IGRAPH_OUT : IGRAPH_ALL;
    igraph_vector_t dist;
    /* Note: nrgeo holds the number of shortest paths, which may be very large in some cases,
     * e.g. in a grid graph. If using an integer type, this results in overflow.
     * With a 'long long int', overflow already affects the result for a grid as small as 36*36.
     * Therefore, we use a 'double' instead. While a 'double' holds fewer digits than a 'long long int',
     * i.e. its precision is lower, it is effectively immune to overflow. The impact on the precision
     * of the final result is negligible. The max betweenness is correct to 14 decimal digits,
     * i.e. the precision limit of 'double', even for a 101*101 grid graph. */
    double *nrgeo = 0;
    double *tmpscore;
    igraph_vector_t v_tmpres, *tmpres = &v_tmpres;
    igraph_vit_t vit;
    const double eps = IGRAPH_SHORTEST_PATH_EPSILON;

    if (weights) {
        if (igraph_vector_size(weights) != no_of_edges) {
            IGRAPH_ERROR("Weight vector length must agree with number of edges.", IGRAPH_EINVAL);
        }
        if (no_of_edges > 0) {
            igraph_real_t minweight = igraph_vector_min(weights);
            if (minweight <= 0) {
                IGRAPH_ERROR("Weight vector must be positive.", IGRAPH_EINVAL);
            } else if (igraph_is_nan(minweight)) {
                IGRAPH_ERROR("Weight vector must not contain NaN values.", IGRAPH_EINVAL);
            } else if (minweight <= eps) {
                IGRAPH_WARNING("Some weights are smaller than epsilon, calculations may suffer from numerical precision.");
            }
        }
    }

    IGRAPH_CHECK(igraph_inclist_init(graph, &inclist, mode, IGRAPH_LOOPS));
    IGRAPH_FINALLY(igraph_inclist_destroy, &inclist);
    IGRAPH_CHECK(igraph_inclist_init_empty(&fathers, no_of_nodes));
    IGRAPH_FINALLY(igraph_inclist_destroy, &fathers);

    IGRAPH_CHECK(igraph_stack_init(&S, no_of_nodes));
    IGRAPH_FINALLY(igraph_stack_destroy, &S);
    IGRAPH_VECTOR_INIT_FINALLY(&dist, no_of_nodes);

<<<<<<< HEAD
    nrgeo = igraph_Calloc(no_of_nodes, double);
=======
    distance = IGRAPH_CALLOC(no_of_nodes, long int);
    if (distance == 0) {
        IGRAPH_ERROR("Insufficient memory for betweenness calculation.", IGRAPH_ENOMEM);
    }
    IGRAPH_FINALLY(igraph_free, distance);
    nrgeo = IGRAPH_CALLOC(no_of_nodes, double);
>>>>>>> d2f9caf8
    if (nrgeo == 0) {
        IGRAPH_ERROR("Insufficient memory for betweenness calculation.", IGRAPH_ENOMEM);
    }
    IGRAPH_FINALLY(igraph_free, nrgeo);
    tmpscore = IGRAPH_CALLOC(no_of_nodes, double);
    if (tmpscore == 0) {
        IGRAPH_ERROR("Insufficient memory for betweenness calculation.", IGRAPH_ENOMEM);
    }
    IGRAPH_FINALLY(igraph_free, tmpscore);

    if (igraph_vs_is_all(&vids)) {
        IGRAPH_CHECK(igraph_vector_resize(res, no_of_nodes));
        igraph_vector_null(res);
        tmpres = res;
    } else {
        IGRAPH_VECTOR_INIT_FINALLY(tmpres, no_of_nodes);
    }

    for (source = 0; source < no_of_nodes; source++) {
        if (weights) {
            igraph_i_sspf_weighted(graph, source, &dist, nrgeo, weights, &S, &fathers, &inclist, cutoff);
        } else {
            igraph_i_sspf (graph, source, &dist, nrgeo, &S, &fathers, &inclist, cutoff);
        }

        while (!igraph_stack_empty(&S)) {
            long int actnode = (long int) igraph_stack_pop(&S);
            igraph_vector_int_t *neis = igraph_inclist_get(&fathers, actnode);
            long nneis = igraph_vector_int_size(neis);
            for (j = 0; j < nneis; j++) {
                long int edge = (long int) VECTOR(*neis)[j];
                neighbor = IGRAPH_OTHER(graph, edge, actnode);
                tmpscore[neighbor] +=  (tmpscore[actnode] + 1) * nrgeo[neighbor] / nrgeo[actnode];
            }

            if (actnode != source) {
                VECTOR(*tmpres)[actnode] += tmpscore[actnode];
            }

            /* Reset variables */
            VECTOR(dist)[actnode] = 0;
            nrgeo[actnode] = 0;
            tmpscore[actnode] = 0;
            igraph_vector_int_clear(igraph_inclist_get(&fathers, actnode));
        }

    } /* for source < no_of_nodes */

<<<<<<< HEAD
=======
    IGRAPH_PROGRESS("Betweenness centrality: ", 100.0, 0);

    /* clean  */
    IGRAPH_FREE(distance);
    IGRAPH_FREE(nrgeo);
    IGRAPH_FREE(tmpscore);

    igraph_dqueue_destroy(&q);
    igraph_stack_destroy(&stack);
    IGRAPH_FINALLY_CLEAN(5);

    /* Keep only the requested vertices */
>>>>>>> d2f9caf8
    if (!igraph_vs_is_all(&vids)) {
        IGRAPH_CHECK(igraph_vit_create(graph, vids, &vit));
        IGRAPH_FINALLY(igraph_vit_destroy, &vit);
        IGRAPH_CHECK(igraph_vector_resize(res, IGRAPH_VIT_SIZE(vit)));

        for (j = 0, IGRAPH_VIT_RESET(vit); !IGRAPH_VIT_END(vit);
             IGRAPH_VIT_NEXT(vit), j++) {
            long int node = IGRAPH_VIT_GET(vit);
            VECTOR(*res)[j] = VECTOR(*tmpres)[node];
        }

        no_of_nodes = (igraph_integer_t) j;

        igraph_vit_destroy(&vit);
        igraph_vector_destroy(tmpres);
        IGRAPH_FINALLY_CLEAN(2);
    }

    if (!directed || !igraph_is_directed(graph)) {
        for (j = 0; j < no_of_nodes; j++) {
            VECTOR(*res)[j] /= 2.0;
        }
    }

    igraph_Free(nrgeo);
    igraph_Free(tmpscore);
    igraph_vector_destroy(&dist);
    igraph_stack_destroy(&S);
    igraph_inclist_destroy(&fathers);
    igraph_inclist_destroy(&inclist);
    IGRAPH_FINALLY_CLEAN(6);

    return IGRAPH_SUCCESS;
}


/**
 * \ingroup structural
 * \function igraph_betweenness_estimate
 * \brief Estimated betweenness centrality of some vertices.
 *
 * \deprecated-by igraph_betweenness_cutoff 0.9
 *
 * </para><para>
 * The betweenness centrality of a vertex is the number of geodesics
 * going through it. If there are more than one geodesic between two
 * vertices, the value of these geodesics are weighted by one over the
 * number of geodesics. When estimating betweenness centrality, igraph
 * takes into consideration only those paths that are shorter than or
 * equal to a prescribed length. Note that the estimated centrality
 * will always be less than the real one.
 *
 * \param graph The graph object.
 * \param res The result of the computation, a vector containing the
 *        estimated betweenness scores for the specified vertices.
 * \param vids The vertices of which the betweenness centrality scores
 *        will be estimated.
 * \param directed Logical, if true directed paths will be considered
 *        for directed graphs. It is ignored for undirected graphs.
 * \param cutoff The maximal length of paths that will be considered.
 *        If negative, the exact betweenness will be calculated, and
 *        there will be no upper limit on path lengths.
 * \param weights An optional vector containing edge weights for
 *        calculating weighted betweenness. No edge weight may be NaN.
 *        Supply a null pointer here for unweighted betweenness.
 * \return Error code:
 *        \c IGRAPH_ENOMEM, not enough memory for
 *        temporary data.
 *        \c IGRAPH_EINVVID, invalid vertex id passed in
 *        \p vids.
 *
 * Time complexity: O(|V||E|),
 * |V| and
 * |E| are the number of vertices and
 * edges in the graph.
 * Note that the time complexity is independent of the number of
 * vertices for which the score is calculated.
 *
 * \sa Other centrality types: \ref igraph_degree(), \ref igraph_closeness().
 *     See \ref igraph_edge_betweenness() for calculating the betweenness score
 *     of the edges in a graph.
 */

int igraph_betweenness_estimate(const igraph_t *graph, igraph_vector_t *res,
                                const igraph_vs_t vids, igraph_bool_t directed,
                                igraph_real_t cutoff, const igraph_vector_t *weights) {
    IGRAPH_WARNING("igraph_betweenness_estimate is deprecated, use igraph_betweenness_cutoff.");
    return igraph_betweenness_cutoff(graph, res, vids, directed, weights, cutoff);
}

/***** Edge betweenness *****/


/**
 * \ingroup structural
 * \function igraph_edge_betweenness
 * \brief Betweenness centrality of the edges.
 *
 * </para><para>
 * The betweenness centrality of an edge is the number of geodesics
 * going through it. If there are more than one geodesics between two
 * vertices, the value of these geodesics are weighted by one over the
 * number of geodesics.
 * \param graph The graph object.
 * \param result The result of the computation, vector containing the
 *        betweenness scores for the edges.
 * \param directed Logical, if true directed paths will be considered
 *        for directed graphs. It is ignored for undirected graphs.
 * \param weights An optional weight vector for weighted edge
 *        betweenness. No edge weight may be NaN. Supply a null
 *        pointer here for the unweighted version.
 * \return Error code:
 *        \c IGRAPH_ENOMEM, not enough memory for
 *        temporary data.
 *
 * Time complexity: O(|V||E|),
 * |V| and
 * |E| are the number of vertices and
 * edges in the graph.
 *
 * \sa Other centrality types: \ref igraph_degree(), \ref igraph_closeness().
 *     See \ref igraph_edge_betweenness() for calculating the betweenness score
 *     of the edges in a graph. See \ref igraph_edge_betweenness_cutoff() to
 *     compute the range-limited betweenness score of the edges in a graph.
 */
int igraph_edge_betweenness(const igraph_t *graph, igraph_vector_t *result,
                            igraph_bool_t directed,
                            const igraph_vector_t *weights) {
    return igraph_edge_betweenness_cutoff(graph, result, directed,
                                          weights, -1);
}

/**
 * \ingroup structural
 * \function igraph_edge_betweenness_cutoff
 * \brief Range-limited betweenness centrality of the edges.
 *
 * </para><para>
 * </para><para>
 * This function computes a range-limited version of edge betweenness centrality
 * by considering only those shortest paths whose length is no greater
 * then the given cutoff value.
 *
 * \param graph The graph object.
 * \param result The result of the computation, vector containing the
 *        betweenness scores for the edges.
 * \param directed Logical, if true directed paths will be considered
 *        for directed graphs. It is ignored for undirected graphs.
 * \param weights An optional weight vector for weighted
 *        betweenness. No edge weight may be NaN. Supply a null
 *        pointer here for unweighted betweenness.
 * \param cutoff The maximal length of paths that will be considered.
 *        If negative, the exact betweenness will be calculated (no
 *        upper limit on path lengths).
 * \return Error code:
 *        \c IGRAPH_ENOMEM, not enough memory for
 *        temporary data.
 *
 * Time complexity: O(|V||E|),
 * |V| and
 * |E| are the number of vertices and
 * edges in the graph.
 *
 * \sa \ref igraph_edge_betweenness() to compute the exact edge betweenness and
 * \ref igraph_betweenness_cutoff() to compute the range-limited vertex betweenness.
 */
int igraph_edge_betweenness_cutoff(const igraph_t *graph, igraph_vector_t *result,
                                   igraph_bool_t directed,
                                   const igraph_vector_t *weights, igraph_real_t cutoff) {
    igraph_integer_t no_of_nodes = (igraph_integer_t) igraph_vcount(graph);
    igraph_integer_t no_of_edges = (igraph_integer_t) igraph_ecount(graph);
    igraph_inclist_t inclist;
    igraph_inclist_t fathers;
    igraph_neimode_t mode = directed ? IGRAPH_OUT : IGRAPH_ALL;
    igraph_vector_t dist;
    double *nrgeo;
    double *tmpscore;
    long int source, j;
    const double eps = IGRAPH_SHORTEST_PATH_EPSILON;
    igraph_stack_t S;

    if (weights) {
        if (igraph_vector_size(weights) != no_of_edges) {
            IGRAPH_ERROR("Weight vector length must match number of edges.", IGRAPH_EINVAL);
        }
        if (no_of_edges > 0) {
            igraph_real_t minweight = igraph_vector_min(weights);
            if (minweight <= 0) {
                IGRAPH_ERROR("Weight vector must be positive.", IGRAPH_EINVAL);
            } else if (igraph_is_nan(minweight)) {
                IGRAPH_ERROR("Weight vector must not contain NaN values.", IGRAPH_EINVAL);
            } else if (minweight <= eps) {
                IGRAPH_WARNING("Some weights are smaller than epsilon, calculations may suffer from numerical precision.");
            }
        }
    }

    IGRAPH_CHECK(igraph_inclist_init(graph, &inclist, mode, IGRAPH_LOOPS));
    IGRAPH_FINALLY(igraph_inclist_destroy, &inclist);
    IGRAPH_CHECK(igraph_inclist_init_empty(&fathers, no_of_nodes));
    IGRAPH_FINALLY(igraph_inclist_destroy, &fathers);
    IGRAPH_VECTOR_INIT_FINALLY(&dist, no_of_nodes);
    nrgeo = igraph_Calloc(no_of_nodes, double);
    if (nrgeo == 0) {
        IGRAPH_ERROR("Insufficient memory for edge betweenness calculation.", IGRAPH_ENOMEM);
    }
    IGRAPH_FINALLY(igraph_free, nrgeo);
    tmpscore = igraph_Calloc(no_of_nodes, double);
    if (tmpscore == 0) {
        IGRAPH_ERROR("Insufficient memory for edge betweenness calculation.", IGRAPH_ENOMEM);
    }
    IGRAPH_FINALLY(igraph_free, tmpscore);

    IGRAPH_CHECK(igraph_stack_init(&S, no_of_nodes));
    IGRAPH_FINALLY(igraph_stack_destroy, &S);

    IGRAPH_CHECK(igraph_vector_resize(result, no_of_edges));
    igraph_vector_null(result);

    for (source = 0; source < no_of_nodes; source++) {
        if (weights) {
            igraph_i_sspf_weighted (graph, source, &dist, nrgeo, weights, &S, &fathers, &inclist, cutoff);
        } else {
            igraph_i_sspf (graph, source, &dist, nrgeo, &S, &fathers, &inclist, cutoff);
        }

        while (!igraph_stack_empty(&S)) {
            long int w = (long int) igraph_stack_pop(&S);
            igraph_vector_int_t *fatv = igraph_inclist_get(&fathers, w);
            long int fatv_len = igraph_vector_int_size(fatv);
            for (j = 0; j < fatv_len; j++) {
                long int fedge = (long int) VECTOR(*fatv)[j];
                long int neighbor = IGRAPH_OTHER(graph, fedge, w);
                tmpscore[neighbor] += (nrgeo[neighbor]) /
                                              nrgeo[w] * (1.0 + tmpscore[w]);
                VECTOR(*result)[fedge] +=
                    (tmpscore[w] + 1) * nrgeo[neighbor] /
                    nrgeo[w];
            }

            /* Reset variables */
            tmpscore[w] = 0;
            VECTOR(dist)[w] = 0;
            nrgeo[w] = 0;
            igraph_vector_int_clear(fatv);
        }

    } /* source < no_of_nodes */

    if (!directed || !igraph_is_directed(graph)) {
        for (j = 0; j < no_of_edges; j++) {
            VECTOR(*result)[j] /= 2.0;
        }
    }

    igraph_stack_destroy(&S);
    IGRAPH_FINALLY_CLEAN(2);

    igraph_inclist_destroy(&inclist);
    igraph_inclist_destroy(&fathers);
    igraph_vector_destroy(&dist);
    igraph_Free(tmpscore);
    igraph_Free(nrgeo);
    IGRAPH_FINALLY_CLEAN(5);

    return IGRAPH_SUCCESS;
}

/**
 * \ingroup structural
 * \function igraph_edge_betweenness_estimate
 * \brief Estimated betweenness centrality of the edges.
 *
 * \deprecated-by igraph_edge_betweenness_cutoff 0.9
 *
 * </para><para>
 * The betweenness centrality of an edge is the number of geodesics
 * going through it. If there are more than one geodesics between two
 * vertices, the value of these geodesics are weighted by one over the
 * number of geodesics. When estimating betweenness centrality, igraph
 * takes into consideration only those paths that are shorter than or
 * equal to a prescribed length. Note that the estimated centrality
 * will always be less than the real one.
 *
 * \param graph The graph object.
 * \param result The result of the computation, vector containing the
 *        betweenness scores for the edges.
 * \param directed Logical, if true directed paths will be considered
 *        for directed graphs. It is ignored for undirected graphs.
 * \param cutoff The maximal length of paths that will be considered.
 *        If negative, the exact betweenness will be calculated (no
 *        upper limit on path lengths).
 * \param weights An optional weight vector for weighted betweenness.
 *        No edge weight may be NaN. Supply a null pointer here for
 *        unweighted betweenness.
 * \return Error code:
 *        \c IGRAPH_ENOMEM, not enough memory for
 *        temporary data.
 *
 * Time complexity: O(|V||E|),
 * |V| and
 * |E| are the number of vertices and
 * edges in the graph.
 *
 * \sa Other centrality types: \ref igraph_degree(), \ref igraph_closeness().
 *     See \ref igraph_betweenness() for calculating the betweenness score
 *     of the vertices in a graph.
 */
int igraph_edge_betweenness_estimate(const igraph_t *graph, igraph_vector_t *result,
                                   igraph_bool_t directed, igraph_real_t cutoff,
                                   const igraph_vector_t *weights) {
    IGRAPH_WARNING("igraph_edge_betweenness_estimate is deprecated, use igraph_edge_betweenness_cutoff.");
    return igraph_edge_betweenness_cutoff(graph, result, directed, weights, cutoff);
}

/* vertex subset*/

/**
 * \ingroup structural
 * \function igraph_betweenness_subset
 * \brief betweenness centrality for subset of vertices.
 *
 * </para><para>
 * This function computes the subset version of betweenness centrality
 * by considering only those shortest paths between vertices in a given
 * subset.
 *
 * \param graph The graph object.
 * \param res The result of the computation, a vector containing the
 *         betweenness score for the subset of vertices.
 * \param vids The vertices for which the range-limited betweenness centrality
 *        scores will be computed.
 * \param directed Logical, if true directed paths will be considered
 *        for directed graphs. It is ignored for undirected graphs.
 * \param weights An optional vector containing edge weights for
 *        calculating weighted betweenness. No edge weight may be NaN.
 *        Supply a null pointer here for unweighted betweenness.
 * \param sources A vector selector of the vertices which will be the sources
 *        of the shortest paths taken into considuration in the betweenness
 *        calculation.
 * \param targetes A vector selector of the vertices which will be the targets
 *        of the shortest paths taken into considuration in the betweenness
 *        calculation.
 * \return Error code:
 *        \c IGRAPH_ENOMEM, not enough memory for
 *        temporary data.
 *        \c IGRAPH_EINVVID, invalid vertex id passed in
 *        \p vids.
 *
 * Time complexity: O(|V||E|),
 * |S| The number of vertices in the group
 * |E| The number of edges in the graph
 *
 * \sa \ref igraph_betweenness() to calculate the exact betweenness and
 * \ref igraph_edge_betweenness_cutoff() to calculate the range-limited
 * edge betweenness.
 */
int igraph_betweenness_subset(const igraph_t *graph, igraph_vector_t *res,
                              const igraph_vs_t vids, igraph_bool_t directed,
                              const igraph_vs_t sources, const igraph_vs_t targets,
                              const igraph_vector_t *weights) {

    igraph_integer_t no_of_nodes = (igraph_integer_t) igraph_vcount(graph);
    igraph_integer_t no_of_edges = (igraph_integer_t) igraph_ecount(graph);
    igraph_inclist_t inclist, fathers;
    long int source, j;
    igraph_stack_t S;
    igraph_vector_t v_tmpres, *tmpres = &v_tmpres;
    igraph_neimode_t mode = directed ? IGRAPH_OUT : IGRAPH_ALL;
    long int f;
    igraph_vector_t dist;
    double *nrgeo;
    double *tmpscore;
    igraph_vit_t vit, vit_source, vit_target;
    unsigned char *is_target;
    const double eps = IGRAPH_SHORTEST_PATH_EPSILON;

    if (weights) {
        if (igraph_vector_size(weights) != no_of_edges) {
            IGRAPH_ERROR("Weight vector length does not match", IGRAPH_EINVAL);
        }
        if (no_of_edges > 0) {
            igraph_real_t minweight = igraph_vector_min(weights);
            if (minweight <= 0) {
                IGRAPH_ERROR("Weight vector must be positive", IGRAPH_EINVAL);
            } else if (igraph_is_nan(minweight)) {
                IGRAPH_ERROR("Weight vector must not contain NaN values", IGRAPH_EINVAL);
            } else if (minweight <= eps) {
                IGRAPH_WARNING("Some weights are smaller than epsilon, calculations may suffer from numerical precision.");
            }
        }
    }

    IGRAPH_CHECK(igraph_vit_create(graph, sources, &vit_source));
    IGRAPH_FINALLY(igraph_vit_destroy, &vit_source);
    IGRAPH_CHECK(igraph_vit_create(graph, targets, &vit_target));
    IGRAPH_FINALLY(igraph_vit_destroy, &vit_target); 

    if (!igraph_vs_is_all(&vids)) {
        /* subset */
        IGRAPH_VECTOR_INIT_FINALLY(tmpres, no_of_nodes);
    } else {
        /* only  */
        IGRAPH_CHECK(igraph_vector_resize(res, no_of_nodes));
        igraph_vector_null(res);
        tmpres = res;
    }

<<<<<<< HEAD
    IGRAPH_CHECK(igraph_inclist_init(graph, &inclist, mode, IGRAPH_LOOPS));
    IGRAPH_FINALLY(igraph_inclist_destroy, &inclist);
    IGRAPH_CHECK(igraph_inclist_init_empty(&fathers, no_of_nodes));
    IGRAPH_FINALLY(igraph_inclist_destroy, &fathers);

    IGRAPH_CHECK(igraph_stack_init(&S, no_of_nodes));
    IGRAPH_FINALLY(igraph_stack_destroy, &S);
    IGRAPH_VECTOR_INIT_FINALLY(&dist, no_of_nodes);

    nrgeo = igraph_Calloc(no_of_nodes, double);
=======
    distance = IGRAPH_CALLOC(no_of_nodes, long int);
    if (distance == 0) {
        IGRAPH_ERROR("Insufficient memory for edge betweenness calculation.", IGRAPH_ENOMEM);
    }
    IGRAPH_FINALLY(igraph_free, distance);
    nrgeo = IGRAPH_CALLOC(no_of_nodes, double);
>>>>>>> d2f9caf8
    if (nrgeo == 0) {
        IGRAPH_ERROR("Insufficient memory for betweenness calculation.", IGRAPH_ENOMEM);
    }
    IGRAPH_FINALLY(igraph_free, nrgeo);
    tmpscore = IGRAPH_CALLOC(no_of_nodes, double);
    if (tmpscore == 0) {
        IGRAPH_ERROR("Insufficient memory for betweenness calculation.", IGRAPH_ENOMEM);
    }
    IGRAPH_FINALLY(igraph_free, tmpscore);

    is_target = igraph_Calloc(no_of_nodes, unsigned char);
    if (is_target == 0) {
        IGRAPH_ERROR("Insufficient memory for betweenness calculation.", IGRAPH_ENOMEM);
    }
    IGRAPH_FINALLY(igraph_free, is_target); 

    for (IGRAPH_VIT_RESET(vit_target); !IGRAPH_VIT_END(vit_target); IGRAPH_VIT_NEXT(vit_target)) {
        is_target[(long int) IGRAPH_VIT_GET(vit_target)] = 1;
    }    

    for (IGRAPH_VIT_RESET(vit_source); !IGRAPH_VIT_END(vit_source); IGRAPH_VIT_NEXT(vit_source)) {
        source = IGRAPH_VIT_GET(vit_source);

        if (weights) {
            igraph_i_sspf_weighted (graph, source, &dist, nrgeo, weights, &S, &fathers, &inclist, -1);
        } else {
            igraph_i_sspf (graph, source, &dist, nrgeo, &S, &fathers, &inclist, -1);
        }

        while (!igraph_stack_empty(&S)) {
            long int w = (long int) igraph_stack_pop(&S);
            igraph_vector_int_t *fatv = igraph_inclist_get(&fathers, w);
            long int fatv_len = igraph_vector_int_size(fatv);
            for (j = 0; j < fatv_len; j++) {
                long int edge = (long int) VECTOR(*fatv)[j];
                f = IGRAPH_OTHER(graph, edge, w);
                if (is_target[w]){
                    tmpscore[f] += nrgeo[f] / nrgeo[w] * (1 + tmpscore[w]);
                }
                else{
                   tmpscore[f] += nrgeo[f] / nrgeo[w] * (tmpscore[w]);
                }
            }
            if (w != source) {
                VECTOR(*tmpres)[w] += tmpscore[w];
            }

            /* Reset variables */
            tmpscore[w] = 0;
            VECTOR(dist)[w] = 0;
            nrgeo[w] = 0;
            igraph_vector_int_clear(igraph_inclist_get(&fathers, w));
        }

<<<<<<< HEAD
    } 

    /* Keep only the requested vertices */
    if (!igraph_vs_is_all(&vids)) {
        IGRAPH_CHECK(igraph_vit_create(graph, vids, &vit));
        IGRAPH_FINALLY(igraph_vit_destroy, &vit);
        IGRAPH_CHECK(igraph_vector_resize(res, IGRAPH_VIT_SIZE(vit)));

        for (j = 0, IGRAPH_VIT_RESET(vit); !IGRAPH_VIT_END(vit);
             IGRAPH_VIT_NEXT(vit), j++) {
            long int node = IGRAPH_VIT_GET(vit);
            VECTOR(*res)[j] = VECTOR(*tmpres)[node];
        }
=======
    /* clean and return */
    IGRAPH_FREE(distance);
    IGRAPH_FREE(nrgeo);
    IGRAPH_FREE(tmpscore);
    igraph_dqueue_destroy(&q);
    igraph_stack_destroy(&stack);
    IGRAPH_FINALLY_CLEAN(5);
>>>>>>> d2f9caf8

        igraph_vit_destroy(&vit);
        igraph_vector_destroy(tmpres);
        IGRAPH_FINALLY_CLEAN(2);
    }

   if (!directed || !igraph_is_directed(graph)) {
        for (j = 0; j < no_of_nodes; j++) {
            VECTOR(*res)[j] /= 2.0;
        }
    }

    igraph_Free(nrgeo);
    igraph_Free(tmpscore);
    igraph_vector_destroy(&dist);
    igraph_stack_destroy(&S);
    igraph_inclist_destroy(&fathers);
    igraph_inclist_destroy(&inclist);
    igraph_Free(is_target);
    igraph_vit_destroy(&vit_source);
    igraph_vit_destroy(&vit_target);
    IGRAPH_FINALLY_CLEAN(9);

    return IGRAPH_SUCCESS;
}

/***** Edge betweenness subset*****/

/**
 * \ingroup structural
 * \function igraph_edge_betweenness_subset
 * \brief Find the shortest path edge betweenness centrality for subset of vertices
 *
 * </para><para>
 * </para><para>
 * This function computes a subset version of edge betweenness centrality
 * by considering only those shortest paths betweenn two vertices in a subset.
 *
 * \param graph The graph object.
 * \param res The result of the computation, vector containing the
 *        betweenness scores for the edges.
 * \param eids The edges for which the range-limited betweenness centrality
 *        scores will be computed.
 * \param directed Logical, if true directed paths will be considered
 *        for directed graphs. It is ignored for undirected graphs.
 * \param weights An optional weight vector for weighted
 *        betweenness. No edge weight may be NaN. Supply a null
 *        pointer here for unweighted betweenness.
 * \param sources A vector selector of the vertices which will be the sources
 *        of the shortest paths taken into considuration in the betweenness
 *        calculation.
 * \param targetes A vector selector of the vertices which will be the targets
 *        of the shortest paths taken into considuration in the betweenness
 *        calculation.
 * \return Error code:
 *        \c IGRAPH_ENOMEM, not enough memory for
 *        temporary data.
 *
 * Time complexity: O(|V||E|),
 * |V| and
 * |E| are the number of vertices and
 * edges in the graph.
 *
 * \sa \ref igraph_edge_betweenness() to compute the exact edge betweenness and
 * \ref igraph_betweenness_cutoff() to compute the range-limited vertex betweenness.
 */
int igraph_edge_betweenness_subset(const igraph_t *graph, igraph_vector_t *res,
                                   const igraph_es_t eids, igraph_bool_t directed,
                                   const igraph_vs_t sources, const igraph_vs_t targets,
                                   const igraph_vector_t *weights) {
    igraph_integer_t no_of_nodes = (igraph_integer_t) igraph_vcount(graph);
    igraph_integer_t no_of_edges = (igraph_integer_t) igraph_ecount(graph);
    igraph_inclist_t inclist, fathers;
    igraph_vit_t vit_source, vit_target;
    igraph_eit_t eit;
    igraph_neimode_t mode = directed ? IGRAPH_OUT : IGRAPH_ALL;
    igraph_vector_t dist;
    igraph_vector_t v_tmpres, *tmpres = &v_tmpres;
    double *nrgeo;
    double *tmpscore;
    long int source, j;
    unsigned char *is_target;
    const double eps = IGRAPH_SHORTEST_PATH_EPSILON;
    igraph_stack_t S;

    if (weights) {
        if (igraph_vector_size(weights) != no_of_edges) {
            IGRAPH_ERROR("Weight vector length must match number of edges.", IGRAPH_EINVAL);
        }
        if (no_of_edges > 0) {
            igraph_real_t minweight = igraph_vector_min(weights);
            if (minweight <= 0) {
                IGRAPH_ERROR("Weight vector must be positive.", IGRAPH_EINVAL);
            } else if (igraph_is_nan(minweight)) {
                IGRAPH_ERROR("Weight vector must not contain NaN values.", IGRAPH_EINVAL);
            } else if (minweight <= eps) {
                IGRAPH_WARNING("Some weights are smaller than epsilon, calculations may suffer from numerical precision.");
            }
        }
    }

    IGRAPH_CHECK(igraph_vit_create(graph, sources, &vit_source));
    IGRAPH_FINALLY(igraph_vit_destroy, &vit_source);
    IGRAPH_CHECK(igraph_vit_create(graph, targets, &vit_target));
    IGRAPH_FINALLY(igraph_vit_destroy, &vit_target); 

    if (!igraph_es_is_all(&eids)) {
        /* subset */
        IGRAPH_VECTOR_INIT_FINALLY(tmpres, no_of_edges);
    } else {
        /* only  */
        IGRAPH_CHECK(igraph_vector_resize(res, no_of_edges));
        igraph_vector_null(res);
        tmpres = res;
    }

    is_target = igraph_Calloc(no_of_nodes, unsigned char);
    if (is_target == 0) {
        IGRAPH_ERROR("Insufficient memory for edge betweenness calculation.", IGRAPH_ENOMEM);
    }
    IGRAPH_FINALLY(igraph_free, is_target);

    for (IGRAPH_VIT_RESET(vit_target); !IGRAPH_VIT_END(vit_target); IGRAPH_VIT_NEXT(vit_target)) {
        is_target[(long int) IGRAPH_VIT_GET(vit_target)] = 1;
    }   

    IGRAPH_CHECK(igraph_inclist_init(graph, &inclist, mode, IGRAPH_LOOPS));
    IGRAPH_FINALLY(igraph_inclist_destroy, &inclist);
    IGRAPH_CHECK(igraph_inclist_init_empty(&fathers, no_of_nodes));
    IGRAPH_FINALLY(igraph_inclist_destroy, &fathers);

    IGRAPH_VECTOR_INIT_FINALLY(&dist, no_of_nodes);
    nrgeo = igraph_Calloc(no_of_nodes, double);
    if (nrgeo == 0) {
        IGRAPH_ERROR("Insufficient memory for edge betweenness calculation.", IGRAPH_ENOMEM);
    }
    IGRAPH_FINALLY(igraph_free, nrgeo);
    tmpscore = igraph_Calloc(no_of_nodes, double);
    if (tmpscore == 0) {
        IGRAPH_ERROR("Insufficient memory for edge betweenness calculation.", IGRAPH_ENOMEM);
    }
    IGRAPH_FINALLY(igraph_free, tmpscore);

    IGRAPH_CHECK(igraph_stack_init(&S, no_of_nodes));
    IGRAPH_FINALLY(igraph_stack_destroy, &S);

    for (IGRAPH_VIT_RESET(vit_source); !IGRAPH_VIT_END(vit_source); IGRAPH_VIT_NEXT(vit_source)) { 
        source = IGRAPH_VIT_GET(vit_source);

        if (weights) {
            igraph_i_sspf_weighted (graph, source, &dist, nrgeo, weights, &S, &fathers, &inclist, -1);
        } else {
            igraph_i_sspf (graph, source, &dist, nrgeo, &S, &fathers, &inclist, -1);
        }

        while (!igraph_stack_empty(&S)) {
            long int w = (long int) igraph_stack_pop(&S);
            igraph_vector_int_t *fatv = igraph_inclist_get(&fathers, w);
            long int fatv_len = igraph_vector_int_size(fatv);
            for (j = 0; j < fatv_len; j++) {
                long int fedge = (long int) VECTOR(*fatv)[j];
                long int neighbor = IGRAPH_OTHER(graph, fedge, w);
                if (is_target[w]) {
                    tmpscore[neighbor] += (nrgeo[neighbor]) /
                                                nrgeo[w] * (1.0 + tmpscore[w]);
                    VECTOR(*tmpres)[fedge] +=
                        (tmpscore[w] + 1) * nrgeo[neighbor] /
                        nrgeo[w];
                }
                else{
                    tmpscore[neighbor] += (nrgeo[neighbor]) /
                                                nrgeo[w] * (tmpscore[w]);
                    VECTOR(*tmpres)[fedge] +=
                        (tmpscore[w]) * nrgeo[neighbor] /
                        nrgeo[w];
                }
            }

            /* Reset variables */
            tmpscore[w] = 0;
            VECTOR(dist)[w] = 0;
            nrgeo[w] = 0;
            igraph_vector_int_clear(fatv);
        }

    } /* source < no_of_nodes */

        /* Keep only the requested edges */
    if (!igraph_es_is_all(&eids)) {
        IGRAPH_CHECK(igraph_eit_create(graph, eids, &eit));
        IGRAPH_FINALLY(igraph_eit_destroy, &eit);
        IGRAPH_CHECK(igraph_vector_resize(res, IGRAPH_EIT_SIZE(eit)));

        for (j = 0, IGRAPH_EIT_RESET(eit); !IGRAPH_EIT_END(eit);
             IGRAPH_EIT_NEXT(eit), j++) {
            long int node = IGRAPH_EIT_GET(eit);
            VECTOR(*res)[j] = VECTOR(*tmpres)[node];
        }

        igraph_eit_destroy(&eit);
        igraph_vector_destroy(tmpres);
        IGRAPH_FINALLY_CLEAN(2);
    }


    if (!directed || !igraph_is_directed(graph)) {
        for (j = 0; j < no_of_edges; j++) {
            VECTOR(*res)[j] /= 2.0;
        }
    }

    igraph_stack_destroy(&S);
    igraph_inclist_destroy(&inclist);
    igraph_inclist_destroy(&fathers);
    igraph_vector_destroy(&dist);
    igraph_Free(tmpscore);
    igraph_Free(nrgeo);
    igraph_Free(is_target);
    igraph_vit_destroy(&vit_source);
    igraph_vit_destroy(&vit_target);
    IGRAPH_FINALLY_CLEAN(9);

    return IGRAPH_SUCCESS;
}<|MERGE_RESOLUTION|>--- conflicted
+++ resolved
@@ -309,17 +309,8 @@
     IGRAPH_CHECK(igraph_stack_init(&S, no_of_nodes));
     IGRAPH_FINALLY(igraph_stack_destroy, &S);
     IGRAPH_VECTOR_INIT_FINALLY(&dist, no_of_nodes);
-
-<<<<<<< HEAD
     nrgeo = igraph_Calloc(no_of_nodes, double);
-=======
-    distance = IGRAPH_CALLOC(no_of_nodes, long int);
-    if (distance == 0) {
-        IGRAPH_ERROR("Insufficient memory for betweenness calculation.", IGRAPH_ENOMEM);
-    }
-    IGRAPH_FINALLY(igraph_free, distance);
-    nrgeo = IGRAPH_CALLOC(no_of_nodes, double);
->>>>>>> d2f9caf8
+
     if (nrgeo == 0) {
         IGRAPH_ERROR("Insufficient memory for betweenness calculation.", IGRAPH_ENOMEM);
     }
@@ -368,21 +359,6 @@
 
     } /* for source < no_of_nodes */
 
-<<<<<<< HEAD
-=======
-    IGRAPH_PROGRESS("Betweenness centrality: ", 100.0, 0);
-
-    /* clean  */
-    IGRAPH_FREE(distance);
-    IGRAPH_FREE(nrgeo);
-    IGRAPH_FREE(tmpscore);
-
-    igraph_dqueue_destroy(&q);
-    igraph_stack_destroy(&stack);
-    IGRAPH_FINALLY_CLEAN(5);
-
-    /* Keep only the requested vertices */
->>>>>>> d2f9caf8
     if (!igraph_vs_is_all(&vids)) {
         IGRAPH_CHECK(igraph_vit_create(graph, vids, &vit));
         IGRAPH_FINALLY(igraph_vit_destroy, &vit);
@@ -791,7 +767,6 @@
         tmpres = res;
     }
 
-<<<<<<< HEAD
     IGRAPH_CHECK(igraph_inclist_init(graph, &inclist, mode, IGRAPH_LOOPS));
     IGRAPH_FINALLY(igraph_inclist_destroy, &inclist);
     IGRAPH_CHECK(igraph_inclist_init_empty(&fathers, no_of_nodes));
@@ -802,14 +777,7 @@
     IGRAPH_VECTOR_INIT_FINALLY(&dist, no_of_nodes);
 
     nrgeo = igraph_Calloc(no_of_nodes, double);
-=======
-    distance = IGRAPH_CALLOC(no_of_nodes, long int);
-    if (distance == 0) {
-        IGRAPH_ERROR("Insufficient memory for edge betweenness calculation.", IGRAPH_ENOMEM);
-    }
-    IGRAPH_FINALLY(igraph_free, distance);
-    nrgeo = IGRAPH_CALLOC(no_of_nodes, double);
->>>>>>> d2f9caf8
+
     if (nrgeo == 0) {
         IGRAPH_ERROR("Insufficient memory for betweenness calculation.", IGRAPH_ENOMEM);
     }
@@ -864,7 +832,6 @@
             igraph_vector_int_clear(igraph_inclist_get(&fathers, w));
         }
 
-<<<<<<< HEAD
     } 
 
     /* Keep only the requested vertices */
@@ -878,15 +845,6 @@
             long int node = IGRAPH_VIT_GET(vit);
             VECTOR(*res)[j] = VECTOR(*tmpres)[node];
         }
-=======
-    /* clean and return */
-    IGRAPH_FREE(distance);
-    IGRAPH_FREE(nrgeo);
-    IGRAPH_FREE(tmpscore);
-    igraph_dqueue_destroy(&q);
-    igraph_stack_destroy(&stack);
-    IGRAPH_FINALLY_CLEAN(5);
->>>>>>> d2f9caf8
 
         igraph_vit_destroy(&vit);
         igraph_vector_destroy(tmpres);
