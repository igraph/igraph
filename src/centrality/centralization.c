--- conflicted
+++ resolved
@@ -607,7 +607,6 @@
  * graph as the \p graph argument, and then the number of
  * vertices is taken from this object, and its directedness is
  * considered as well. The \p nodes argument is ignored in
-<<<<<<< HEAD
  * this case. The \p mode argument is also ignored if the
  * supplied graph is undirected.
  *
@@ -619,35 +618,15 @@
  * The most centralized directed structure is the in-star with \p mode
  * set to \c IGRAPH_OUT, and the out-star with \p mode set to \c IGRAPH_IN.
  * The most centralized undirected structure is the graph with a single edge.
-=======
- * this case. The \p directed argument is also ignored if the
- * supplied graph is undirected.
- *
- * </para><para>
- * The other way is to supply a null pointer as the \p graph
- * argument. In this case the \p nodes and \p directed
- * arguments are considered.
- *
- * </para><para>
- * The most centralized directed structure is the in-star. The most
- * centralized undirected structure is the graph with a single edge.
->>>>>>> 997c8afa
  *
  * \param graph A graph object or a null pointer, see the description
  *     above.
  * \param nodes The number of nodes. This is ignored if the
-<<<<<<< HEAD
- *     <code>graph</code> argument is not a null pointer.
+ *     \p graph argument is not a null pointer.
  * \param mode How to consider edge directions in directed graphs.
  *     See \ref igraph_eigenvector_centrality() for details. This argument
- *     is ignored if <code>graph</code> is not a null pointer and it is
+ *     is ignored if \p graph is not a null pointer and it is
  *     undirected.
-=======
- *     \p graph argument is not a null pointer.
- * \param directed Boolean scalar, whether to consider edge
- *     directions. This argument is ignored if
- *     \p graph is not a null pointer and it is undirected.
->>>>>>> 997c8afa
  * \param scale Whether to rescale the node-level centrality scores to
  *     have a maximum of one.
  * \param res Pointer to a real variable, the result is stored here.
