/* -*- mode: C -*-  */
/* vim:set ts=4 sw=4 sts=4 et: */
/*
   IGraph library.
   Copyright (C) 2007-2020  The igraph development team <igraph@igraph.org>

   This program is free software; you can redistribute it and/or modify
   it under the terms of the GNU General Public License as published by
   the Free Software Foundation; either version 2 of the License, or
   (at your option) any later version.

   This program is distributed in the hope that it will be useful,
   but WITHOUT ANY WARRANTY; without even the implied warranty of
   MERCHANTABILITY or FITNESS FOR A PARTICULAR PURPOSE.  See the
   GNU General Public License for more details.

  You should have received a copy of the GNU General Public License
  along with this program.  If not, see <https://www.gnu.org/licenses/>.
*/

#include "igraph_centrality.h"

#include "igraph_interface.h"
#include "igraph_structural.h"
#include "igraph_vector.h"

#include "core/math.h"

/**
 * \function igraph_centralization
 * \brief Calculate the centralization score from the node level scores.
 *
 * For a centrality score defined on the vertices of a graph, it is
 * possible to define a graph level centralization index, by
 * calculating the sum of the deviations from the maximum centrality
 * score. Consequently, the higher the centralization index of the
 * graph, the more centralized the structure is.
 *
 * </para><para>
 * In order to make graphs of different sizes comparable,
 * the centralization index is usually normalized to a number between
 * zero and one, by dividing the (unnormalized) centralization score
 * of the most centralized structure with the same number of vertices.
 *
 * </para><para>
 * For most centrality indices, the most centralized structure is the
 * star graph, a single center connected to all other nodes in the network.
 * There is some variation depending on whether the graph is directed or not,
 * whether loop edges are allowed, etc.
 *
 * </para><para>
 * This function simply calculates the graph level index, if the node
 * level scores and the theoretical maximum are given. It is called by
 * all the measure-specific centralization functions. It uses the calculation
 *
 * </para><para>
 * <code>C = sum_v ((max_u c_u) - c_v)</code>
 *
 * </para><para>
 * where \c c are the centrality scores passed in \p scores. If \p normalized
 * is \c true, then <code>C/theoretical_max</code> is returned.
 *
 * \param scores A vector containing the node-level centrality scores.
 * \param theoretical_max The graph level centrality score of the most
 *     centralized graph with the same number of vertices. Only used
 *     if \c normalized set to true.
 * \param normalized Boolean, whether to normalize the centralization
 *     by dividing the supplied theoretical maximum.
 * \return The graph level index.
 *
 * \sa \ref igraph_centralization_degree(), \ref
 * igraph_centralization_betweenness(), \ref
 * igraph_centralization_closeness(), and \ref
 * igraph_centralization_eigenvector_centrality() for specific
 * centralization functions.
 *
 * Time complexity: O(n), the length of the score vector.
 *
 * \example examples/simple/centralization.c
 */

igraph_real_t igraph_centralization(const igraph_vector_t *scores,
                                    igraph_real_t theoretical_max,
                                    igraph_bool_t normalized) {

    igraph_integer_t no_of_nodes = igraph_vector_size(scores);
    igraph_real_t cent;

    if (no_of_nodes != 0) {
        igraph_real_t maxscore = igraph_vector_max(scores);
        cent = no_of_nodes * maxscore - igraph_vector_sum(scores);
        if (normalized) {
            cent = cent / theoretical_max;
        }
    } else {
        cent = IGRAPH_NAN;
    }

    return cent;
}

/**
 * \function igraph_centralization_degree
 * \brief Calculate vertex degree and graph centralization.
 *
 * This function calculates the degree of the vertices by passing its
 * arguments to \ref igraph_degree(); and it calculates the graph
 * level centralization index based on the results by calling \ref
 * igraph_centralization().
 *
 * \param graph The input graph.
 * \param res A vector if you need the node-level degree scores, or a
 *     null pointer otherwise.
 * \param mode Constant the specifies the type of degree for directed
 *     graphs. Possible values: \c IGRAPH_IN, \c IGRAPH_OUT and \c
 *     IGRAPH_ALL. This argument is ignored for undirected graphs.
 * \param loops Boolean, whether to consider loop edges when
 *     calculating the degree (and the centralization).
 * \param centralization Pointer to a real number, the centralization
 *     score is placed here.
 * \param theoretical_max Pointer to real number or a null pointer. If
 *     not a null pointer, then the theoretical maximum graph
 *     centrality score for a graph with the same number vertices is
 *     stored here.
 * \param normalized Boolean, whether to calculate a normalized
 *     centralization score. See \ref igraph_centralization() for how
 *     the normalization is done.
 * \return Error code.
 *
 * \sa \ref igraph_centralization(), \ref igraph_degree().
 *
 * Time complexity: the complexity of \ref igraph_degree() plus O(n),
 * the number of vertices queried, for calculating the centralization
 * score.
 */

igraph_error_t igraph_centralization_degree(const igraph_t *graph, igraph_vector_t *res,
                                 igraph_neimode_t mode, igraph_bool_t loops,
                                 igraph_real_t *centralization,
                                 igraph_real_t *theoretical_max,
                                 igraph_bool_t normalized) {

    igraph_vector_t myscores;
    igraph_vector_t *scores = res;
    igraph_real_t *tmax = theoretical_max, mytmax;

    if (!tmax) {
        tmax = &mytmax;
    }

    if (!res) {
        scores = &myscores;
        IGRAPH_VECTOR_INIT_FINALLY(scores, 0);
    }

    IGRAPH_CHECK(igraph_strength(graph, scores, igraph_vss_all(), mode, loops, 0));
    IGRAPH_CHECK(igraph_centralization_degree_tmax(graph, 0, mode, loops, tmax));

    *centralization = igraph_centralization(scores, *tmax, normalized);

    if (!res) {
        igraph_vector_destroy(scores);
        IGRAPH_FINALLY_CLEAN(1);
    }

    return IGRAPH_SUCCESS;
}

/**
 * \function igraph_centralization_degree_tmax
 * \brief Theoretical maximum for graph centralization based on degree.
 *
 * This function returns the theoretical maximum graph centrality
 * based on vertex degree.
 *
 * </para><para>
 * There are two ways to call this function, the first is to supply a
 * graph as the \p graph argument, and then the number of
 * vertices is taken from this object, and its directedness is
 * considered as well. The \p nodes argument is ignored in
 * this case. The \p mode argument is also ignored if the
 * supplied graph is undirected.
 *
 * </para><para>
 * The other way is to supply a null pointer as the \p graph
 * argument. In this case the \p nodes and \p mode
 * arguments are considered.
 *
 * </para><para>
 * The most centralized structure is the star. More specifically, for
 * undirected graphs it is the star, for directed graphs it is the
 * in-star or the out-star.
 *
 * \param graph A graph object or a null pointer, see the description
 *     above.
 * \param nodes The number of nodes. This is ignored if the
 *     \p graph argument is not a null pointer.
 * \param mode Constant, whether the calculation is based on in-degree
 *     (\c IGRAPH_IN), out-degree (\c IGRAPH_OUT)
 *     or total degree (\c IGRAPH_ALL). This is ignored if
 *     the \p graph argument is not a null pointer and the
 *     given graph is undirected.
 * \param loops Boolean, whether to consider loop edges in the
 *     calculation.
 * \param res Pointer to a real variable, the result is stored here.
 * \return Error code.
 *
 * Time complexity: O(1).
 *
 * \sa \ref igraph_centralization_degree() and \ref
 * igraph_centralization().
 */

igraph_error_t igraph_centralization_degree_tmax(const igraph_t *graph,
                                      igraph_integer_t nodes,
                                      igraph_neimode_t mode,
                                      igraph_bool_t loops,
                                      igraph_real_t *res) {

    igraph_bool_t directed = (mode != IGRAPH_ALL);
    igraph_real_t real_nodes;

    if (graph) {
        directed = igraph_is_directed(graph);
        nodes = igraph_vcount(graph);
    } else {
        if (nodes < 0) {
            IGRAPH_ERROR("Number of vertices must not be negative.", IGRAPH_EINVAL);
        }
    }

    if (nodes == 0) {
        *res = IGRAPH_NAN;
        return IGRAPH_SUCCESS;
    }

    real_nodes = nodes;    /* implicit cast to igraph_real_t */

    if (directed) {
        switch (mode) {
        case IGRAPH_IN:
        case IGRAPH_OUT:
            if (!loops) {
                *res = (real_nodes - 1) * (real_nodes - 1);
            } else {
                *res = (real_nodes - 1) * real_nodes;
            }
            break;
        case IGRAPH_ALL:
            if (!loops) {
                *res = 2 * (real_nodes - 1) * (real_nodes - 2);
            } else {
                *res = 2 * (real_nodes - 1) * (real_nodes - 1);
            }
            break;
        }
    } else {
        if (!loops) {
            *res = (real_nodes - 1) * (real_nodes - 2);
        } else {
            *res = (real_nodes - 1) * real_nodes;
        }
    }

    return IGRAPH_SUCCESS;
}

/**
 * \function igraph_centralization_betweenness
 * \brief Calculate vertex betweenness and graph centralization.
 *
 * This function calculates the betweenness centrality of the vertices
 * by passing its arguments to \ref igraph_betweenness(); and it
 * calculates the graph level centralization index based on the
 * results by calling \ref igraph_centralization().
 *
 * \param graph The input graph.
 * \param res A vector if you need the node-level betweenness scores, or a
 *     null pointer otherwise.
 * \param directed Boolean, whether to consider directed paths when
 *     calculating betweenness.
 * \param centralization Pointer to a real number, the centralization
 *     score is placed here.
 * \param theoretical_max Pointer to real number or a null pointer. If
 *     not a null pointer, then the theoretical maximum graph
 *     centrality score for a graph with the same number vertices is
 *     stored here.
 * \param normalized Boolean, whether to calculate a normalized
 *     centralization score. See \ref igraph_centralization() for how
 *     the normalization is done.
 * \return Error code.
 *
 * \sa \ref igraph_centralization(), \ref igraph_betweenness().
 *
 * Time complexity: the complexity of \ref igraph_betweenness() plus
 * O(n), the number of vertices queried, for calculating the
 * centralization score.
 */

igraph_error_t igraph_centralization_betweenness(const igraph_t *graph,
                                      igraph_vector_t *res,
                                      igraph_bool_t directed,
                                      igraph_real_t *centralization,
                                      igraph_real_t *theoretical_max,
                                      igraph_bool_t normalized) {

    igraph_vector_t myscores;
    igraph_vector_t *scores = res;
    igraph_real_t *tmax = theoretical_max, mytmax;

    if (!tmax) {
        tmax = &mytmax;
    }

    if (!res) {
        scores = &myscores;
        IGRAPH_VECTOR_INIT_FINALLY(scores, 0);
    }

    IGRAPH_CHECK(igraph_betweenness(graph, scores, igraph_vss_all(), directed, /*weights=*/ 0));

    IGRAPH_CHECK(igraph_centralization_betweenness_tmax(graph, 0, directed, tmax));

    *centralization = igraph_centralization(scores, *tmax, normalized);

    if (!res) {
        igraph_vector_destroy(scores);
        IGRAPH_FINALLY_CLEAN(1);
    }

    return IGRAPH_SUCCESS;
}

/**
 * \function igraph_centralization_betweenness_tmax
 * \brief Theoretical maximum for graph centralization based on betweenness.
 *
 * This function returns the theoretical maximum graph centrality
 * based on vertex betweenness.
 *
 * </para><para>
 * There are two ways to call this function, the first is to supply a
 * graph as the \p graph argument, and then the number of
 * vertices is taken from this object, and its directedness is
 * considered as well. The \p nodes argument is ignored in
 * this case. The \p directed argument is also ignored if the
 * supplied graph is undirected.
 *
 * </para><para>
 * The other way is to supply a null pointer as the \p graph
 * argument. In this case the \p nodes and \p directed
 * arguments are considered.
 *
 * </para><para>
 * The most centralized structure is the star.
 *
 * \param graph A graph object or a null pointer, see the description
 *     above.
 * \param nodes The number of nodes. This is ignored if the
 *     \p graph argument is not a null pointer.
 * \param directed Boolean, whether to use directed paths in
 *     the betweenness calculation. This argument is ignored if
 *     \p graph is not a null pointer and it is undirected.
 * \param res Pointer to a real variable, the result is stored here.
 * \return Error code.
 *
 * Time complexity: O(1).
 *
 * \sa \ref igraph_centralization_betweenness() and \ref
 * igraph_centralization().
 */

igraph_error_t igraph_centralization_betweenness_tmax(const igraph_t *graph,
        igraph_integer_t nodes,
        igraph_bool_t directed,
        igraph_real_t *res) {
    igraph_real_t real_nodes;

    if (graph) {
        directed = directed && igraph_is_directed(graph);
        nodes = igraph_vcount(graph);
    } else {
        if (nodes < 0) {
            IGRAPH_ERROR("Number of vertices must not be negative.", IGRAPH_EINVAL);
        }
    }

    if (nodes == 0) {
        *res = IGRAPH_NAN;
        return IGRAPH_SUCCESS;
    }

    real_nodes = nodes;    /* implicit cast to igraph_real_t */

    if (directed) {
        *res = (real_nodes - 1) * (real_nodes - 1) * (real_nodes - 2);
    } else {
        *res = (real_nodes - 1) * (real_nodes - 1) * (real_nodes - 2) / 2.0;
    }

    return IGRAPH_SUCCESS;
}

/**
 * \function igraph_centralization_closeness
 * \brief Calculate vertex closeness and graph centralization.
 *
 * This function calculates the closeness centrality of the vertices
 * by passing its arguments to \ref igraph_closeness(); and it
 * calculates the graph level centralization index based on the
 * results by calling \ref igraph_centralization().
 *
 * \param graph The input graph.
 * \param res A vector if you need the node-level closeness scores, or a
 *     null pointer otherwise.
 * \param mode Constant the specifies the type of closeness for directed
 *     graphs. Possible values: \c IGRAPH_IN, \c IGRAPH_OUT and \c
 *     IGRAPH_ALL. This argument is ignored for undirected graphs. See
 *     \ref igraph_closeness() argument with the same name for more.
 * \param centralization Pointer to a real number, the centralization
 *     score is placed here.
 * \param theoretical_max Pointer to real number or a null pointer. If
 *     not a null pointer, then the theoretical maximum graph
 *     centrality score for a graph with the same number vertices is
 *     stored here.
 * \param normalized Boolean, whether to calculate a normalized
 *     centralization score. See \ref igraph_centralization() for how
 *     the normalization is done.
 * \return Error code.
 *
 * \sa \ref igraph_centralization(), \ref igraph_closeness().
 *
 * Time complexity: the complexity of \ref igraph_closeness() plus
 * O(n), the number of vertices queried, for calculating the
 * centralization score.
 */

igraph_error_t igraph_centralization_closeness(const igraph_t *graph,
                                    igraph_vector_t *res,
                                    igraph_neimode_t mode,
                                    igraph_real_t *centralization,
                                    igraph_real_t *theoretical_max,
                                    igraph_bool_t normalized) {

    igraph_vector_t myscores;
    igraph_vector_t *scores = res;
    igraph_real_t *tmax = theoretical_max, mytmax;

    if (!tmax) {
        tmax = &mytmax;
    }

    if (!res) {
        scores = &myscores;
        IGRAPH_VECTOR_INIT_FINALLY(scores, 0);
    }

    IGRAPH_CHECK(igraph_closeness(graph, scores, NULL, NULL, igraph_vss_all(), mode,
                                  /*weights=*/ 0, /*normalized=*/ 1));

    IGRAPH_CHECK(igraph_centralization_closeness_tmax(graph, 0, mode,
                 tmax));

    *centralization = igraph_centralization(scores, *tmax, normalized);

    if (!res) {
        igraph_vector_destroy(scores);
        IGRAPH_FINALLY_CLEAN(1);
    }

    return IGRAPH_SUCCESS;
}

/**
 * \function igraph_centralization_closeness_tmax
 * \brief Theoretical maximum for graph centralization based on closeness.
 *
 * This function returns the theoretical maximum graph centrality
 * based on vertex closeness.
 *
 * </para><para>
 * There are two ways to call this function, the first is to supply a
 * graph as the \p graph argument, and then the number of
 * vertices is taken from this object, and its directedness is
 * considered as well. The \p nodes argument is ignored in
 * this case. The \p mode argument is also ignored if the
 * supplied graph is undirected.
 *
 * </para><para>
 * The other way is to supply a null pointer as the \p graph
 * argument. In this case the \p nodes and \p mode
 * arguments are considered.
 *
 * </para><para>
 * The most centralized structure is the star.
 *
 * \param graph A graph object or a null pointer, see the description
 *     above.
 * \param nodes The number of nodes. This is ignored if the
 *     \p graph argument is not a null pointer.
 * \param mode Constant, specifies what kind of distances to consider
 *     to calculate closeness. See the \p mode argument of
 *     \ref igraph_closeness() for details. This argument is ignored
 *     if \p graph is not a null pointer and it is undirected.
 * \param res Pointer to a real variable, the result is stored here.
 * \return Error code.
 *
 * Time complexity: O(1).
 *
 * \sa \ref igraph_centralization_closeness() and \ref
 * igraph_centralization().
 */

igraph_error_t igraph_centralization_closeness_tmax(const igraph_t *graph,
        igraph_integer_t nodes,
        igraph_neimode_t mode,
        igraph_real_t *res) {
    igraph_real_t real_nodes;

    if (graph) {
        nodes = igraph_vcount(graph);
        if (!igraph_is_directed(graph)) {
            mode = IGRAPH_ALL;
        }
    } else {
        if (nodes < 0) {
            IGRAPH_ERROR("Number of vertices must not be negative.", IGRAPH_EINVAL);
        }
    }

    if (nodes == 0) {
        *res = IGRAPH_NAN;
        return IGRAPH_SUCCESS;
    }

    real_nodes = nodes;    /* implicit cast to igraph_real_t */

    if (mode != IGRAPH_ALL) {
        *res = (real_nodes - 1) * (1.0 - 1.0 / real_nodes);
    } else {
        *res = (real_nodes - 1) * (real_nodes - 2) / (2.0 * real_nodes - 3);
    }

    return IGRAPH_SUCCESS;
}

/**
 * \function igraph_centralization_eigenvector_centrality
 * \brief Calculate eigenvector centrality scores and graph centralization.
 *
 * This function calculates the eigenvector centrality of the vertices
 * by passing its arguments to \ref igraph_eigenvector_centrality();
 * and it calculates the graph level centralization index based on the
 * results by calling \ref igraph_centralization().
 *
 * </para><para>
 * Note that vertex-level eigenvector centrality scores do not have
 * a natural scale. As with any eigenvector, their interpretation is
 * invariant to scaling by a constant factor. However, due to how
 * graph-level \em centralization is defined, its value depends on the
 * specific scale/normalization used for vertex-level scores. Which of
 * two graphs will have a higher eigenvector \em centralization depends
 * on the choice of normalization for centralities. This function makes
 * the specific choice of scaling vertex-level centrality scores by their
 * maximum (i.e. it uses the ∞-norm). Other normalization choices, such
 * as the 1-norm or 2-norm are not currently implemented.
 *
 * \param graph The input graph.
 * \param vector A vector if you need the node-level eigenvector
 *      centrality scores, or a null pointer otherwise.
 * \param value If not a null pointer, then the leading eigenvalue is
 *      stored here.
 * \param mode How to consider edge directions in directed graphs.
 *     See \ref igraph_eigenvector_centrality() for details. Ignored
 *     for directed graphs.
 * \param scale This parameter is deprecated and ignored since igraph 0.10.14.
 *     Vertex-level centrality scores are always scaled to have a maximum of one.
 * \param options Options to ARPACK. See \ref igraph_arpack_options_t
 *    for details. Note that the function overwrites the
 *    <code>n</code> (number of vertices) parameter and
 *    it always starts the calculation from a non-random vector
 *    calculated based on the degree of the vertices.
 * \param centralization Pointer to a real number, the centralization
 *     score is placed here.
 * \param theoretical_max Pointer to real number or a null pointer. If
 *     not a null pointer, then the theoretical maximum graph
 *     centrality score for a graph with the same number vertices is
 *     stored here.
 * \param normalized Boolean, whether to calculate a normalized
 *     centralization score. See \ref igraph_centralization() for how
 *     the normalization is done.
 * \return Error code.
 *
 * \sa \ref igraph_centralization(), \ref igraph_eigenvector_centrality().
 *
 * Time complexity: the complexity of \ref
 * igraph_eigenvector_centrality() plus O(|V|), the number of vertices
 * for the calculating the centralization.
 */

igraph_error_t igraph_centralization_eigenvector_centrality(
    const igraph_t *graph,
    igraph_vector_t *vector,
    igraph_real_t *value,
    igraph_neimode_t mode,
    igraph_arpack_options_t *options,
    igraph_real_t *centralization,
    igraph_real_t *theoretical_max,
    igraph_bool_t normalized) {

    igraph_vector_t myscores;
    igraph_vector_t *scores = vector;
    igraph_real_t realvalue, *myvalue = value;
    igraph_real_t *tmax = theoretical_max, mytmax;

    if (!tmax) {
        tmax = &mytmax;
    }

    if (!vector) {
        scores = &myscores;
        IGRAPH_VECTOR_INIT_FINALLY(scores, 0);
    }
    if (!value) {
        myvalue = &realvalue;
    }

    IGRAPH_CHECK(igraph_eigenvector_centrality(graph, scores, myvalue, mode,
                 /*weights=*/ NULL,
                 options));

    IGRAPH_CHECK(igraph_centralization_eigenvector_centrality_tmax(
                     graph, 0, mode, tmax));

    *centralization = igraph_centralization(scores, *tmax, normalized);

    if (!vector) {
        igraph_vector_destroy(scores);
        IGRAPH_FINALLY_CLEAN(1);
    }

    return IGRAPH_SUCCESS;
}

/**
 * \function igraph_centralization_eigenvector_centrality_tmax
 * \brief Theoretical maximum centralization for eigenvector centrality.
 *
 * This function returns the theoretical maximum graph centrality
 * based on vertex eigenvector centrality.
 *
 * </para><para>
 * There are two ways to call this function, the first is to supply a
 * graph as the \p graph argument, and then the number of
 * vertices is taken from this object, and its directedness is
 * considered as well. The \p nodes argument is ignored in
 * this case. The \p mode argument is also ignored if the
 * supplied graph is undirected.
 *
 * </para><para>
 * The other way is to supply a null pointer as the \p graph. argument.
 * In this case the \p nodes and \p mode arguments are considered.
 *
 * </para><para>
 * The most centralized directed structure is the in-star with \p mode
 * set to \c IGRAPH_OUT, and the out-star with \p mode set to \c IGRAPH_IN.
 * The most centralized undirected structure is the graph with a single edge.
 *
 * \param graph A graph object or a null pointer, see the description
 *     above.
 * \param nodes The number of nodes. This is ignored if the
 *     \p graph argument is not a null pointer.
<<<<<<< HEAD
 * \param mode How to consider edge directions in directed graphs.
 *     See \ref igraph_eigenvector_centrality() for details. This argument
 *     is ignored if \p graph is not a null pointer and it is
 *     undirected.
 * \param scale Whether to rescale the node-level centrality scores to
=======
 * \param directed Boolean, whether to consider edge
 *     directions. This argument is ignored if
 *     \p graph is not a null pointer and it is undirected.
 * \param scale This parameter is deprecated and ignored since igraph 0.10.14.
 *     Vertex-level centrality scores are always assumed to be scaled to
>>>>>>> 7284ee01
 *     have a maximum of one.
 * \param res Pointer to a real variable, the result is stored here.
 * \return Error code.
 *
 * Time complexity: O(1).
 *
 * \sa \ref igraph_centralization_closeness() and \ref
 * igraph_centralization().
 */

igraph_error_t igraph_centralization_eigenvector_centrality_tmax(
    const igraph_t *graph,
    igraph_integer_t nodes,
    igraph_neimode_t mode,
    igraph_real_t *res) {

    if (graph) {
        nodes = igraph_vcount(graph);
        if (! igraph_is_directed(graph)) {
            mode = IGRAPH_ALL;
        }
    } else {
        if (nodes < 0) {
            IGRAPH_ERROR("Number of vertices must not be negative.", IGRAPH_EINVAL);
        }
    }

    if (nodes == 0) {
        *res = IGRAPH_NAN;
        return IGRAPH_SUCCESS;
    }

    if (nodes == 1) {
        *res = 0;
        return IGRAPH_SUCCESS;
    }

    if (mode != IGRAPH_ALL) {
        *res = nodes - 1;
    } else {
        *res = nodes - 2;
    }

    return IGRAPH_SUCCESS;
}<|MERGE_RESOLUTION|>--- conflicted
+++ resolved
@@ -670,19 +670,11 @@
  *     above.
  * \param nodes The number of nodes. This is ignored if the
  *     \p graph argument is not a null pointer.
-<<<<<<< HEAD
  * \param mode How to consider edge directions in directed graphs.
  *     See \ref igraph_eigenvector_centrality() for details. This argument
  *     is ignored if \p graph is not a null pointer and it is
  *     undirected.
  * \param scale Whether to rescale the node-level centrality scores to
-=======
- * \param directed Boolean, whether to consider edge
- *     directions. This argument is ignored if
- *     \p graph is not a null pointer and it is undirected.
- * \param scale This parameter is deprecated and ignored since igraph 0.10.14.
- *     Vertex-level centrality scores are always assumed to be scaled to
->>>>>>> 7284ee01
  *     have a maximum of one.
  * \param res Pointer to a real variable, the result is stored here.
  * \return Error code.
