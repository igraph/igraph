/* -*- mode: C -*-  */
/*
   IGraph library.
   Copyright (C) 2012  Gabor Csardi <csardi.gabor@gmail.com>
   334 Harvard street, Cambridge, MA 02139 USA

   This program is free software; you can redistribute it and/or modify
   it under the terms of the GNU General Public License as published by
   the Free Software Foundation; either version 2 of the License, or
   (at your option) any later version.

   This program is distributed in the hope that it will be useful,
   but WITHOUT ANY WARRANTY; without even the implied warranty of
   MERCHANTABILITY or FITNESS FOR A PARTICULAR PURPOSE.  See the
   GNU General Public License for more details.

   You should have received a copy of the GNU General Public License
   along with this program; if not, write to the Free Software
   Foundation, Inc., 51 Franklin Street, Fifth Floor, Boston, MA
   02110-1301 USA

*/

/*
  The contents of this file was originally taken from the LAD
  homepage: http://liris.cnrs.fr/csolnon/LAD.html and then
  modified to fit better into igraph.

  Unfortunately LAD seems to have no version numbers. The files
  were apparently last changed on the 29th of June, 2010.

  The original copyright message follows here. The CeCILL-B V1 license
  is GPL compatible, because instead of V1, one can freely choose to
  use V2, and V2 is explicitly GPL compatible.
*/

/* This software has been written by Christine Solnon.
   It is distributed under the CeCILL-B FREE SOFTWARE LICENSE
   see http://www.cecill.info/licences/Licence_CeCILL-B_V1-en.html
   for more details
*/

/* Several modifications had to be made to the original LAD implementation
   to make it compile with non-C99-compliant compilers such as MSVC. In
   particular, I had to remove all the variable-sized arrays.
   -- Tamas Nepusz, 11 July 2013
*/

#include "igraph_topology.h"

#include "igraph_adjlist.h"
#include "igraph_bitset.h"
#include "igraph_interface.h"
#include "igraph_memory.h"
#include "igraph_matrix.h"
#include "igraph_qsort.h"
#include "igraph_vector.h"
#include "igraph_vector_ptr.h"

#include "core/interruption.h"

#include <stdbool.h>
#include <stdlib.h>
#include <string.h>
#include <time.h>

/* helper to allocate an array of given size and free it using IGRAPH_FINALLY
 * when needed */
#define ALLOC_ARRAY(VAR, SIZE, TYPE) { \
        VAR = IGRAPH_CALLOC(SIZE, TYPE); \
        IGRAPH_CHECK_OOM(VAR, "Cannot allocate '" #VAR "' array in LAD isomorphism search."); \
        IGRAPH_FINALLY(igraph_free, VAR); \
    }

/* helper to allocate an array of given size and store its address in a
 * pointer array */
#define ALLOC_ARRAY_IN_HISTORY(VAR, SIZE, TYPE, HISTORY) { \
        VAR = IGRAPH_CALLOC(SIZE, TYPE); \
        IGRAPH_CHECK_OOM(VAR, "Cannot allocate '" #VAR "' array in LAD isomorphism search."); \
        IGRAPH_FINALLY(igraph_free, VAR); \
        IGRAPH_CHECK(igraph_vector_ptr_push_back(HISTORY, VAR)); \
        IGRAPH_FINALLY_CLEAN(1); \
    }

/* ---------------------------------------------------------*/
/* Coming from graph.c                                      */
/* ---------------------------------------------------------*/

#define ISEDGE(G, i, j) IGRAPH_BIT_TEST(G->isEdge, i * G->nbVertices + j)
#define SETEDGE(G, i, j) IGRAPH_BIT_SET(G->isEdge, i * G->nbVertices + j)

typedef struct {
    igraph_integer_t nbVertices; /* Number of vertices */
    igraph_vector_int_t nbSucc;
    igraph_adjlist_t succ;
    igraph_bitset_t isEdge;
} Tgraph;

static igraph_error_t igraph_i_lad_createGraph(const igraph_t *igraph, Tgraph* graph) {
    igraph_integer_t i, j, n;
    igraph_integer_t no_of_nodes = igraph_vcount(igraph);
    igraph_vector_int_t *neis;

    graph->nbVertices = no_of_nodes;

    IGRAPH_CHECK(igraph_adjlist_init(igraph, &graph->succ, IGRAPH_OUT, IGRAPH_LOOPS_ONCE, IGRAPH_MULTIPLE));
    IGRAPH_FINALLY(igraph_adjlist_destroy, &graph->succ);

    IGRAPH_VECTOR_INT_INIT_FINALLY(&graph->nbSucc, no_of_nodes);
    for (i=0; i < no_of_nodes; ++i) {
        VECTOR(graph->nbSucc)[i] = igraph_vector_int_size(igraph_adjlist_get(&graph->succ, i));
    }

    IGRAPH_BITSET_INIT_FINALLY(&graph->isEdge, no_of_nodes * no_of_nodes);

    for (i = 0; i < no_of_nodes; i++) {
        neis = igraph_adjlist_get(&graph->succ, i);
        n = igraph_vector_int_size(neis);
        for (j = 0; j < n; j++) {
            igraph_integer_t v = VECTOR(*neis)[j];
            if (ISEDGE(graph, i, v)) {
                IGRAPH_ERROR("LAD functions do not support graphs with multi-edges.", IGRAPH_EINVAL);
            }
            SETEDGE(graph, i, v);
        }
    }

    IGRAPH_FINALLY_CLEAN(3);

    return IGRAPH_SUCCESS;
}

static void igraph_i_lad_destroyGraph(Tgraph *graph) {
    igraph_bitset_destroy(&graph->isEdge);
    igraph_adjlist_destroy(&graph->succ);
    igraph_vector_int_destroy(&graph->nbSucc);
}


/* ---------------------------------------------------------*/
/* Coming from domains.c                                    */
/* ---------------------------------------------------------*/

typedef struct {
    igraph_vector_int_t nbVal;    /* nbVal[u] = number of values in D[u] */
    igraph_vector_int_t firstVal; /* firstVal[u] = pos in val of the
                                   first value of D[u] */
    igraph_vector_int_t val;      /* val[firstVal[u]..firstVal[u]+nbVal[u]-1] =
                                   values of D[u] */
    igraph_matrix_int_t posInVal;
    /* If v in D[u] then firstVal[u] <= posInVal[u][v] < firstVal[u]+nbVal[u]
       and val[posInVal[u][v]] = v
       otherwise posInVal[u][v] >= firstVal[u]+nbVal[u] */
    igraph_integer_t valSize;    /* size of val */
    igraph_matrix_int_t firstMatch;
    /* firstMatch[u][v] = pos in match of the first vertex
       of the covering matching of G_(u, v) */
    igraph_vector_int_t matching;
    /* matching[firstMatch[u][v]..firstMatch[u][v]+nbSucc[u]-1]
       = covering matching of G_(u, v) */
    igraph_integer_t nextOutToFilter; /* position in toFilter of the next pattern node whose
                          domain should be filtered (-1 if no domain to
                          filter) */
    igraph_integer_t lastInToFilter; /* position in toFilter of the last pattern node whose
                         domain should be filtered */
    igraph_vector_int_t toFilter;  /* contain all pattern nodes whose
                                    domain should be filtered */
    igraph_bitset_t markedToFilter;  /* markedToFilter[u]=true if u
                                           is in toFilter; false otherwise */
    igraph_vector_int_t globalMatchingP; /* globalMatchingP[u] = node of Gt
                                          matched to u in globalAllDiff(Np) */
    igraph_vector_int_t globalMatchingT;
    /* globalMatchingT[v] = node of Gp matched to v in globalAllDiff(Np)
       or -1 if v is not matched */
} Tdomain;

static bool igraph_i_lad_toFilterEmpty(Tdomain* D) {
    /* return true if there is no more nodes in toFilter */
    return (D->nextOutToFilter < 0);
}

static void igraph_i_lad_resetToFilter(Tdomain *D) {
    /* empty to filter and unmark the vertices that are marked to be filtered */
    igraph_bitset_null(&D->markedToFilter);
    D->nextOutToFilter = -1;
}


static igraph_integer_t igraph_i_lad_nextToFilter(Tdomain* D, igraph_integer_t size) {
    /* precondition: emptyToFilter = false
       remove a node from toFilter (FIFO)
       unmark this node and return it */
    igraph_integer_t u = VECTOR(D->toFilter)[D->nextOutToFilter];
    IGRAPH_BIT_CLEAR(D->markedToFilter, u);
    if (D->nextOutToFilter == D->lastInToFilter) {
        /* u was the last node in tofilter */
        D->nextOutToFilter = -1;
    } else if (D->nextOutToFilter == size - 1) {
        D->nextOutToFilter = 0;
    } else {
        D->nextOutToFilter++;
    }
    return u;
}

static void igraph_i_lad_addToFilter(igraph_integer_t u, Tdomain* D, igraph_integer_t size) {
    /* if u is not marked, then add it to toFilter and mark it */
    if (IGRAPH_BIT_TEST(D->markedToFilter, u)) {
        return;
    }
    IGRAPH_BIT_SET(D->markedToFilter, u);
    if (D->nextOutToFilter < 0) {
        D->lastInToFilter = 0;
        D->nextOutToFilter = 0;
    } else if (D->lastInToFilter == size - 1) {
        D->lastInToFilter = 0;
    } else {
        D->lastInToFilter++;
    }
    VECTOR(D->toFilter)[D->lastInToFilter] = u;
}

static bool igraph_i_lad_isInD(igraph_integer_t u, igraph_integer_t v, Tdomain* D) {
    /* returns true if v belongs to D(u); false otherwise */
    return (MATRIX(D->posInVal, u, v) <
            VECTOR(D->firstVal)[u] + VECTOR(D->nbVal)[u]);
}

static igraph_error_t igraph_i_lad_augmentingPath(igraph_integer_t u, Tdomain* D, igraph_integer_t nbV, bool* result) {
    /* return true if there exists an augmenting path starting from u and
       ending on a free vertex v in the bipartite directed graph G=(U,
       V, E) such that U=pattern nodes, V=target nodes, and
       E={(u, v), v in D(u)} U {(v, u), D->globalMatchingP[u]=v}
       update D-globalMatchingP and D->globalMatchingT consequently */
    igraph_integer_t *fifo, *pred;
    igraph_bitset_t marked;
    igraph_integer_t nextIn = 0;
    igraph_integer_t nextOut = 0;
    igraph_integer_t i, v, v2, u2;

    *result = false;

    /* Allocate memory */
    ALLOC_ARRAY(fifo, nbV, igraph_integer_t);
    ALLOC_ARRAY(pred, nbV, igraph_integer_t);
    IGRAPH_BITSET_INIT_FINALLY(&marked, nbV);

    for (i = 0; i < VECTOR(D->nbVal)[u]; i++) {
        v = VECTOR(D->val)[ VECTOR(D->firstVal)[u] + i ]; /* v in D(u) */
        if (VECTOR(D->globalMatchingT)[v] < 0) {
            /* v is free => augmenting path found */
            VECTOR(D->globalMatchingP)[u] = v;
            VECTOR(D->globalMatchingT)[v] = u;
            *result = true;
            goto cleanup;
        }
        /* v is not free => add it to fifo */
        pred[v] = u;
        fifo[nextIn++] = v;
        IGRAPH_BIT_SET(marked, v);
    }
    while (nextOut < nextIn) {
        u2 = VECTOR(D->globalMatchingT)[fifo[nextOut++]];
        for (i = 0; i < VECTOR(D->nbVal)[u2]; i++) {
            v = VECTOR(D->val)[ VECTOR(D->firstVal)[u2] + i ]; /* v in D(u2) */
            if (VECTOR(D->globalMatchingT)[v] < 0) {
                /* v is free => augmenting path found */
                while (u2 != u) { /* update global matching wrt path */
                    v2 = VECTOR(D->globalMatchingP)[u2];
                    VECTOR(D->globalMatchingP)[u2] = v;
                    VECTOR(D->globalMatchingT)[v] = u2;
                    v = v2;
                    u2 = pred[v];
                }
                VECTOR(D->globalMatchingP)[u] = v;
                VECTOR(D->globalMatchingT)[v] = u;
                *result = true;
                goto cleanup;
            }
            if (!IGRAPH_BIT_TEST(marked, v)) { /* v is not free and not marked => add it to fifo */
                pred[v] = u2;
                fifo[nextIn++] = v;
                IGRAPH_BIT_SET(marked, v);
            }
        }
    }

cleanup:
    igraph_free(fifo);
    igraph_free(pred);
    igraph_bitset_destroy(&marked);
    IGRAPH_FINALLY_CLEAN(3);

    return IGRAPH_SUCCESS;
}

static igraph_error_t igraph_i_lad_removeAllValuesButOne(igraph_integer_t u, igraph_integer_t v, Tdomain* D, Tgraph* Gp,
                                       Tgraph* Gt, bool* result) {
    /* remove all values but v from D(u) and add all successors of u in
       toFilter return false if an inconsistency is detected wrt to
       global all diff */
    igraph_integer_t j, oldPos, newPos;
    igraph_vector_int_t *uneis = igraph_adjlist_get(&Gp->succ, u);
    igraph_integer_t n = igraph_vector_int_size(uneis);
    /* add all successors of u in toFilter */
    for (j = 0; j < n; j++) {
        igraph_i_lad_addToFilter(VECTOR(*uneis)[j], D,
                                 Gp->nbVertices);
    }
    /* remove all values but v from D[u] */
    oldPos = MATRIX(D->posInVal, u, v);
    newPos = VECTOR(D->firstVal)[u];
    VECTOR(D->val)[oldPos] = VECTOR(D->val)[newPos];
    VECTOR(D->val)[newPos] = v;
    MATRIX(D->posInVal, u, VECTOR(D->val)[newPos]) = newPos;
    MATRIX(D->posInVal, u, VECTOR(D->val)[oldPos]) = oldPos;
    VECTOR(D->nbVal)[u] = 1;
    /* update global matchings that support the global all different
       constraint */
    if (VECTOR(D->globalMatchingP)[u] != v) {
        VECTOR(D->globalMatchingT)[ VECTOR(D->globalMatchingP)[u] ] = -1;
        VECTOR(D->globalMatchingP)[u] = -1;
        IGRAPH_CHECK(igraph_i_lad_augmentingPath(u, D, Gt->nbVertices, result));
    } else {
        *result = true;
    }
    return IGRAPH_SUCCESS;
}


static igraph_error_t igraph_i_lad_removeValue(igraph_integer_t u, igraph_integer_t v, Tdomain* D, Tgraph* Gp,
                             Tgraph* Gt, bool* result) {
    /* remove v from D(u) and add all successors of u in toFilter
       return false if an inconsistency is detected wrt global all diff */
    igraph_integer_t j;
    igraph_vector_int_t *uneis = igraph_adjlist_get(&Gp->succ, u);
    igraph_integer_t n = igraph_vector_int_size(uneis);
    igraph_integer_t oldPos, newPos;

    /* add all successors of u in toFilter */
    for (j = 0; j < n; j++) {
        igraph_i_lad_addToFilter(VECTOR(*uneis)[j], D,
                                 Gp->nbVertices);
    }
    /* remove v from D[u] */
    oldPos = MATRIX(D->posInVal, u, v);
    VECTOR(D->nbVal)[u]--;
    newPos = VECTOR(D->firstVal)[u] + VECTOR(D->nbVal)[u];
    VECTOR(D->val)[oldPos] = VECTOR(D->val)[newPos];
    VECTOR(D->val)[newPos] = v;
    MATRIX(D->posInVal, u, VECTOR(D->val)[oldPos]) = oldPos;
    MATRIX(D->posInVal, u, VECTOR(D->val)[newPos]) = newPos;
    /* update global matchings that support the global all different
       constraint */
    if (VECTOR(D->globalMatchingP)[u] == v) {
        VECTOR(D->globalMatchingP)[u] = -1;
        VECTOR(D->globalMatchingT)[v] = -1;
        IGRAPH_CHECK(igraph_i_lad_augmentingPath(u, D, Gt->nbVertices, result));
    } else {
        *result = true;
    }
    return IGRAPH_SUCCESS;
}


static igraph_error_t igraph_i_lad_matchVertices(igraph_integer_t nb, igraph_vector_int_t* toBeMatched,
                               bool induced, Tdomain* D, Tgraph* Gp,
                               Tgraph* Gt, igraph_bool_t *invalid) {
    /* for each u in toBeMatched[0..nb-1], match u to
       D->val[D->firstVal[u] and filter domains of other non matched
       vertices wrt FC(Edges) and FC(diff) (this is not mandatory, as
       LAD is stronger than FC(Edges) and GAC(allDiff) is stronger than
       FC(diff), but this speeds up the solution process).
       return false if an inconsistency is detected by FC(Edges) or
       FC(diff); true otherwise; */
    igraph_integer_t j, u, v, u2, oldNbVal;
    igraph_vector_int_t *vneis;
    bool result = false;

    while (nb > 0) {
        u = VECTOR(*toBeMatched)[--nb];
        v = VECTOR(D->val)[ VECTOR(D->firstVal)[u] ];
        vneis = igraph_adjlist_get(&Gt->succ, v);
        /* match u to v */
        for (u2 = 0; u2 < Gp->nbVertices; u2++) {
            if (u != u2) {
                oldNbVal = VECTOR(D->nbVal)[u2];
                if (igraph_i_lad_isInD(u2, v, D)) {
                    IGRAPH_CHECK(igraph_i_lad_removeValue(u2, v, D, Gp, Gt, &result));
                    if (!result) {
                        *invalid = true;
                        return IGRAPH_SUCCESS;
                    }
                }
                if (ISEDGE(Gp, u, u2)) {
                    /* remove from D[u2] vertices which are not adjacent to v */
                    j = VECTOR(D->firstVal)[u2];
                    while (j < VECTOR(D->firstVal)[u2] + VECTOR(D->nbVal)[u2]) {
                        if (ISEDGE(Gt, v, VECTOR(D->val)[j])) {
                            j++;
                        } else {
                            IGRAPH_CHECK(igraph_i_lad_removeValue(u2, VECTOR(D->val)[j], D, Gp, Gt, &result));
                            if (!result) {
                                *invalid = true;
                                return IGRAPH_SUCCESS;
                            }
                        }
                    }
                } else if (induced) {
                    /* (u, u2) is not an edge => remove neighbors of v from D[u2] */
                    if (VECTOR(D->nbVal)[u2] < VECTOR(Gt->nbSucc)[v]) {
                        j = VECTOR(D->firstVal)[u2];
                        while (j < VECTOR(D->firstVal)[u2] + VECTOR(D->nbVal)[u2]) {
                            if (!ISEDGE(Gt, v, VECTOR(D->val)[j])) {
                                j++;
                            } else {
                                IGRAPH_CHECK(igraph_i_lad_removeValue(u2, VECTOR(D->val)[j], D, Gp, Gt, &result));
                                if (!result) {
                                    *invalid = true;
                                    return IGRAPH_SUCCESS;
                                }
                            }
                        }
                    } else {
                        for (j = 0; j < VECTOR(Gt->nbSucc)[v]; j++) {
                            if (igraph_i_lad_isInD(u2, VECTOR(*vneis)[j], D)) {
                                IGRAPH_CHECK(igraph_i_lad_removeValue(u2, VECTOR(*vneis)[j], D, Gp, Gt, &result));
                                if (!result) {
                                    *invalid = true;
                                    return IGRAPH_SUCCESS;
                                }
                            }
                        }
                    }
                }
                if (VECTOR(D->nbVal)[u2] == 0) {
                    *invalid = true; /* D[u2] is empty */
                    return IGRAPH_SUCCESS;
                }
                if ((VECTOR(D->nbVal)[u2] == 1) && (oldNbVal > 1)) {
                    VECTOR(*toBeMatched)[nb++] = u2;
                }
            }
        }
    }
    *invalid = false;
    return IGRAPH_SUCCESS;
}


static bool igraph_i_lad_matchVertex(igraph_integer_t u, bool induced, Tdomain* D, Tgraph* Gp,
                              Tgraph *Gt) {
    igraph_bool_t invalid;
    /* match u to D->val[D->firstVal[u]] and filter domains of other non
       matched vertices wrt FC(Edges) and FC(diff) (this is not
       mandatory, as LAD is stronger than FC(Edges) and GAC(allDiff)
       is stronger than FC(diff), but this speeds up the solution process).
       return false if an inconsistency is detected by FC(Edges) or
       FC(diff); true otherwise; */
    igraph_vector_int_t toBeMatched;
    IGRAPH_VECTOR_INT_INIT_FINALLY(&toBeMatched, Gp->nbVertices);
    VECTOR(toBeMatched)[0] = u;
    IGRAPH_CHECK(igraph_i_lad_matchVertices(1, &toBeMatched, induced, D, Gp, Gt,
                               &invalid));
    igraph_vector_int_destroy(&toBeMatched);
    IGRAPH_FINALLY_CLEAN(1);

    return ! invalid;
}


static int igraph_i_lad_qcompare (void const *a, void const *b) {
    /* function used by the qsort function */
    igraph_integer_t pa = ((*((igraph_integer_t*)a) - *((igraph_integer_t*)b)));
    if (pa < 0) {
        return -1;
    } else if (pa > 0) {
        return 1;
    }
    return 0;
}

static bool igraph_i_lad_compare(igraph_integer_t size_mu, igraph_integer_t* mu, igraph_integer_t size_mv, igraph_integer_t* mv) {
    /* return true if for every element u of mu there exists
       a different element v of mv such that u <= v;
       return false otherwise */
    igraph_integer_t i, j;
    igraph_qsort(mu, (size_t) size_mu, sizeof(mu[0]), igraph_i_lad_qcompare);
    igraph_qsort(mv, (size_t) size_mv, sizeof(mv[0]), igraph_i_lad_qcompare);
    i = size_mv - 1;
    for (j = size_mu - 1; j >= 0; j--) {
        if (mu[j] > mv[i]) {
            return false;
        }
        i--;
    }
    return true;
}

static igraph_error_t igraph_i_lad_initDomains(bool initialDomains,
                                    const igraph_vector_int_list_t *domains, Tdomain *D,
                                    const Tgraph *Gp, const Tgraph *Gt, igraph_bool_t *empty) {
    /* for every pattern node u, initialize D(u) with every vertex v
       such that for every neighbor u' of u there exists a different
       neighbor v' of v such that degree(u) <= degree(v)
       if initialDomains, then filter initial domains wrt
       compatibilities given in file
       return false if a domain is empty and true otherwise */
    igraph_integer_t *val;
    igraph_bitset_t dom;
    igraph_integer_t *mu, *mv;
    igraph_integer_t matchingSize, u, v, i, j;
    igraph_vector_int_t *vec;

    ALLOC_ARRAY(val, Gp->nbVertices * Gt->nbVertices, igraph_integer_t);
    IGRAPH_BITSET_INIT_FINALLY(&dom, Gt->nbVertices);

    IGRAPH_VECTOR_INT_INIT_FINALLY(&D->globalMatchingP, Gp->nbVertices);
    igraph_vector_int_fill(&D->globalMatchingP, -1);

    IGRAPH_VECTOR_INT_INIT_FINALLY(&D->globalMatchingT, Gt->nbVertices);
    igraph_vector_int_fill(&D->globalMatchingT, -1);

    IGRAPH_VECTOR_INT_INIT_FINALLY(&D->nbVal, Gp->nbVertices);
    IGRAPH_VECTOR_INT_INIT_FINALLY(&D->firstVal, Gp->nbVertices);
    IGRAPH_MATRIX_INT_INIT_FINALLY(&D->posInVal,
                                   Gp->nbVertices, Gt->nbVertices);
    IGRAPH_MATRIX_INT_INIT_FINALLY(&D->firstMatch,
                                   Gp->nbVertices, Gt->nbVertices);
    IGRAPH_BITSET_INIT_FINALLY(&D->markedToFilter, Gp->nbVertices);
    IGRAPH_VECTOR_INT_INIT_FINALLY(&D->toFilter, Gp->nbVertices);

    D->valSize = 0;
    matchingSize = 0;

    for (u = 0; u < Gp->nbVertices; u++) {
        igraph_vector_int_t *Gp_uneis = igraph_adjlist_get(&Gp->succ, u);
        if (initialDomains) {
            /* read the list of target vertices which are compatible with u */
            vec = igraph_vector_int_list_get_ptr(domains, u);
            i = igraph_vector_int_size(vec);
            igraph_bitset_null(&dom);
            for (j = 0; j < i; j++) {
                v = VECTOR(*vec)[j];
                IGRAPH_BIT_SET(dom, v);
            }
        }
        IGRAPH_BIT_SET(D->markedToFilter, u);
        VECTOR(D->toFilter)[u] = u;
        VECTOR(D->nbVal)[u] = 0;
        VECTOR(D->firstVal)[u] = D->valSize;
        for (v = 0; v < Gt->nbVertices; v++) {
            igraph_vector_int_t *Gt_vneis = igraph_adjlist_get(&Gt->succ, v);
            if ((initialDomains) && (!IGRAPH_BIT_TEST(dom, v))) { /* v not in D(u) */
                MATRIX(D->posInVal, u, v) = VECTOR(D->firstVal)[u] +
                                            Gt->nbVertices;
            } else {
                MATRIX(D->firstMatch, u, v) = matchingSize;
                matchingSize += VECTOR(Gp->nbSucc)[u];
                if (VECTOR(Gp->nbSucc)[u] <= VECTOR(Gt->nbSucc)[v]) {
                    mu = IGRAPH_CALLOC(VECTOR(Gp->nbSucc)[u], igraph_integer_t);
                    IGRAPH_CHECK_OOM(mu, "Insufficient memory for subisomorphism search with LAD.");
                    IGRAPH_FINALLY(igraph_free, mu);

                    mv = IGRAPH_CALLOC(VECTOR(Gt->nbSucc)[v], igraph_integer_t);
                    IGRAPH_CHECK_OOM(mu, "Insufficient memory for subisomorphism search with LAD.");
                    IGRAPH_FINALLY(igraph_free, mv);

                    for (i = 0; i < VECTOR(Gp->nbSucc)[u]; i++) {
                        mu[i] = VECTOR(Gp->nbSucc)[VECTOR(*Gp_uneis)[i]];
                    }
                    for (i = 0; i < VECTOR(Gt->nbSucc)[v]; i++) {
                        mv[i] = VECTOR(Gt->nbSucc)[VECTOR(*Gt_vneis)[i]];
                    }
                    if (igraph_i_lad_compare(VECTOR(Gp->nbSucc)[u], mu,
                                             VECTOR(Gt->nbSucc)[v], mv)) {
                        val[D->valSize] = v;
                        VECTOR(D->nbVal)[u]++;
                        MATRIX(D->posInVal, u, v) = D->valSize++;
                    } else {  /* v not in D(u) */
                        MATRIX(D->posInVal, u, v) =
                            VECTOR(D->firstVal)[u] + Gt->nbVertices;
                    }
                    IGRAPH_FREE(mu);
                    IGRAPH_FREE(mv);
                    IGRAPH_FINALLY_CLEAN(2);
                } else {  /* v not in D(u) */
                    MATRIX(D->posInVal, u, v) = VECTOR(D->firstVal)[u] + Gt->nbVertices;
                }
            }
        }
        if (VECTOR(D->nbVal)[u] == 0) {
            *empty = true;  /* empty domain */

            igraph_free(val);
            igraph_bitset_destroy(&dom);

            /* On this branch, 'val' and 'matching' are unused.
             * We init them anyway so that we can have a consistent destructor. */
            IGRAPH_VECTOR_INT_INIT_FINALLY(&D->val, 0);
            IGRAPH_VECTOR_INT_INIT_FINALLY(&D->matching, 0);
            IGRAPH_FINALLY_CLEAN(12);

            return IGRAPH_SUCCESS;
        }
    }
    IGRAPH_VECTOR_INT_INIT_FINALLY(&D->val, D->valSize);
    for (i = 0; i < D->valSize; i++) {
        VECTOR(D->val)[i] = val[i];
    }

    IGRAPH_VECTOR_INT_INIT_FINALLY(&D->matching, matchingSize);
    igraph_vector_int_fill(&D->matching, -1);

    D->nextOutToFilter = 0;
    D->lastInToFilter = Gp->nbVertices - 1;

    *empty = false;

    igraph_free(val);
    igraph_bitset_destroy(&dom);

    IGRAPH_FINALLY_CLEAN(12);

    return IGRAPH_SUCCESS;
}

static void igraph_i_lad_destroyDomains(Tdomain *D) {
    igraph_vector_int_destroy(&D->globalMatchingP);
    igraph_vector_int_destroy(&D->globalMatchingT);
    igraph_vector_int_destroy(&D->nbVal);
    igraph_vector_int_destroy(&D->firstVal);
    igraph_matrix_int_destroy(&D->posInVal);
    igraph_matrix_int_destroy(&D->firstMatch);
    igraph_bitset_destroy(&D->markedToFilter);
    igraph_vector_int_destroy(&D->toFilter);

    igraph_vector_int_destroy(&D->val);
    igraph_vector_int_destroy(&D->matching);
}


/* ---------------------------------------------------------*/
/* Coming from allDiff.c                                    */
/* ---------------------------------------------------------*/

#define white 0
#define grey 1
#define black 2
#define toBeDeleted 3
#define deleted 4

static void igraph_i_lad_addToDelete(igraph_integer_t u, igraph_integer_t* list, igraph_integer_t* nb, igraph_integer_t* marked) {
    if (marked[u] < toBeDeleted) {
        list[(*nb)++] = u;
        marked[u] = toBeDeleted;
    }
}

static igraph_error_t igraph_i_lad_updateMatching(igraph_integer_t sizeOfU, igraph_integer_t sizeOfV,
                                igraph_vector_int_t *degree,
                                igraph_vector_int_t *firstAdj,
                                igraph_vector_int_t *adj,
                                igraph_vector_int_t * matchedWithU,
                                igraph_bool_t *invalid) {
    /* input:
       sizeOfU = number of vertices in U
       sizeOfV = number of vertices in V
       degree[u] = number of vertices of V which are adjacent to u
       firstAdj[u] = pos in adj of the first vertex of V adjacent to u
       adj[firstAdj[u]..firstAdj[u]+sizeOfU[u]-1] = vertices of V adjacent to u

       input/output:
       matchedWithU[u] = vertex of V matched with u

       returns true if there exists a matching that covers U, i.e., if
       for every u in 0..nbU-1, there exists a different v in 0..nb-1
       such that v is adjacent to u; returns false otherwise */

    igraph_integer_t *matchedWithV; /* matchedWithV[matchedWithU[u]]=u */
    igraph_integer_t *nbPred; /* nbPred[i] = nb of predecessors of the ith
                  vertex of V in the DAG */
    igraph_integer_t *pred; /* pred[i][j] = jth predecessor the ith
                 vertex of V in the DAG */
    igraph_integer_t *nbSucc; /* nbSucc[i] = nb of successors of the ith
                  vertex of U in the DAG */
    igraph_integer_t *succ; /* succ[i][j] = jth successor of the ith
                 vertex of U in the DAG */
    igraph_integer_t *listV, *listU, *listDV, *listDU;
    igraph_integer_t nbV, nbU, nbDV, nbDU;
    igraph_integer_t i, j, k, stop, u, v;
    igraph_integer_t *markedV, *markedU;
    /* markedX[i]=white if X[i] is not in the DAG
       markedX[i]=grey if X[i] has been added to the DAG, but not its successors
       markedX[i]=black if X[i] and its successors have been added to the DAG
       markedX[i]=toBeDeleted if X[i] must be deleted from the DAG
       markedX[i]=deleted if X[i] has been deleted from the DAG */
    igraph_integer_t nbUnmatched = 0; /* number of vertices of U that are not matched */
    igraph_integer_t *unmatched;      /* vertices of U that are not matched */
    igraph_integer_t *posInUnmatched; /* unmatched[posInUnmatched[u]]=u */
    igraph_vector_int_t path;

    if (sizeOfU > sizeOfV) {
        *invalid = true; /* trivial case of infeasibility */
        return IGRAPH_SUCCESS;
    }

    ALLOC_ARRAY(matchedWithV, sizeOfV, igraph_integer_t);
    ALLOC_ARRAY(nbPred, sizeOfV, igraph_integer_t);
    ALLOC_ARRAY(pred, sizeOfV * sizeOfU, igraph_integer_t);
    ALLOC_ARRAY(nbSucc, sizeOfU, igraph_integer_t);
    ALLOC_ARRAY(succ, sizeOfU * sizeOfV, igraph_integer_t);
    ALLOC_ARRAY(listV, sizeOfV, igraph_integer_t);
    ALLOC_ARRAY(listU, sizeOfU, igraph_integer_t);
    ALLOC_ARRAY(listDV, sizeOfV, igraph_integer_t);
    ALLOC_ARRAY(listDU, sizeOfU, igraph_integer_t);
    ALLOC_ARRAY(markedV, sizeOfV, igraph_integer_t);
    ALLOC_ARRAY(markedU, sizeOfU, igraph_integer_t);
    ALLOC_ARRAY(unmatched, sizeOfU, igraph_integer_t);
    ALLOC_ARRAY(posInUnmatched, sizeOfU, igraph_integer_t);

    IGRAPH_VECTOR_INT_INIT_FINALLY(&path, 0);

    /* initialize matchedWithV and unmatched */
    memset(matchedWithV, -1, (size_t)sizeOfV * sizeof(matchedWithV[0]));
    for (u = 0; u < sizeOfU; u++) {
        if (VECTOR(*matchedWithU)[u] >= 0) {
            matchedWithV[VECTOR(*matchedWithU)[u]] = u;
        } else {
            posInUnmatched[u] = nbUnmatched;
            unmatched[nbUnmatched++] = u;
        }
    }
    /* try to match unmatched vertices of U with free vertices of V */
    j = 0;
    while (j < nbUnmatched) {
        u = unmatched[j];
        for (i = VECTOR(*firstAdj)[u];
             ((i < VECTOR(*firstAdj)[u] + VECTOR(*degree)[u]) &&
              (matchedWithV[VECTOR(*adj)[i]] >= 0)); i++) { }
        if (i == VECTOR(*firstAdj)[u] + VECTOR(*degree)[u]) {
            j++; /* no free vertex for u */
        } else {
            v = VECTOR(*adj)[i]; /* v is free => match u with v */
            VECTOR(*matchedWithU)[u] = v;
            matchedWithV[v] = u;
            unmatched[j] = unmatched[--nbUnmatched];
            posInUnmatched[unmatched[j]] = j;
        }
    }

    while (nbUnmatched > 0) {
        /* Try to increase the number of matched vertices */
        /* step 1 : build the DAG */
        memset(markedU, white, (size_t) sizeOfU * sizeof(markedU[0]));
        memset(nbSucc, 0, (size_t) sizeOfU * sizeof(nbSucc[0]));
        memset(markedV, white, (size_t) sizeOfV * sizeof(markedV[0]));
        memset(nbPred, 0, (size_t) sizeOfV * sizeof(nbPred[0]));
        /* first layer of the DAG from the free nodes of U */
        nbV = 0;
        for (j = 0; j < nbUnmatched; j++) {
            u = unmatched[j]; /* u is a free node of U */
            markedU[u] = black;
            for (i = VECTOR(*firstAdj)[u];
                 i < VECTOR(*firstAdj)[u] + VECTOR(*degree)[u]; i++) {
                v = VECTOR(*adj)[i]; /* add edge (u, v) to the DAG */
                pred[v * sizeOfU + (nbPred[v]++)] = u;
                succ[u * sizeOfV + (nbSucc[u]++)] = v;
                if (markedV[v] == white) { /* first time v is added to the DAG*/
                    markedV[v] = grey;
                    listV[nbV++] = v;
                }
            }
        }
        stop = 0;
        while ((stop == 0) && (nbV > 0)) {
            /* build next layer from nodes of V to nodes of U */
            nbU = 0;
            for (i = 0; i < nbV; i++) {
                v = listV[i];
                markedV[v] = black;
                u = matchedWithV[v];
                if (markedU[u] == white) { /* edge (v, u) belongs to the DAG */
                    markedU[u] = grey;
                    listU[nbU++] = u;
                }
            }
            /* build next layer from nodes of U to nodes of V */
            nbV = 0;
            for (j = 0; j < nbU; j++) {
                u = listU[j];
                markedU[u] = black;
                for (i = VECTOR(*firstAdj)[u];
                     i < VECTOR(*firstAdj)[u] + VECTOR(*degree)[u]; i++) {
                    v = VECTOR(*adj)[i];
                    if (markedV[v] != black) { /* add edge (u, v) to the DAG */
                        pred[v * sizeOfU + (nbPred[v]++)] = u;
                        succ[u * sizeOfV + (nbSucc[u]++)] = v;
                        if (markedV[v] == white) { /* first time v is added to the DAG */
                            markedV[v] = grey;
                            listV[nbV++] = v;
                        }
                        if (matchedWithV[v] == -1) { /* we have found a free node ! */
                            stop = 1;
                        }
                    }
                }
            }
        }
        if (nbV == 0) {
            *invalid = true;
            /* I know it's ugly. */
            goto cleanup;
        }

        /* step 2: look for augmenting paths */
        for (k = 0; k < nbV; k++) {
            v = listV[k];
            if ((matchedWithV[v] == -1) && (nbPred[v] > 0)) {
                /* v is the final node of an augmenting path */
                IGRAPH_CHECK(igraph_vector_int_resize(&path, 1));
                VECTOR(path)[0] = v;
                nbDV = 0;
                nbDU = 0;
                igraph_i_lad_addToDelete(v, listDV, &nbDV, markedV);
                do {
                    u = pred[v * sizeOfU + 0]; /* (u, v) belongs to the augmenting path */
                    IGRAPH_CHECK(igraph_vector_int_push_back(&path, u));
                    igraph_i_lad_addToDelete(u, listDU, &nbDU, markedU);
                    if (VECTOR(*matchedWithU)[u] != -1) {
                        /* u is not the initial node of the augmenting path */
                        v = VECTOR(*matchedWithU)[u]; /* (v, u) belongs to the
                                           augmenting path */
                        IGRAPH_CHECK(igraph_vector_int_push_back(&path, v));
                        igraph_i_lad_addToDelete(v, listDV, &nbDV, markedV);
                    }
                } while (VECTOR(*matchedWithU)[u] != -1);

                /* delete nodes of listDV and listDU */
                while ((nbDV > 0) || (nbDU > 0)) {
                    while (nbDV > 0) { /* delete v */
                        v = listDV[--nbDV]; markedV[v] = deleted;
                        u = matchedWithV[v];
                        if (u != -1) {
                            igraph_i_lad_addToDelete(u, listDU, &nbDU, markedU);
                        }
                        for (i = 0; i < nbPred[v]; i++) {
                            u = pred[v * sizeOfU + i]; /* delete edge (u, v) */
                            for (j = 0; ((j < nbSucc[u]) && (v != succ[u * sizeOfV + j])); j++) { }
                            succ[u * sizeOfV + j] = succ[u * sizeOfV + (--nbSucc[u])];
                            if (nbSucc[u] == 0) {
                                igraph_i_lad_addToDelete(u, listDU, &nbDU, markedU);
                            }
                        }
                    }
                    while (nbDU > 0) { /* delete u */
                        u = listDU[--nbDU]; markedU[u] = deleted;
                        v = VECTOR(*matchedWithU)[u];
                        if (v != -1) {
                            igraph_i_lad_addToDelete(v, listDV, &nbDV, markedV);
                        }
                        for (i = 0; i < nbSucc[u]; i++) { /* delete edge (u, v) */
                            v = succ[u * sizeOfV + i];
                            for (j = 0; ((j < nbPred[v]) && (u != pred[v * sizeOfU + j])); j++) { }
                            pred[v * sizeOfU + j] = pred[v * sizeOfU + (--nbPred[v])];
                            if (nbPred[v] == 0) {
                                igraph_i_lad_addToDelete(v, listDV, &nbDV, markedV);
                            }
                        }
                    }
                }
                /* Remove the last node of the augmenting path from the set of
                   unmatched vertices */
                u = VECTOR(path)[igraph_vector_int_size(&path) - 1];
                i = posInUnmatched[u];
                unmatched[i] = unmatched[--nbUnmatched];
                posInUnmatched[unmatched[i]] = i;
                /* Update the matching wrt the augmenting path */
                while (igraph_vector_int_size(&path) > 1) {
                    u = igraph_vector_int_pop_back(&path);
                    v = igraph_vector_int_pop_back(&path);
                    VECTOR(*matchedWithU)[u] = v;
                    matchedWithV[v] = u;
                }
            }
        }
    }
    *invalid = false;

cleanup:
    /* Free the allocated arrays */
    igraph_vector_int_destroy(&path);
    igraph_free(posInUnmatched);
    igraph_free(unmatched);
    igraph_free(markedU);
    igraph_free(markedV);
    igraph_free(listDU);
    igraph_free(listDV);
    igraph_free(listU);
    igraph_free(listV);
    igraph_free(succ);
    igraph_free(nbSucc);
    igraph_free(pred);
    igraph_free(nbPred);
    igraph_free(matchedWithV);
    IGRAPH_FINALLY_CLEAN(14);
    return IGRAPH_SUCCESS;
}

static void igraph_i_lad_DFS(igraph_integer_t nbU, igraph_integer_t nbV, igraph_integer_t u, igraph_bitset_t *marked, igraph_integer_t* nbSucc,
                      igraph_integer_t* succ, igraph_vector_int_t * matchedWithU,
                      igraph_integer_t* order, igraph_integer_t* nb) {
    /* perform a depth first search, starting from u, in the bipartite
       graph Go=(U, V, E) such that
       U = vertices of Gp
       V = vertices of Gt
       E = { (u, matchedWithU[u]) / u is a vertex of Gp } U
           { (v, u) / v is a vertex of D[u] which is not matched to v}

       Given a vertex v of Gt, nbSucc[v]=number of successors of v and
       succ[v]=list of successors of v. order[nb^out+1..nb^in] contains
       the vertices discovered by the DFS */
    igraph_integer_t i;
    igraph_integer_t v = VECTOR(*matchedWithU)[u]; /* the only one predecessor of v is u */
    IGRAPH_BIT_SET(*marked, u);
    if (v >= 0) {
        for (i = 0; i < nbSucc[v]; i++) {
            if (!IGRAPH_BIT_TEST(*marked, succ[v * nbU + i])) {
                igraph_i_lad_DFS(nbU, nbV, succ[v * nbU + i], marked, nbSucc, succ,
                                 matchedWithU, order, nb);
            }
        }
    }
    /* we have finished with u => number it */
    order[*nb] = u; (*nb)--;
}

static igraph_error_t igraph_i_lad_SCC(igraph_integer_t nbU, igraph_integer_t nbV, igraph_integer_t* numV, igraph_integer_t* numU,
                     igraph_integer_t* nbSucc, igraph_integer_t* succ,
                     igraph_integer_t* nbPred, igraph_integer_t* pred,
                     igraph_vector_int_t * matchedWithU,
                     igraph_vector_int_t * matchedWithV) {
    /* postrelation: numV[v]==numU[u] iff they belong to the same
       strongly connected component in the bipartite graph Go=(U, V, E)
       such that
       U = vertices of Gp
       V = vertices of Gt
       E = { (u, matchedWithU[u]) / u is a vertex of Gp } U
           { (v, u) / v is a vertex of D[u] which is not matched to v}

       Given a vertex v of Gt, nbSucc[v]=number of sucessors of v and
       succ[v]=list of successors of v */
    igraph_integer_t *order;
    igraph_bitset_t marked;
    igraph_integer_t *fifo;
    igraph_integer_t u, v, i, j, k, nbSCC, nb;

    /* Allocate memory */
    ALLOC_ARRAY(order, nbU, igraph_integer_t);
    IGRAPH_BITSET_INIT_FINALLY(&marked, nbU);
    ALLOC_ARRAY(fifo, nbV, igraph_integer_t);

    /* Order vertices of Gp wrt DFS */
    nb = nbU - 1;
    for (u = 0; u < nbU; u++) {
        if (!IGRAPH_BIT_TEST(marked, u)) {
            igraph_i_lad_DFS(nbU, nbV, u, &marked, nbSucc, succ, matchedWithU,
                             order, &nb);
        }
    }

    /* traversal starting from order[0], then order[1], ... */
    nbSCC = 0;
    memset(numU, -1, (size_t) nbU * sizeof(numU[0]));
    memset(numV, -1, (size_t) nbV * sizeof(numV[0]));
    for (i = 0; i < nbU; i++) {
        u = order[i];
        v = VECTOR(*matchedWithU)[u];
        if (v == -1) {
            continue;
        }
        if (numV[v] == -1) { /* v belongs to a new SCC */
            nbSCC++;
            k = 1; fifo[0] = v;
            numV[v] = nbSCC;
            while (k > 0) {
                v = fifo[--k];
                u = VECTOR(*matchedWithV)[v];
                if (u != -1) {
                    numU[u] = nbSCC;
                    for (j = 0; j < nbPred[u]; j++) {
                        v = pred[u * nbV + j];
                        if (numV[v] == -1) {
                            numV[v] = nbSCC;
                            fifo[k++] = v;
                        }
                    }
                }
            }
        }
    }

    /* Free memory */
    igraph_free(fifo);
    igraph_bitset_destroy(&marked);
    igraph_free(order);
    IGRAPH_FINALLY_CLEAN(3);

    return IGRAPH_SUCCESS;
}


static igraph_error_t igraph_i_lad_ensureGACallDiff(bool induced, Tgraph* Gp, Tgraph* Gt,
                                  Tdomain* D, igraph_bool_t *invalid) {
    /* precondition: D->globalMatchingP is an all different matching of
       the pattern vertices
       postcondition: filter domains wrt GAC(allDiff)
       return false if an inconsistency is detected; true otherwise

       Build the bipartite directed graph Go=(U, V, E) such that
       E = { (u, v) / u is a vertex of Gp which is matched to v (i.e.,
              v=D->globalMatchingP[u])} U
           { (v, u) / v is a vertex of Gt which is in D(u) but is not
             matched to u} */
    igraph_integer_t *nbPred;                 /* nbPred[u] = nb of predecessors of u in Go */
    igraph_integer_t *pred;                                /* pred[u][i] = ith
                                               predecessor of u in Go */
    igraph_integer_t *nbSucc;                 /* nbSucc[v] = nb of successors of v in Go */
    igraph_integer_t *succ;                                /* succ[v][i] = ith
                                               successor of v in Go */
    igraph_integer_t u, v, i, w, oldNbVal, nbToMatch;
    igraph_integer_t *numV, *numU;
    igraph_vector_int_t toMatch;
    igraph_bitset_t used;
    igraph_integer_t *list;
    igraph_integer_t nb = 0;
    bool result;

    /* Allocate memory */
    ALLOC_ARRAY(nbPred, Gp->nbVertices, igraph_integer_t);
    ALLOC_ARRAY(pred, Gp->nbVertices * Gt->nbVertices, igraph_integer_t);
    ALLOC_ARRAY(nbSucc, Gt->nbVertices, igraph_integer_t);
    ALLOC_ARRAY(succ, Gt->nbVertices * Gp->nbVertices, igraph_integer_t);
    ALLOC_ARRAY(numV, Gt->nbVertices, igraph_integer_t);
    ALLOC_ARRAY(numU, Gp->nbVertices, igraph_integer_t);
    IGRAPH_BITSET_INIT_FINALLY(&used, Gp->nbVertices * Gt->nbVertices);
    ALLOC_ARRAY(list, Gt->nbVertices, igraph_integer_t);
    IGRAPH_VECTOR_INT_INIT_FINALLY(&toMatch, Gp->nbVertices);

    for (u = 0; u < Gp->nbVertices; u++) {
        for (i = 0; i < VECTOR(D->nbVal)[u]; i++) {
            v = VECTOR(D->val)[ VECTOR(D->firstVal)[u] + i ]; /* v in D(u) */
            IGRAPH_BIT_CLEAR(used, u * Gt->nbVertices + v);
            if (v != VECTOR(D->globalMatchingP)[u]) {
                pred[u * Gt->nbVertices + (nbPred[u]++)] = v;
                succ[v * Gp->nbVertices + (nbSucc[v]++)] = u;
            }
        }
    }

    /* mark as used all edges of paths starting from free vertices */
    for (v = 0; v < Gt->nbVertices; v++) {
        if (VECTOR(D->globalMatchingT)[v] < 0) { /* v is free */
            list[nb++] = v;
            numV[v] = true;
        }
    }
    while (nb > 0) {
        v = list[--nb];
        for (i = 0; i < nbSucc[v]; i++) {
            u = succ[v * Gp->nbVertices + i];
            IGRAPH_BIT_SET(used, u * Gt->nbVertices + v);
            if (numU[u] == false) {
                numU[u] = true;
                w = VECTOR(D->globalMatchingP)[u];
                IGRAPH_BIT_SET(used, u * Gt->nbVertices + w);
                if (numV[w] == false) {
                    list[nb++] = w;
                    numV[w] = true;
                }
            }
        }
    }

    /* look for strongly connected components in Go */
    IGRAPH_CHECK(
        igraph_i_lad_SCC(Gp->nbVertices, Gt->nbVertices, numV, numU,
                         nbSucc, succ, nbPred, pred, &D->globalMatchingP, &D->globalMatchingT));

    /* remove v from D[u] if (u, v) is not marked as used
                          and u and v are not in the same SCC
                          and D->globalMatchingP[u] != v */
    nbToMatch = 0;
    for (u = 0; u < Gp->nbVertices; u++) {
        oldNbVal = VECTOR(D->nbVal)[u];
        for (i = 0; i < VECTOR(D->nbVal)[u]; i++) {
            v = VECTOR(D->val)[ VECTOR(D->firstVal)[u] + i ]; /* v in D(u) */
            if ((!IGRAPH_BIT_TEST(used, u * Gt->nbVertices + v)) && (numV[v] != numU[u]) &&
                (VECTOR(D->globalMatchingP)[u] != v)) {
                IGRAPH_CHECK(igraph_i_lad_removeValue(u, v, D, Gp, Gt, &result));
                if (!result) {
                    *invalid = true;
                    /* Yes, this is ugly. */
                    goto cleanup;
                }
            }
        }
        if (VECTOR(D->nbVal)[u] == 0) {
            *invalid = true;
            /* Yes, this is ugly. */
            goto cleanup;
        }
        if ((oldNbVal > 1) && (VECTOR(D->nbVal)[u] == 1)) {
            VECTOR(toMatch)[nbToMatch++] = u;
        }
    }
    IGRAPH_CHECK(igraph_i_lad_matchVertices(nbToMatch, &toMatch, induced,
                                            D, Gp, Gt, invalid));

cleanup:
    igraph_vector_int_destroy(&toMatch);
    igraph_free(list);
    igraph_bitset_destroy(&used);
    igraph_free(numU);
    igraph_free(numV);
    igraph_free(succ);
    igraph_free(nbSucc);
    igraph_free(pred);
    igraph_free(nbPred);
    IGRAPH_FINALLY_CLEAN(9);

    return IGRAPH_SUCCESS;
}

/* ---------------------------------------------------------*/
/* Coming from lad.c                                        */
/* ---------------------------------------------------------*/

static igraph_error_t igraph_i_lad_checkLAD(igraph_integer_t u, igraph_integer_t v, Tdomain* D, Tgraph* Gp, Tgraph* Gt,
                          bool *result) {
    /* return true if G_(u, v) has a adj(u)-covering matching; false
       otherwise */
    igraph_integer_t u2, v2, i, j;
    igraph_integer_t nbMatched = 0;
    igraph_vector_int_t *Gp_uneis = igraph_adjlist_get(&Gp->succ, u);

    igraph_integer_t *num, *numInv;
    igraph_vector_int_t nbComp;
    igraph_vector_int_t firstComp;
    igraph_vector_int_t comp;
    igraph_integer_t nbNum = 0;
    igraph_integer_t posInComp = 0;
    igraph_vector_int_t matchedWithU;
    igraph_bool_t invalid;

    /* special case when u has only 1 adjacent node => no need to call
       Hopcroft and Karp */
    if (VECTOR(Gp->nbSucc)[u] == 1) {
        u2 = VECTOR(*Gp_uneis)[0]; /* u2 is the only node adjacent to u */
        v2 = VECTOR(D->matching)[ MATRIX(D->firstMatch, u, v) ];
        if ((v2 != -1) && (igraph_i_lad_isInD(u2, v2, D))) {
            *result = true;
            return IGRAPH_SUCCESS;
        }
        /* look for a support of edge (u, u2) for v */
        for (i = VECTOR(D->firstVal)[u2];
             i < VECTOR(D->firstVal)[u2] + VECTOR(D->nbVal)[u2]; i++) {
            if (ISEDGE(Gt, v, VECTOR(D->val)[i])) {
                VECTOR(D->matching)[ MATRIX(D->firstMatch, u, v) ] =
                    VECTOR(D->val)[i];
                *result = true;
                return IGRAPH_SUCCESS;
            }
        }
        *result = false;
        return IGRAPH_SUCCESS;
    }

    /* general case (when u has more than 1 adjacent node) */
    for (i = 0; i < VECTOR(Gp->nbSucc)[u]; i++) {
        /* remove from the matching of G_(u, v) edges which no longer
           belong to G_(u, v) */
        u2 = VECTOR(*Gp_uneis)[i];
        v2 = VECTOR(D->matching)[ MATRIX(D->firstMatch, u, v) + i];
        if ((v2 != -1) && (igraph_i_lad_isInD(u2, v2, D))) {
            nbMatched++;
        }
    }
    if (nbMatched == VECTOR(Gp->nbSucc)[u]) {
        *result = true;
        return IGRAPH_SUCCESS;
    } /* The matching still covers adj(u) */

    /* Allocate memory */
    ALLOC_ARRAY(num, Gt->nbVertices, igraph_integer_t);
    ALLOC_ARRAY(numInv, Gt->nbVertices, igraph_integer_t);

    /* Build the bipartite graph
       let U be the set of nodes adjacent to u
       let V be the set of nodes that are adjacent to v, and that belong
       to domains of nodes of U */
    /* nbComp[u]=number of elements of V that are compatible with u */
    IGRAPH_VECTOR_INT_INIT_FINALLY(&nbComp, VECTOR(Gp->nbSucc)[u]);
    IGRAPH_VECTOR_INT_INIT_FINALLY(&firstComp, VECTOR(Gp->nbSucc)[u]);
    /* comp[firstComp[u]..firstComp[u]+nbComp[u]-1] = nodes of Gt that
       are compatible with u */
    IGRAPH_VECTOR_INT_INIT_FINALLY(&comp, (VECTOR(Gp->nbSucc)[u] * Gt->nbVertices));
    IGRAPH_VECTOR_INT_INIT_FINALLY(&matchedWithU, VECTOR(Gp->nbSucc)[u]);
    memset(num, -1, (size_t) (Gt->nbVertices) * sizeof(num[0]));
    for (i = 0; i < VECTOR(Gp->nbSucc)[u]; i++) {
        u2 = VECTOR(*Gp_uneis)[i]; /* u2 is adjacent to u */
        /* search for all nodes v2 in D[u2] which are adjacent to v */
        VECTOR(nbComp)[i] = 0;
        VECTOR(firstComp)[i] = posInComp;
        if (VECTOR(D->nbVal)[u2] > VECTOR(Gt->nbSucc)[v]) {
            for (j = VECTOR(D->firstVal)[u2];
                 j < VECTOR(D->firstVal)[u2] + VECTOR(D->nbVal)[u2]; j++) {
                v2 = VECTOR(D->val)[j]; /* v2 belongs to D[u2] */
                if (ISEDGE(Gt, v, v2)) { /* v2 is a successor of v */
                    if (num[v2] < 0) { /* v2 has not yet been added to V */
                        num[v2] = nbNum;
                        numInv[nbNum++] = v2;
                    }
                    VECTOR(comp)[posInComp++] = num[v2];
                    VECTOR(nbComp)[i]++;
                }
            }
        } else {
            igraph_vector_int_t *Gt_vneis = igraph_adjlist_get(&Gt->succ, v);
            for (j = 0; j < VECTOR(Gt->nbSucc)[v]; j++) {
                v2 = VECTOR(*Gt_vneis)[j]; /* v2 is a successor of v */
                if (igraph_i_lad_isInD(u2, v2, D)) { /* v2 belongs to D[u2] */
                    if (num[v2] < 0) { /* v2 has not yet been added to V */
                        num[v2] = nbNum;
                        numInv[nbNum++] = v2;
                    }
                    VECTOR(comp)[posInComp++] = num[v2];
                    VECTOR(nbComp)[i]++;
                }
            }
        }
        if (VECTOR(nbComp)[i] == 0) {
            *result = false; /* u2 has no compatible vertex in succ[v] */
            goto cleanup;
        }
        /* u2 is matched to v2 in the matching that supports (u, v) */
        v2 = VECTOR(D->matching)[ MATRIX(D->firstMatch, u, v) + i];
        if ((v2 != -1) && (igraph_i_lad_isInD(u2, v2, D))) {
            VECTOR(matchedWithU)[i] = num[v2];
        } else {
            VECTOR(matchedWithU)[i] = -1;
        }
    }
    /* Call Hopcroft Karp to update the matching */
    IGRAPH_CHECK(
        igraph_i_lad_updateMatching(VECTOR(Gp->nbSucc)[u], nbNum, &nbComp,
                                    &firstComp, &comp, &matchedWithU, &invalid)
    );
    if (invalid) {
        *result = false;
        goto cleanup;
    }
    for (i = 0; i < VECTOR(Gp->nbSucc)[u]; i++) {
        VECTOR(D->matching)[ MATRIX(D->firstMatch, u, v) + i] =
            numInv[ VECTOR(matchedWithU)[i] ];
    }
    *result = true;

cleanup:
    igraph_free(numInv);
    igraph_free(num);
    igraph_vector_int_destroy(&matchedWithU);
    igraph_vector_int_destroy(&comp);
    igraph_vector_int_destroy(&firstComp);
    igraph_vector_int_destroy(&nbComp);
    IGRAPH_FINALLY_CLEAN(6);

    return IGRAPH_SUCCESS;
}

/* ---------------------------------------------------------*/
/* Coming from main.c                                      */
/* ---------------------------------------------------------*/

static igraph_error_t igraph_i_lad_filter(bool induced, Tdomain* D, Tgraph* Gp, Tgraph* Gt,
                        bool *result) {
    /* filter domains of all vertices in D->toFilter wrt LAD and ensure
       GAC(allDiff)
       return false if some domain becomes empty; true otherwise */
    igraph_integer_t u, v, i, oldNbVal;
    igraph_bool_t invalid;
    bool result2;
    while (!igraph_i_lad_toFilterEmpty(D)) {
        while (!igraph_i_lad_toFilterEmpty(D)) {
            u = igraph_i_lad_nextToFilter(D, Gp->nbVertices);
            oldNbVal = VECTOR(D->nbVal)[u];
            i = VECTOR(D->firstVal)[u];
            while (i < VECTOR(D->firstVal)[u] + VECTOR(D->nbVal)[u]) {
                /* for every target node v in D(u), check if G_(u, v) has a
                   covering matching */
                v = VECTOR(D->val)[i];
                IGRAPH_CHECK(igraph_i_lad_checkLAD(u, v, D, Gp, Gt, &result2));
                if (result2) {
                    i++;
                } else {
                    IGRAPH_CHECK(igraph_i_lad_removeValue(u, v, D, Gp, Gt, &result2));
                    if (!result2) {
                        *result = false;
                        return IGRAPH_SUCCESS;
                    }
                }
            }
            if ((VECTOR(D->nbVal)[u] == 1) && (oldNbVal > 1) &&
                (!igraph_i_lad_matchVertex(u, induced, D, Gp, Gt))) {
                *result = false;
                return IGRAPH_SUCCESS;
            }
            if (VECTOR(D->nbVal)[u] == 0) {
                *result = false;
                return IGRAPH_SUCCESS;
            }
        }
        igraph_i_lad_ensureGACallDiff(induced, Gp, Gt, D, &invalid);
        if (invalid) {
            *result = false;
            return IGRAPH_SUCCESS;
        }
    }
    *result = true;
    return IGRAPH_SUCCESS;
}



static igraph_error_t igraph_i_lad_solve(bool firstSol, bool induced,
                       Tdomain* D, Tgraph* Gp, Tgraph* Gt,
                       igraph_bool_t *invalid, igraph_bool_t *iso,
                       igraph_vector_int_t *vec, igraph_vector_int_t *map, igraph_vector_int_list_t *maps,
                       igraph_integer_t *nbNodes, igraph_integer_t *nbFail, igraph_integer_t *nbSol,
                       clock_t *begin, igraph_vector_ptr_t *alloc_history) {
    /* if firstSol then search for the first solution; otherwise search
       for all solutions if induced then search for induced subgraphs;
       otherwise search for partial subgraphs
       return false if CPU time limit exceeded before the search is
       completed, return true otherwise */

    igraph_integer_t u, v, minDom, i;
    igraph_integer_t* nbVal;
    igraph_integer_t* globalMatching;
    igraph_integer_t* val;
    bool result;

    (*nbNodes)++;

    /* Allocate memory */
    ALLOC_ARRAY_IN_HISTORY(nbVal, Gp->nbVertices, igraph_integer_t, alloc_history);
    ALLOC_ARRAY_IN_HISTORY(globalMatching, Gp->nbVertices, igraph_integer_t, alloc_history);

    IGRAPH_CHECK(igraph_i_lad_filter(induced, D, Gp, Gt, &result));
    if (!result) {
        /* filtering has detected an inconsistency */
        (*nbFail)++;
        igraph_i_lad_resetToFilter(D);
        *invalid = false;
        goto cleanup;
    }

    /* The current node of the search tree is consistent wrt to LAD and
       GAC(allDiff) Save domain sizes and global all different matching
       and search for the non matched vertex minDom with smallest domain */
    minDom = -1;
    for (u = 0; u < Gp->nbVertices; u++) {
        nbVal[u] = VECTOR(D->nbVal)[u];
        if ((nbVal[u] > 1) && ((minDom < 0) || (nbVal[u] < nbVal[minDom]))) {
            minDom = u;
        }
        globalMatching[u] = VECTOR(D->globalMatchingP)[u];
    }

    if (minDom == -1) {
        /* All vertices are matched => Solution found */
        if (iso) {
            *iso = true;
        }
        (*nbSol)++;
        if (map && igraph_vector_int_size(map) == 0) {
            IGRAPH_CHECK(igraph_vector_int_resize(map, Gp->nbVertices));
            for (u = 0; u < Gp->nbVertices; u++) {
                VECTOR(*map)[u] = VECTOR(D->val)[ VECTOR(D->firstVal)[u] ];
            }
        }
        if (maps) {
            IGRAPH_CHECK(igraph_vector_int_resize(vec, Gp->nbVertices));
            for (u = 0; u < Gp->nbVertices; u++) {
                VECTOR(*vec)[u] = VECTOR(D->val)[ VECTOR(D->firstVal)[u] ];
            }
            IGRAPH_CHECK(igraph_vector_int_list_push_back_copy(maps, vec));
        }
        igraph_i_lad_resetToFilter(D);
        *invalid = false;
        goto cleanup;
    }

    /* save the domain of minDom to iterate on its values */
    ALLOC_ARRAY_IN_HISTORY(val, VECTOR(D->nbVal)[minDom], igraph_integer_t, alloc_history);
    for (i = 0; i < VECTOR(D->nbVal)[minDom]; i++) {
        val[i] = VECTOR(D->val)[ VECTOR(D->firstVal)[minDom] + i ];
    }

    /* branch on minDom=v, for every target node v in D(u) */
    for (i = 0; ((i < nbVal[minDom]) && ((firstSol == 0) || (*nbSol == 0))); i++) {
        IGRAPH_ALLOW_INTERRUPTION();
        v = val[i];
        IGRAPH_CHECK(igraph_i_lad_removeAllValuesButOne(minDom, v, D, Gp, Gt, &result));
        if (!result || (!igraph_i_lad_matchVertex(minDom, induced, D, Gp, Gt))) {
            (*nbFail)++;
            (*nbNodes)++;
            igraph_i_lad_resetToFilter(D);
        } else {
            IGRAPH_CHECK(igraph_i_lad_solve(firstSol, induced,
                                            D, Gp, Gt, invalid, iso, vec, map, maps,
                                            nbNodes, nbFail, nbSol, begin,
                                            alloc_history));
        }
        /* restore domain sizes and global all different matching */
        igraph_vector_int_fill(&D->globalMatchingT, -1);
        for (u = 0; u < Gp->nbVertices; u++) {
            VECTOR(D->nbVal)[u] = nbVal[u];
            VECTOR(D->globalMatchingP)[u] = globalMatching[u];
            VECTOR(D->globalMatchingT)[globalMatching[u]] = u;
        }
    }
    *invalid = false;

    igraph_free(val);
    igraph_vector_ptr_pop_back(alloc_history);

cleanup:
    igraph_free(globalMatching);
    igraph_vector_ptr_pop_back(alloc_history);
    igraph_free(nbVal);
    igraph_vector_ptr_pop_back(alloc_history);

    return IGRAPH_SUCCESS;
}

/**
 * \section about_lad
 *
 * <para>
 * The LAD algorithm can search for a subgraph in a larger graph, or check
 * if two graphs are isomorphic.
 * See Christine Solnon: AllDifferent-based Filtering for Subgraph
 * Isomorphism. Artificial Intelligence, 174(12-13):850-864, 2010.
 * https://doi.org/10.1016/j.artint.2010.05.002
 * as well as the homepage of the LAD library at http://liris.cnrs.fr/csolnon/LAD.html
 * The implementation in igraph is based on LADv1, but it is
 * modified to use igraph's own memory allocation and error handling.
 * </para>
 *
 * <para>
 * LAD uses the concept of domains to indicate vertex compatibility when matching the
 * pattern graph. Domains can be used to implement matching of colored vertices.
 * </para>
 *
 * <para>
 * LAD works with both directed and undirected graphs. Graphs with multi-edges are not supported.
 * </para>
 */

/**
 * \function igraph_subisomorphic_lad
 * Check subgraph isomorphism with the LAD algorithm
 *
 * Check whether \p pattern is isomorphic to a subgraph os \p target.
 * The original LAD implementation by Christine Solnon was used as the
 * basis of this code.
 *
 * </para><para>
 * See more about LAD at http://liris.cnrs.fr/csolnon/LAD.html and in
 * Christine Solnon: AllDifferent-based Filtering for Subgraph
 * Isomorphism. Artificial Intelligence, 174(12-13):850-864, 2010.
 * https://doi.org/10.1016/j.artint.2010.05.002
 *
 * \param pattern The smaller graph, it can be directed or undirected.
 * \param target The bigger graph, it can be directed or undirected.
 * \param domains An integer vector list of \c NULL. The length of each
 *    vector must match the number of vertices in the \p pattern graph.
 *    For each vertex, the IDs of the compatible vertices in the target
 *    graph are listed.
 * \param iso Pointer to a boolean, or a null pointer. If not a null
 *    pointer, then the boolean is set to \c true if a subgraph
 *    isomorphism is found, and to \c false otherwise.
 * \param map Pointer to a vector or a null pointer. If not a null
 *    pointer and a subgraph isomorphism is found, the matching
 *    vertices from the target graph are listed here, for each vertex
 *    (in vertex ID order) from the pattern graph.
 * \param maps Pointer to a list of integer vectors or a null pointer. If not
 *    a null pointer, then all subgraph isomorphisms are stored in the
 *    vector list, in \ref igraph_vector_int_t objects.
 * \param induced Boolean, whether to search for induced matching
 *    subgraphs.
 * \param time_limit Processor time limit in seconds. Supply zero
 *    here for no limit. If the time limit is over, then the function
 *    signals an error.
 * \return Error code
 *
 * \sa \ref igraph_subisomorphic_vf2() for the VF2 algorithm.
 *
 * Time complexity: exponential.
 *
 * \example examples/simple/igraph_subisomorphic_lad.c
 */

igraph_error_t igraph_subisomorphic_lad(const igraph_t *pattern, const igraph_t *target,
                             const igraph_vector_int_list_t *domains,
                             igraph_bool_t *iso, igraph_vector_int_t *map,
                             igraph_vector_int_list_t *maps,
                             igraph_bool_t induced) {

    bool firstSol = maps == NULL;
    bool initialDomains = domains != NULL;
    Tgraph Gp, Gt;
    Tdomain D;
    igraph_bool_t invalidDomain;
    igraph_integer_t u, nbToMatch = 0;
    igraph_vector_int_t toMatch;
    /* Helper vector in which we build the current subisomorphism mapping */
    igraph_vector_int_t vec;
    /* Number of nodes in the search tree */
    igraph_integer_t nbNodes = 0;
    /* number of failed nodes in the search tree */
    igraph_integer_t nbFail = 0;
    /* number of solutions found */
    igraph_integer_t nbSol = 0;
    /* reusable structure to get CPU time usage */
    clock_t begin = clock();
    /* Stack to store memory blocks that are allocated during igraph_i_lad_solve */
    igraph_vector_ptr_t alloc_history;

    if (!iso && !map && !maps) {
        IGRAPH_ERROR("Please specify at least one of `iso', `map' or `maps'",
                     IGRAPH_EINVAL);
    }

    if (igraph_is_directed(pattern) != igraph_is_directed(target)) {
        IGRAPH_ERROR("Cannot search for a directed pattern in an undirected target "
                     "or vice versa", IGRAPH_EINVAL);
    }

    if (iso)  {
        *iso = (igraph_vcount(pattern) == 0);
    }
    if (map)  {
        igraph_vector_int_clear(map);
    }
    if (maps) {
        igraph_vector_int_list_clear(maps);
    }

    if (igraph_vcount(pattern) == 0) {
        /* Special case for null patterns */
        if (maps) {
            IGRAPH_CHECK(igraph_vector_int_list_push_back_new(maps, NULL));
        }
        return IGRAPH_SUCCESS;
    }

    IGRAPH_VECTOR_INT_INIT_FINALLY(&vec, 0);

    IGRAPH_CHECK(igraph_i_lad_createGraph(pattern, &Gp));
    IGRAPH_FINALLY(igraph_i_lad_destroyGraph, &Gp);

    IGRAPH_CHECK(igraph_i_lad_createGraph(target, &Gt));
    IGRAPH_FINALLY(igraph_i_lad_destroyGraph, &Gt);

    if (Gp.nbVertices > Gt.nbVertices) {
        goto exit3;
    }

    IGRAPH_CHECK(igraph_i_lad_initDomains(initialDomains, domains, &D, &Gp, &Gt, &invalidDomain));
    IGRAPH_FINALLY(igraph_i_lad_destroyDomains, &D);

    if (invalidDomain) {
        goto exit2;
    }

    IGRAPH_CHECK(igraph_i_lad_updateMatching(Gp.nbVertices,
                 Gt.nbVertices,
                 &D.nbVal, &D.firstVal, &D.val,
                 &D.globalMatchingP,
                 &invalidDomain));
    if (invalidDomain) {
        goto exit;
    }

    IGRAPH_CHECK(igraph_i_lad_ensureGACallDiff((bool) induced, &Gp, &Gt, &D,
                 &invalidDomain));
    if (invalidDomain) {
        goto exit;
    }

    for (u = 0; u < Gp.nbVertices; u++) {
        VECTOR(D.globalMatchingT)[ VECTOR(D.globalMatchingP)[u] ] = u;
    }

    IGRAPH_VECTOR_INT_INIT_FINALLY(&toMatch, Gp.nbVertices);

    for (u = 0; u < Gp.nbVertices; u++) {
        if (VECTOR(D.nbVal)[u] == 1) {
            VECTOR(toMatch)[nbToMatch++] = u;
        }
    }
    IGRAPH_CHECK(igraph_i_lad_matchVertices(nbToMatch, &toMatch, (bool) induced,
                                            &D, &Gp, &Gt, &invalidDomain));
    igraph_vector_int_destroy(&toMatch);
    IGRAPH_FINALLY_CLEAN(1);
    if (invalidDomain) {
        goto exit;
    }

    IGRAPH_CHECK(igraph_vector_ptr_init(&alloc_history, 0));
    IGRAPH_FINALLY(igraph_vector_ptr_destroy_all, &alloc_history);

<<<<<<< HEAD
    IGRAPH_CHECK(igraph_i_lad_solve(firstSol, (char) induced, &D,
=======
    IGRAPH_CHECK(igraph_i_lad_solve(time_limit, firstSol, (bool) induced, &D,
>>>>>>> 5d79f2a1
                                    &Gp, &Gt, &invalidDomain, iso, &vec, map, maps,
                                    &nbNodes, &nbFail, &nbSol, &begin,
                                    &alloc_history));

    igraph_vector_ptr_destroy_all(&alloc_history);
    IGRAPH_FINALLY_CLEAN(1);

exit:
exit2:

    igraph_i_lad_destroyDomains(&D);
    IGRAPH_FINALLY_CLEAN(1);

exit3:

    igraph_i_lad_destroyGraph(&Gt);
    igraph_i_lad_destroyGraph(&Gp);
    igraph_vector_int_destroy(&vec);
    IGRAPH_FINALLY_CLEAN(3);

    return IGRAPH_SUCCESS;
}<|MERGE_RESOLUTION|>--- conflicted
+++ resolved
@@ -1622,11 +1622,7 @@
     IGRAPH_CHECK(igraph_vector_ptr_init(&alloc_history, 0));
     IGRAPH_FINALLY(igraph_vector_ptr_destroy_all, &alloc_history);
 
-<<<<<<< HEAD
-    IGRAPH_CHECK(igraph_i_lad_solve(firstSol, (char) induced, &D,
-=======
-    IGRAPH_CHECK(igraph_i_lad_solve(time_limit, firstSol, (bool) induced, &D,
->>>>>>> 5d79f2a1
+    IGRAPH_CHECK(igraph_i_lad_solve(firstSol, (bool) induced, &D,
                                     &Gp, &Gt, &invalidDomain, iso, &vec, map, maps,
                                     &nbNodes, &nbFail, &nbSol, &begin,
                                     &alloc_history));
