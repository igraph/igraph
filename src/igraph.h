/* -*- mode: C -*-  */
/* 
   IGraph library.
   Copyright (C) 2003, 2004, 2005  Gabor Csardi <csardi@rmki.kfki.hu>
   MTA RMKI, Konkoly-Thege Miklos st. 29-33, Budapest 1121, Hungary
   
   This program is free software; you can redistribute it and/or modify
   it under the terms of the GNU General Public License as published by
   the Free Software Foundation; either version 2 of the License, or
   (at your option) any later version.
   
   This program is distributed in the hope that it will be useful,
   but WITHOUT ANY WARRANTY; without even the implied warranty of
   MERCHANTABILITY or FITNESS FOR A PARTICULAR PURPOSE.  See the
   GNU General Public License for more details.
   
   You should have received a copy of the GNU General Public License
   along with this program; if not, write to the Free Software
   Foundation, Inc.,  51 Franklin Street, Fifth Floor, Boston, MA 
   02110-1301 USA

*/

#ifndef RESTGAME_H
#define RESTGAME_H

#undef __BEGIN_DECLS
#undef __END_DECLS
#ifdef __cplusplus
# define __BEGIN_DECLS extern "C" {
# define __END_DECLS }
#else
# define __BEGIN_DECLS /* empty */
# define __END_DECLS /* empty */
#endif

__BEGIN_DECLS

#ifndef _GNU_SOURCE
# define _GNU_SOURCE
#endif

#include "types.h"
#include "error.h"
#include "interrupt.h"
#include "arpack.h"

#include <stdio.h> 		/* FILE */

/**
 * \ingroup internal
 * \struct igraph_t
 * \brief The internal data structure for storing graphs.
 *
 * It is simple and efficient. It has the following members:
 * - <b>n</b> The number of vertices, reduntant.
 * - <b>directed</b> Whether the graph is directed.
 * - <b>from</b> The first column of the edge list.
 * - <b>to</b> The second column of the edge list.
 * - <b>oi</b> The index of the edge list by the first column. Thus
 *   the first edge according to this order goes from
 *   \c from[oi[0]] to \c to[oi[0]]. The length of
 *   this vector is the same as the number of edges in the graph.
 * - <b>ii</b> The index of the edge list by the second column. 
 *   The length of this vector is the same as the number of edges.
 * - <b>os</b> Contains pointers to the edgelist (\c from
 *   and \c to for every vertex. The first edge \em from
 *   vertex \c v is edge no. \c from[oi[os[v]]] if 
 *   \c os[v]<os[v+1]. If \c os[v]==os[v+1] then
 *   there are no edges \em from node \c v. Its length is
 *   the number of vertices plus one, the last element is always the 
 *   same as the number of edges and is contained only to ease the
 *   queries.
 * - <b>is</b> This is basically the same as <b>os</b>, but this time
 *   for the incoming edges.
 * 
 * For undirected graph, the same edge list is stored, ie. an
 * undirected edge is stored only once, and for checking whether there
 * is an undirected edge from \c v1 to \c v2 one
 * should search for both \c from=v1, \c to=v2 and 
 * \c from=v2, \c to=v1.
 *
 * The storage requirements for a graph with \c |V| vertices
 * and \c |E| edges is \c O(|E|+|V|).
 */
typedef struct igraph_s {
  igraph_integer_t n;
  igraph_bool_t directed;
  igraph_vector_t from;
  igraph_vector_t to;
  igraph_vector_t oi;
  igraph_vector_t ii;
  igraph_vector_t os;
  igraph_vector_t is;
  void *attr;
} igraph_t;

/* -------------------------------------------------- */
/* Constants                                          */
/* -------------------------------------------------- */

typedef enum { IGRAPH_UNDIRECTED=0, IGRAPH_DIRECTED=1 } igraph_i_directed_t;

typedef enum { IGRAPH_NO_LOOPS=0, IGRAPH_LOOPS=1 } igraph_i_loops_t;

typedef enum { IGRAPH_OUT=1, IGRAPH_IN=2, IGRAPH_ALL=3,
	       IGRAPH_TOTAL=3 } igraph_neimode_t;

typedef enum { IGRAPH_WEAK=1, IGRAPH_STRONG=2 } igraph_connectedness_t;

typedef enum { IGRAPH_ADJ_DIRECTED=0, 
	       IGRAPH_ADJ_UNDIRECTED=1, IGRAPH_ADJ_MAX=1,
               IGRAPH_ADJ_UPPER, IGRAPH_ADJ_LOWER, IGRAPH_ADJ_MIN,
	       IGRAPH_ADJ_PLUS } igraph_adjacency_t;

typedef enum { IGRAPH_STAR_OUT=0, IGRAPH_STAR_IN,
	       IGRAPH_STAR_UNDIRECTED } igraph_star_mode_t;

typedef enum { IGRAPH_TREE_OUT=0, IGRAPH_TREE_IN,
	       IGRAPH_TREE_UNDIRECTED } igraph_tree_mode_t;

typedef enum { IGRAPH_ERDOS_RENYI_GNP=0, 
	       IGRAPH_ERDOS_RENYI_GNM } igraph_erdos_renyi_t;

typedef enum { IGRAPH_GET_ADJACENCY_UPPER=0,
	       IGRAPH_GET_ADJACENCY_LOWER,
	       IGRAPH_GET_ADJACENCY_BOTH } igraph_get_adjacency_t;

typedef enum { IGRAPH_DEGSEQ_SIMPLE=0 } igraph_degseq_t;

typedef enum { IGRAPH_FILEFORMAT_EDGELIST=0,
	       IGRAPH_FILEFORMAT_NCOL,
	       IGRAPH_FILEFORMAT_PAJEK,
               IGRAPH_FILEFORMAT_LGL,
               IGRAPH_FILEFORMAT_GRAPHML } igraph_fileformat_type_t;

typedef enum { IGRAPH_REWIRING_SIMPLE=0 } igraph_rewiring_t;

typedef enum { IGRAPH_EDGEORDER_ID=0,
	       IGRAPH_EDGEORDER_FROM,
	       IGRAPH_EDGEORDER_TO } igraph_edgeorder_type_t;

typedef enum { IGRAPH_TO_DIRECTED_ARBITRARY=0,
	       IGRAPH_TO_DIRECTED_MUTUAL } igraph_to_directed_t;

typedef enum { IGRAPH_TO_UNDIRECTED_EACH=0,
	       IGRAPH_TO_UNDIRECTED_COLLAPSE } igraph_to_undirected_t;

typedef enum { IGRAPH_VCONN_NEI_ERROR=0,
	       IGRAPH_VCONN_NEI_INFINITY,
	       IGRAPH_VCONN_NEI_IGNORE }igraph_vconn_nei_t;

typedef enum { IGRAPH_SPINCOMM_UPDATE_SIMPLE=0,
	       IGRAPH_SPINCOMM_UPDATE_CONFIG } igraph_spincomm_update_t; 

typedef enum { IGRAPH_DONT_SIMPLIFY=0,
	       IGRAPH_SIMPLIFY } igraph_lazy_adlist_simplify_t;

typedef igraph_real_t  igraph_scalar_function_t(const igraph_vector_t *var, 
						const igraph_vector_t *par,
						void* extra);
typedef void igraph_vector_function_t(const igraph_vector_t *var, 
				      const igraph_vector_t *par,
				      igraph_vector_t* res, void* extra);

/* -------------------------------------------------- */
/* Vertex selectors                                   */
/* -------------------------------------------------- */

#define IGRAPH_VS_ALL       0
#define IGRAPH_VS_ADJ       1
#define IGRAPH_VS_NONE      2
#define IGRAPH_VS_1         3
#define IGRAPH_VS_VECTORPTR 4
#define IGRAPH_VS_VECTOR    5
#define IGRAPH_VS_SEQ       6
#define IGRAPH_VS_NONADJ    7

typedef struct igraph_vs_t {
  int type;
  union {
    igraph_integer_t vid;    	        /* single vertex  */
    const igraph_vector_t *vecptr;      /* vector of vertices  */
    struct {
      igraph_integer_t vid;
      igraph_neimode_t mode;
    } adj;			        /* adjacent vertices  */
    struct {                           
      igraph_integer_t from;
      igraph_integer_t to;
    } seq;                              /* sequence of vertices from:to */
  } data;
} igraph_vs_t;
    
int igraph_vs_all(igraph_vs_t *vs);
igraph_vs_t igraph_vss_all(void);

int igraph_vs_adj(igraph_vs_t *vs, 
		  igraph_integer_t vid, igraph_neimode_t mode);
igraph_vs_t igraph_vss_adj(igraph_integer_t vid, igraph_neimode_t mode);

int igraph_vs_nonadj(igraph_vs_t *vs, igraph_integer_t vid, 
		     igraph_neimode_t mode);

int igraph_vs_none(igraph_vs_t *vs);
igraph_vs_t igraph_vss_none(void);

int igraph_vs_1(igraph_vs_t *vs, igraph_integer_t vid);
igraph_vs_t igraph_vss_1(igraph_integer_t vid);

int igraph_vs_vector(igraph_vs_t *vs,
		     const igraph_vector_t *v);
igraph_vs_t igraph_vss_vector(const igraph_vector_t *v);

int igraph_vs_vector_small(igraph_vs_t *vs, ...);			   

int igraph_vs_vector_copy(igraph_vs_t *vs,
			  const igraph_vector_t *v);

int igraph_vs_seq(igraph_vs_t *vs, igraph_integer_t from, igraph_integer_t to);
igraph_vs_t igraph_vss_seq(igraph_integer_t from, igraph_integer_t to);

void igraph_vs_destroy(igraph_vs_t *vs);

igraph_bool_t igraph_vs_is_all(igraph_vs_t *vs);

int igraph_vs_copy(igraph_vs_t* dest, const igraph_vs_t* src);

int igraph_vs_as_vector(const igraph_t *graph, igraph_vs_t vs, 
			igraph_vector_t *v);
int igraph_vs_size(const igraph_t *graph, const igraph_vs_t *vs,
  igraph_integer_t *result);
inline int igraph_vs_type(const igraph_vs_t *vs);

/* -------------------------------------------------- */
/* Vertex iterators                                   */
/* -------------------------------------------------- */

#define IGRAPH_VIT_SEQ       0
#define IGRAPH_VIT_VECTOR    1
#define IGRAPH_VIT_VECTORPTR 2

typedef struct igraph_vit_t {
  int type;
  long int pos;
  long int start;
  long int end;
  const igraph_vector_t *vec;
} igraph_vit_t;

/**
 * \section IGRAPH_VIT Stepping over the vertices
 *
 * <para>After creating an iterator with \ref igraph_vit_create(), it
 * points to the first vertex in the vertex determined by the vertex
 * selector (if there is any). The \ref IGRAPH_VIT_NEXT() macro steps
 * to the next vertex, \ref IGRAPH_VIT_END() checks whether there are
 * more vertices to visit, \ref IGRAPH_VIT_SIZE() gives the total size
 * of the vertices visited so far and to be visited. \ref
 * IGRAPH_VIT_RESET() resets the iterator, it will point to the first
 * vertex again. Finally \ref IGRAPH_VIT_GET() gives the current vertex
 * pointed by the iterator (call this only if \ref IGRAPH_VIT_END()
 * is false).
 * </para>
 * <para>
 * Here is an example on how to step over the neighbors of vertex 0:
 * <informalexample><programlisting>
 * igraph_vs_t vs;
 * igraph_vit_t vit;
 * ...
 * igraph_vs_adj(&amp;vs, 0, IGRAPH_ALL);
 * igraph_vit_create(&amp;graph, vs, &amp;vit);
 * while (!IGRAPH_VIT_END(VIT)) {
 *   printf(" %li", (long int) IGRAPH_VIT_GET(vit));
 *   IGRAPH_VIT_NEXT(vit);
 * }
 * printf("\n");
 * ...
 * igraph_vit_destroy(&amp;vit);
 * igraph_vs_destroy(&amp;vs);
 * </programlisting></informalexample>
 * </para>
 */

/**
 * \define IGRAPH_VIT_NEXT
 * \brief Next vertex.
 * 
 * Steps the iterator to the next vertex. Only call this function if
 * \ref IGRAPH_VIT_END() returns false.
 * \param vit The vertex iterator to step.
 * 
 * Time complexity: O(1).
 */
#define IGRAPH_VIT_NEXT(vit)  (++((vit).pos))
/**
 * \define IGRAPH_VIT_END
 * \brief Are we at the end?
 * 
 * Checks whether there are more vertices to step to.
 * \param vit The vertex iterator to check.
 * \return Logical value, if true there are no more vertices to step
 * to.
 * 
 * Time complexity: O(1).
 */
#define IGRAPH_VIT_END(vit)   ((vit).pos >= (vit).end)
/**
 * \define IGRAPH_VIT_SIZE
 * \brief Size of a vertex iterator.
 * 
 * Gives the number of vertices in a vertex iterator.
 * \param vit The vertex iterator.
 * \return The number of vertices.
 * 
 * Time complexity: O(1).
 */
#define IGRAPH_VIT_SIZE(vit)  ((vit).end - (vit).start)
/**
 * \define IGRAPH_VIT_RESET
 * \brief Reset a vertex iterator.
 * 
 * Resets a vertex iterator. After calling this macro the iterator
 * will point to the first vertex.
 * \param vit The vertex iterator.
 * 
 * Time complexity: O(1).
 */
#define IGRAPH_VIT_RESET(vit) ((vit).pos = (vit).start)
/**
 * \define IGRAPH_VIT_GET
 * \brief Query the current position.
 * 
 * Gives the vertex id of the current vertex poited to by the
 * iterator. 
 * \param vit The vertex iterator.
 * \return The vertex id of the current vertex.
 * 
 * Time complexity: O(1).
 */
#define IGRAPH_VIT_GET(vit)  \
  (((vit).type == IGRAPH_VIT_SEQ) ? (vit).pos : \
  VECTOR(*(vit).vec)[(vit).pos])

int igraph_vit_create(const igraph_t *graph, 
		      igraph_vs_t vs, igraph_vit_t *vit);
void igraph_vit_destroy(const igraph_vit_t *vit); 

int igraph_vit_as_vector(const igraph_vit_t *vit, igraph_vector_t *v);

/* -------------------------------------------------- */
/* Edge Selectors                                     */
/* -------------------------------------------------- */

#define IGRAPH_ES_ALL       0
#define IGRAPH_ES_ALLFROM   1
#define IGRAPH_ES_ALLTO     2
#define IGRAPH_ES_ADJ       3
#define IGRAPH_ES_NONE      4
#define IGRAPH_ES_1         5
#define IGRAPH_ES_VECTORPTR 6
#define IGRAPH_ES_VECTOR    7
#define IGRAPH_ES_SEQ       8
#define IGRAPH_ES_PAIRS     9
#define IGRAPH_ES_PATH      10
#define IGRAPH_ES_MULTIPAIRS 11

typedef struct igraph_es_t {
  int type;
  union {
    igraph_integer_t vid;
    igraph_integer_t eid;
    const igraph_vector_t *vecptr;
    struct {
      igraph_integer_t vid;
      igraph_neimode_t mode;
    } adj;
    struct {
      igraph_integer_t from;
      igraph_integer_t to;
    } seq;
    struct {
      const igraph_vector_t *ptr;
      igraph_bool_t mode;
    } path;
  } data;
} igraph_es_t;

int igraph_es_all(igraph_es_t *es, 
		  igraph_edgeorder_type_t order);
igraph_es_t igraph_ess_all(igraph_edgeorder_type_t order);

int igraph_es_adj(igraph_es_t *es, 
		  igraph_integer_t vid, igraph_neimode_t mode);

int igraph_es_none(igraph_es_t *es);
igraph_es_t igraph_ess_none(void);

int igraph_es_1(igraph_es_t *es, igraph_integer_t eid);
igraph_es_t igraph_ess_1(igraph_integer_t eid);

int igraph_es_vector(igraph_es_t *es,
		     const igraph_vector_t *v);
igraph_es_t igraph_ess_vector(const igraph_vector_t *v);

int igraph_es_fromto(igraph_es_t *es,
		     igraph_vs_t from, igraph_vs_t to);

int igraph_es_seq(igraph_es_t *es, igraph_integer_t from, igraph_integer_t to);
igraph_es_t igraph_ess_seq(igraph_integer_t from, igraph_integer_t to);

int igraph_es_vector_copy(igraph_es_t *es, const igraph_vector_t *v);

int igraph_es_pairs(igraph_es_t *es, const igraph_vector_t *v, 
		    igraph_bool_t directed);
int igraph_es_pairs_small(igraph_es_t *es, igraph_bool_t directed, ...);

int igraph_es_multipairs(igraph_es_t *es, const igraph_vector_t *v,
			 igraph_bool_t directed);

int igraph_es_path(igraph_es_t *es, const igraph_vector_t *v, 
		   igraph_bool_t directed);
int igraph_es_path_small(igraph_es_t *es, igraph_bool_t directed, ...);

void igraph_es_destroy(igraph_es_t *es);

igraph_bool_t igraph_es_is_all(igraph_es_t *es);

int igraph_es_copy(igraph_es_t* dest, const igraph_es_t* src);

int igraph_es_as_vector(const igraph_t *graph, igraph_es_t es, 
			igraph_vector_t *v);
int igraph_es_size(const igraph_t *graph, const igraph_es_t *es,
  igraph_integer_t *result);
inline int igraph_es_type(const igraph_es_t *es);


/* -------------------------------------------------- */
/* Edge Iterators                                     */
/* -------------------------------------------------- */

#define IGRAPH_EIT_SEQ       0
#define IGRAPH_EIT_VECTOR    1
#define IGRAPH_EIT_VECTORPTR 2

typedef struct igraph_eit_t {
  int type;
  long int pos;
  long int start;
  long int end;
  const igraph_vector_t *vec;
} igraph_eit_t;

/**
 * \section IGRAPH_EIT Stepping over the edges
 * 
 * <para>Just like for vertex iterators, macros are provided for
 * stepping over a sequence of edges: \ref IGRAPH_EIT_NEXT() goes to
 * the next edge, \ref IGRAPH_EIT_END() checks whether there are more
 * edges to visit, \ref IGRAPH_EIT_SIZE() gives the number of edges in
 * the edge sequence, \ref IGRAPH_EIT_RESET() resets the iterator to
 * the first edge and \ref IGRAPH_EIT_GET() returns the id of the
 * current edge.</para>
 */

/**
 * \define IGRAPH_EIT_NEXT
 * \brief Next edge.
 * 
 * Steps the iterator to the next edge. Call this function only if
 * \ref IGRAPH_EIT_END() returns false.
 * \param eit The edge iterator to step.
 * 
 * Time complecity: O(1).
 */
#define IGRAPH_EIT_NEXT(eit) (++((eit).pos))
/**
 * \define IGRAPH_EIT_END
 * \brief Are we at the end?
 * 
 * Checks whether there are more edges to step to.
 * \param wit The edge iterator to check.
 * \return Logical value, if true there are no more edges
 * to step to.
 *
 * Time complexity: O(1).
 */
#define IGRAPH_EIT_END(eit)   ((eit).pos >= (eit).end)
/**
 * \define IGRAPH_EIT_SIZE
 * \brief Number of edges in the iterator.
 * 
 * Gives the number of edges in an edge iterator.
 * \param eit The edge iterator.
 * \return The number of edges.
 * 
 * Time complexity: O(1).
 */
#define IGRAPH_EIT_SIZE(eit)  ((eit).end - (eit).start)
/**
 * \define IGRAPH_EIT_RESET
 * \brief Reset an edge iterator.
 * 
 * Resets an ege iterator. After calling this macro the iterator will
 * point to the first edge.
 * \param eit The edge iterator.
 * 
 * Time complexity: O(1).
 */
#define IGRAPH_EIT_RESET(eit) ((eit).pos = (eit).start)
/**
 * \define IGRAPH_EIT_GET
 * \brief Query an edge iterator.
 * 
 * Gives the edge id of the current edge pointed to by an iterator.
 * \param eit The edge iterator.
 * \return The id of the current edge.
 * 
 * Time complexity: O(1).
 */
#define IGRAPH_EIT_GET(eit)  \
  (((eit).type == IGRAPH_EIT_SEQ) ? (eit).pos : \
  VECTOR(*(eit).vec)[(eit).pos])

int igraph_eit_create(const igraph_t *graph, 
		      igraph_es_t es, igraph_eit_t *eit);
void igraph_eit_destroy(const igraph_eit_t *eit); 

int igraph_eit_as_vector(const igraph_eit_t *eit, igraph_vector_t *v);

/* -------------------------------------------------- */
/* Interface                                          */
/* -------------------------------------------------- */

int igraph_empty(igraph_t *graph, igraph_integer_t n, igraph_bool_t directed);
int igraph_empty_attrs(igraph_t *graph, igraph_integer_t n, igraph_bool_t directed, void *attr);
int igraph_destroy(igraph_t *graph);
int igraph_copy(igraph_t *to, const igraph_t *from);
int igraph_add_edges(igraph_t *graph, const igraph_vector_t *edges, 
		     void *attr);
int igraph_add_vertices(igraph_t *graph, igraph_integer_t nv, 
			void *attr);
int igraph_delete_edges(igraph_t *graph, igraph_es_t edges);
int igraph_delete_vertices(igraph_t *graph, const igraph_vs_t vertices);
igraph_integer_t igraph_vcount(const igraph_t *graph);
igraph_integer_t igraph_ecount(const igraph_t *graph);
int igraph_neighbors(const igraph_t *graph, igraph_vector_t *neis, igraph_integer_t vid, 
		     igraph_neimode_t mode); 
igraph_bool_t igraph_is_directed(const igraph_t *graph);
int igraph_degree(const igraph_t *graph, igraph_vector_t *res, 
		  const igraph_vs_t vids, igraph_neimode_t mode, 
		  igraph_bool_t loops);
int igraph_edge(const igraph_t *graph, igraph_integer_t eid, 
		igraph_integer_t *from, igraph_integer_t *to);		
int igraph_edges(const igraph_t *graph, igraph_es_t eids,
		 igraph_vector_t *edges);
int igraph_get_eid(const igraph_t *graph, igraph_integer_t *eid,
		   igraph_integer_t from, igraph_integer_t to,
		   igraph_bool_t directed);
int igraph_get_eids(const igraph_t *graph, igraph_vector_t *eids,
		    const igraph_vector_t *pairs, igraph_bool_t directed);
int igraph_adjacent(const igraph_t *graph, igraph_vector_t *eids, igraph_integer_t vid,
		    igraph_neimode_t mode);

#define IGRAPH_FROM(g,e) (VECTOR((g)->from)[(long int)(e)])
#define IGRAPH_TO(g,e)   (VECTOR((g)->to)  [(long int)(e)])
#define IGRAPH_OTHER(g,e,v) (IGRAPH_TO(g,(e))==(v) ? IGRAPH_FROM((g),(e)) : IGRAPH_TO((g),(e)))

/* -------------------------------------------------- */
/* Constructors, deterministic                        */
/* -------------------------------------------------- */

int igraph_create(igraph_t *graph, const igraph_vector_t *edges, igraph_integer_t n, 
		  igraph_bool_t directed);
int igraph_small(igraph_t *graph, igraph_integer_t n, igraph_bool_t directed, 
		 ...);
int igraph_adjacency(igraph_t *graph, igraph_matrix_t *adjmatrix,
		     igraph_adjacency_t mode);
int igraph_weighted_adjacency(igraph_t *graph, igraph_matrix_t *adjmatrix,
		              igraph_adjacency_t mode, const char* attr);
int igraph_star(igraph_t *graph, igraph_integer_t n, igraph_star_mode_t mode, 
		igraph_integer_t center);
int igraph_lattice(igraph_t *graph, const igraph_vector_t *dimvector, igraph_integer_t nei, 
		   igraph_bool_t directed, igraph_bool_t mutual, igraph_bool_t circular);
int igraph_ring(igraph_t *graph, igraph_integer_t n, igraph_bool_t directed, 
		igraph_bool_t mutual, igraph_bool_t circular);
int igraph_tree(igraph_t *graph, igraph_integer_t n, igraph_integer_t children, 
		igraph_tree_mode_t type);
int igraph_full(igraph_t *graph, igraph_integer_t n, igraph_bool_t directed, igraph_bool_t loops);
int igraph_full_citation(igraph_t *graph, igraph_integer_t n, 
			 igraph_bool_t directed);
int igraph_atlas(igraph_t *graph, int number);
int igraph_extended_chordal_ring(igraph_t *graph, igraph_integer_t nodes, 
				 const igraph_matrix_t *W);
int igraph_connect_neighborhood(igraph_t *graph, igraph_integer_t order,
				igraph_neimode_t mode);
int igraph_linegraph(const igraph_t *graph, igraph_t *linegraph);

int igraph_de_bruijn(igraph_t *graph, igraph_integer_t m, igraph_integer_t n);
int igraph_kautz(igraph_t *graph, igraph_integer_t m, igraph_integer_t n);
int igraph_famous(igraph_t *graph, const char *name);
int igraph_lcf_vector(igraph_t *graph, igraph_integer_t n,
		      const igraph_vector_t *shifts, 
		      igraph_integer_t repeats);
int igraph_lcf(igraph_t *graph, igraph_integer_t n, ...);

/* -------------------------------------------------- */
/* Constructors, games (=stochastic)                  */
/* -------------------------------------------------- */

int igraph_barabasi_game(igraph_t *graph, igraph_integer_t n, igraph_integer_t m, 
			 const igraph_vector_t *outseq, igraph_bool_t outpref, 
			 igraph_bool_t directed);
int igraph_nonlinear_barabasi_game(igraph_t *graph, igraph_integer_t n,
				   igraph_real_t power,
				   igraph_integer_t m,  
				   const igraph_vector_t *outseq,
				   igraph_bool_t outpref,
				   igraph_real_t zeroappeal,
				   igraph_bool_t directed);
int igraph_erdos_renyi_game(igraph_t *graph, igraph_erdos_renyi_t type,
			    igraph_integer_t n, igraph_real_t p,
			    igraph_bool_t directed, igraph_bool_t loops);
int igraph_erdos_renyi_game_gnp(igraph_t *graph, igraph_integer_t n, igraph_real_t p,
				igraph_bool_t directed, igraph_bool_t loops);
int igraph_erdos_renyi_game_gnm(igraph_t *graph, igraph_integer_t n, igraph_real_t m,
				igraph_bool_t directed, igraph_bool_t loops);
int igraph_degree_sequence_game(igraph_t *graph, const igraph_vector_t *out_deg,
				const igraph_vector_t *in_deg, 
				igraph_degseq_t method);
int igraph_growing_random_game(igraph_t *graph, igraph_integer_t n, 
			       igraph_integer_t m, igraph_bool_t directed, igraph_bool_t citation);
int igraph_barabasi_aging_game(igraph_t *graph, 
			       igraph_integer_t nodes,
			       igraph_integer_t m,
			       const igraph_vector_t *outseq,
			       igraph_bool_t outpref,
			       igraph_real_t pa_exp,
			       igraph_real_t aging_exp,
			       igraph_integer_t aging_bin,
			       igraph_real_t zero_deg_appeal,
			       igraph_real_t zero_age_appeal,
			       igraph_real_t deg_coef,
			       igraph_real_t age_coef,
			       igraph_bool_t directed);
int igraph_recent_degree_game(igraph_t *graph, igraph_integer_t n,
			      igraph_real_t power,
			      igraph_integer_t window,
			      igraph_integer_t m,  
			      const igraph_vector_t *outseq,
			      igraph_bool_t outpref,
			      igraph_real_t zero_appeal,
			      igraph_bool_t directed);
int igraph_recent_degree_aging_game(igraph_t *graph,
				    igraph_integer_t nodes,
				    igraph_integer_t m, 
				    const igraph_vector_t *outseq,
				    igraph_bool_t outpref,
				    igraph_real_t pa_exp,
				    igraph_real_t aging_exp,
				    igraph_integer_t aging_bin,
				    igraph_integer_t window,
				    igraph_real_t zero_appeal,
				    igraph_bool_t directed);
int igraph_callaway_traits_game (igraph_t *graph, igraph_integer_t nodes, 
				 igraph_integer_t types, igraph_integer_t edges_per_step, 
				 igraph_vector_t *type_dist,
				 igraph_matrix_t *pref_matrix,
				 igraph_bool_t directed);
int igraph_establishment_game(igraph_t *graph, igraph_integer_t nodes,
			      igraph_integer_t types, igraph_integer_t k,
			      igraph_vector_t *type_dist,
			      igraph_matrix_t *pref_matrix,
			      igraph_bool_t directed);
int igraph_grg_game(igraph_t *graph, igraph_integer_t nodes,
		    igraph_real_t radius, igraph_bool_t torus,
		    igraph_vector_t *x, igraph_vector_t *y);
int igraph_preference_game(igraph_t *graph, igraph_integer_t nodes,
			   igraph_integer_t types, igraph_vector_t *type_dist,
			   igraph_matrix_t *pref_matrix,
			   igraph_vector_t *node_type_vec,
			   igraph_bool_t directed, igraph_bool_t loops);
int igraph_asymmetric_preference_game(igraph_t *graph, igraph_integer_t nodes,
				      igraph_integer_t types,
				      igraph_matrix_t *type_dist_matrix,
				      igraph_matrix_t *pref_matrix,
				      igraph_vector_t *node_type_in_vec,
				      igraph_vector_t *node_type_out_vec,
				      igraph_bool_t loops);

int igraph_rewire_edges(igraph_t *graph, igraph_real_t prob);
int igraph_watts_strogatz_game(igraph_t *graph, igraph_integer_t dim,
			       igraph_integer_t size, igraph_integer_t nei,
			       igraph_real_t p);

int igraph_lastcit_game(igraph_t *graph, 
			igraph_integer_t nodes, igraph_integer_t edges_per_node, 
			igraph_integer_t agebins,
			const igraph_vector_t *preference, igraph_bool_t directed);

int igraph_cited_type_game(igraph_t *graph, igraph_integer_t nodes,
			   const igraph_vector_t *types,
			   const igraph_vector_t *pref,
			   igraph_integer_t edges_per_step,
			   igraph_bool_t directed);

int igraph_citing_cited_type_game(igraph_t *graph, igraph_integer_t nodes,
				  const igraph_vector_t *types,
				  const igraph_matrix_t *pref,
				  igraph_integer_t edges_per_step,
				  igraph_bool_t directed);

int igraph_forest_fire_game(igraph_t *graph, igraph_integer_t nodes,
			    igraph_real_t fw_prob, igraph_real_t bw_factor,
			    igraph_integer_t ambs, igraph_bool_t directed);

/* -------------------------------------------------- */
/* Basic query functions                              */
/* -------------------------------------------------- */

int igraph_are_connected(const igraph_t *graph, igraph_integer_t v1, igraph_integer_t v2, igraph_bool_t *res);

/* -------------------------------------------------- */
/* Structural properties                              */
/* -------------------------------------------------- */

int igraph_diameter(const igraph_t *graph, igraph_integer_t *res, 
		    igraph_integer_t *from, igraph_integer_t *to,
		    igraph_vector_t *path,
		    igraph_bool_t directed, igraph_bool_t unconn);
int igraph_minimum_spanning_tree_unweighted(const igraph_t *graph, 
					    igraph_t *mst);
int igraph_minimum_spanning_tree_prim(const igraph_t *graph, igraph_t *mst,
				      const igraph_vector_t *weights);
int igraph_closeness(const igraph_t *graph, igraph_vector_t *res, 
		     const igraph_vs_t vids, igraph_neimode_t mode);
int igraph_closeness_estimate(const igraph_t *graph, igraph_vector_t *res, 
		              const igraph_vs_t vids, igraph_neimode_t mode,
                              igraph_integer_t cutoff);
int igraph_shortest_paths(const igraph_t *graph, igraph_matrix_t *res, 
			  const igraph_vs_t from, igraph_neimode_t mode);
int igraph_get_shortest_paths(const igraph_t *graph, igraph_vector_ptr_t *res,
			      igraph_integer_t from, const igraph_vs_t to, 
			      igraph_neimode_t mode);
int igraph_get_all_shortest_paths(const igraph_t *graph,
				  igraph_vector_ptr_t *res, 
				  igraph_vector_t *nrgeo,
				  igraph_integer_t from, const igraph_vs_t to, 
				  igraph_neimode_t mode);
int igraph_shortest_paths_dijkstra(const igraph_t *graph,
				   igraph_matrix_t *res,
				   const igraph_vs_t from,
				   const igraph_vector_t *weights, 
				   igraph_neimode_t mode);

int igraph_subcomponent(const igraph_t *graph, igraph_vector_t *res, igraph_real_t vid, 
			igraph_neimode_t mode);	
int igraph_betweenness(const igraph_t *graph, igraph_vector_t *res, 
                       const igraph_vs_t vids, igraph_bool_t directed);
int igraph_betweenness_estimate(const igraph_t *graph, igraph_vector_t *res, 
			        const igraph_vs_t vids, igraph_bool_t directed,
                                igraph_integer_t cutoff);
int igraph_edge_betweenness(const igraph_t *graph, igraph_vector_t *result,
                            igraph_bool_t directed);
int igraph_edge_betweenness_estimate(const igraph_t *graph, igraph_vector_t *result,
                            igraph_bool_t directed, igraph_integer_t cutoff);
int igraph_pagerank_old(const igraph_t *graph, igraph_vector_t *res, 
			const igraph_vs_t vids, igraph_bool_t directed,
			igraph_integer_t niter, igraph_real_t eps, 
			igraph_real_t damping, igraph_bool_t old);
int igraph_pagerank(const igraph_t *graph, igraph_vector_t *vector,
		    igraph_real_t *value, const igraph_vs_t vids,
		    igraph_bool_t directed, igraph_real_t damping, 
		    const igraph_vector_t *weights,
		    igraph_arpack_options_t *options);
int igraph_rewire(igraph_t *graph, igraph_integer_t n, igraph_rewiring_t mode);
int igraph_subgraph(const igraph_t *graph, igraph_t *res, 
		    const igraph_vs_t vids);
int igraph_average_path_length(const igraph_t *graph, igraph_real_t *res,
			       igraph_bool_t directed, igraph_bool_t unconn);
int igraph_path_length_hist(const igraph_t *graph, igraph_vector_t *res,
			    igraph_real_t *unconnected, igraph_bool_t directed);
int igraph_simplify(igraph_t *graph, igraph_bool_t multiple, igraph_bool_t loops);
int igraph_transitivity_undirected(const igraph_t *graph, 
				   igraph_real_t *res);
int igraph_transitivity_local_undirected(const igraph_t *graph, 
					 igraph_vector_t *res,
					 const igraph_vs_t vids);
int igraph_transitivity_local_undirected1(const igraph_t *graph, 
					  igraph_vector_t *res,
					  const igraph_vs_t vids);
int igraph_transitivity_local_undirected2(const igraph_t *graph, 
					  igraph_vector_t *res,
					  const igraph_vs_t vids);
int igraph_transitivity_local_undirected4(const igraph_t *graph, 
					  igraph_vector_t *res,
					  const igraph_vs_t vids);
int igraph_transitivity_avglocal_undirected(const igraph_t *graph,
					    igraph_real_t *res);
int igraph_reciprocity(const igraph_t *graph, igraph_real_t *res,
		       igraph_bool_t ignore_loops);

int igraph_constraint(const igraph_t *graph, igraph_vector_t *res,
		      igraph_vs_t vids, const igraph_vector_t *weights);
int igraph_maxdegree(const igraph_t *graph, igraph_integer_t *res,
		     igraph_vs_t vids, igraph_neimode_t mode, 
		     igraph_bool_t loops);
int igraph_density(const igraph_t *graph, igraph_real_t *res, 
		   igraph_bool_t loops);

int igraph_neighborhood_size(const igraph_t *graph, igraph_vector_t *res,
			     igraph_vs_t vids, igraph_integer_t order, 
			     igraph_neimode_t mode);
int igraph_neighborhood(const igraph_t *graph, igraph_vector_ptr_t *res,
			igraph_vs_t vids, igraph_integer_t order,
			igraph_neimode_t mode);
int igraph_neighborhood_graphs(const igraph_t *graph, igraph_vector_ptr_t *res,
			       igraph_vs_t vids, igraph_integer_t order,
			       igraph_neimode_t mode);
int igraph_topological_sorting(const igraph_t *graph, igraph_vector_t *res,
			       igraph_neimode_t mode);
int igraph_is_loop(const igraph_t *graph, igraph_vector_bool_t *res, 
		   igraph_es_t es);
int igraph_is_simple(const igraph_t *graph, igraph_bool_t *res);
int igraph_is_multiple(const igraph_t *graph, igraph_vector_bool_t *res, 
		       igraph_es_t es);
int igraph_count_multiple(const igraph_t *graph, igraph_vector_t *res, igraph_es_t es);
int igraph_girth(const igraph_t *graph, igraph_integer_t *girth, 
		 igraph_vector_t *circle);
int igraph_add_edge(igraph_t *graph, igraph_integer_t from, igraph_integer_t to);
int igraph_convergence_degree(const igraph_t *graph, igraph_vector_t *result,
         igraph_vector_t *ins, igraph_vector_t *outs);

<<<<<<< HEAD
=======
int igraph_unfold_tree(const igraph_t *graph, igraph_t *tree,
		       igraph_neimode_t mode, const igraph_vector_t *roots,
		       igraph_vector_t *vertex_index);

int igraph_is_mutual(igraph_t *graph, igraph_es_t es, igraph_vector_bool_t *res);

>>>>>>> ea2c1b89
/* -------------------------------------------------- */
/* Spectral Properties                                */
/* -------------------------------------------------- */

int igraph_laplacian(const igraph_t *graph, igraph_matrix_t *res,
		     igraph_bool_t normalized);

/* -------------------------------------------------- */
/* Components                                         */
/* -------------------------------------------------- */

int igraph_clusters(const igraph_t *graph, igraph_vector_t *membership, 
		    igraph_vector_t *csize, igraph_integer_t *no,
		    igraph_connectedness_t mode);
int igraph_is_connected(const igraph_t *graph, igraph_bool_t *res, 
			igraph_connectedness_t mode);
int igraph_decompose(const igraph_t *graph, igraph_vector_ptr_t *components, 
		     igraph_connectedness_t mode, 
		     long int maxcompno, long int minelements);
int igraph_articulation_points(const igraph_t *graph,
			       igraph_vector_t *res);
int igraph_biconnected_components(const igraph_t *graph,
				  igraph_integer_t *no,
				  igraph_vector_ptr_t *list,
				  igraph_vector_t *articulation_points);

/* -------------------------------------------------- */
/* Cliques, maximal independent vertex sets           */
/* -------------------------------------------------- */

int igraph_cliques(const igraph_t *graph, igraph_vector_ptr_t *res,
                   igraph_integer_t min_size, igraph_integer_t max_size);
int igraph_largest_cliques(const igraph_t *graph, 
			   igraph_vector_ptr_t *cliques);
int igraph_maximal_cliques(const igraph_t *graph,
			   igraph_vector_ptr_t *res);
int igraph_clique_number(const igraph_t *graph, igraph_integer_t *no);
int igraph_independent_vertex_sets(const igraph_t *graph,
				   igraph_vector_ptr_t *res,
				   igraph_integer_t min_size,
				   igraph_integer_t max_size);
int igraph_largest_independent_vertex_sets(const igraph_t *graph,
					   igraph_vector_ptr_t *res);
int igraph_maximal_independent_vertex_sets(const igraph_t *graph,
					   igraph_vector_ptr_t *res);
int igraph_independence_number(const igraph_t *graph, igraph_integer_t *no);

/* -------------------------------------------------- */
/* Layouts                                            */
/* -------------------------------------------------- */

int igraph_layout_random(const igraph_t *graph, igraph_matrix_t *res);
int igraph_layout_circle(const igraph_t *graph, igraph_matrix_t *res);
int igraph_layout_fruchterman_reingold(const igraph_t *graph, igraph_matrix_t *res,
				       igraph_integer_t niter, igraph_real_t maxdelta,
				       igraph_real_t area, igraph_real_t coolexp, 
				       igraph_real_t repulserad, igraph_bool_t use_seed,
				       const igraph_vector_t *weight);
int igraph_layout_grid_fruchterman_reingold(const igraph_t *graph, 
					    igraph_matrix_t *res,
					    igraph_integer_t niter, igraph_real_t maxdelta, 
					    igraph_real_t area, igraph_real_t coolexp,
					    igraph_real_t repulserad, 
					    igraph_real_t cellsize, igraph_bool_t use_seed);
int igraph_layout_kamada_kawai(const igraph_t *graph, igraph_matrix_t *res,
			       igraph_integer_t niter, igraph_real_t sigma, 
			       igraph_real_t initemp, igraph_real_t coolexp,
			       igraph_real_t kkconst, igraph_bool_t use_seed);
int igraph_layout_springs(const igraph_t *graph, igraph_matrix_t *res,
			  igraph_real_t mass, igraph_real_t equil, igraph_real_t k,
			  igraph_real_t repeqdis, igraph_real_t kfr, igraph_bool_t repulse);
int igraph_layout_lgl(const igraph_t *graph, igraph_matrix_t *res,
		      igraph_integer_t maxiter, igraph_real_t maxdelta, 
		      igraph_real_t area, igraph_real_t coolexp,
		      igraph_real_t repulserad, igraph_real_t cellsize, igraph_integer_t root);
int igraph_layout_reingold_tilford(const igraph_t *graph, igraph_matrix_t *res,
              long int root);
int igraph_layout_reingold_tilford_circular(const igraph_t *graph,
					    igraph_matrix_t *res, long int root);

int igraph_layout_random_3d(const igraph_t *graph, igraph_matrix_t *res);
int igraph_layout_sphere(const igraph_t *graph, igraph_matrix_t *res);
int igraph_layout_fruchterman_reingold_3d(const igraph_t *graph, 
					  igraph_matrix_t *res,
					  igraph_integer_t niter, igraph_real_t maxdelta,
					  igraph_real_t volume, igraph_real_t coolexp,
					  igraph_real_t repulserad,
					  igraph_bool_t use_seed,
					  const igraph_vector_t *weight);
int igraph_layout_kamada_kawai_3d(const igraph_t *graph, igraph_matrix_t *res,
				  igraph_integer_t niter, igraph_real_t sigma, 
				  igraph_real_t initemp, igraph_real_t coolexp, 
				  igraph_real_t kkconst, igraph_bool_t use_seed);

int igraph_layout_graphopt(const igraph_t *graph, 
			   igraph_matrix_t *res, igraph_integer_t niter,
			   igraph_real_t node_charge, igraph_real_t node_mass,
			   igraph_real_t spring_length,
			   igraph_real_t spring_constant, 
			   igraph_real_t max_sa_movement,
			   igraph_bool_t use_seed);

int igraph_layout_merge_dla(igraph_vector_ptr_t *graphs,
			    igraph_vector_ptr_t *coords, 
			    igraph_matrix_t *res);

/* -------------------------------------------------- */
/* Visitor-like functions                             */
/* -------------------------------------------------- */

int igraph_bfs(igraph_t *graph, igraph_integer_t vid, igraph_neimode_t mode,
	       igraph_vector_t *vids, igraph_vector_t *layers,
	       igraph_vector_t *parents);

/* -------------------------------------------------- */
/* Centrality                                         */
/* -------------------------------------------------- */

int igraph_eigenvector_centrality(const igraph_t *graph, igraph_vector_t *vector,
				  igraph_real_t *value, igraph_bool_t scale,
				  const igraph_vector_t *weights,
				  igraph_arpack_options_t *options);

int igraph_hub_score(const igraph_t *graph, igraph_vector_t *vector,
		     igraph_real_t *value, igraph_bool_t scale,
		     igraph_arpack_options_t *options);
int igraph_authority_score(const igraph_t *graph, igraph_vector_t *vector,
			   igraph_real_t *value, igraph_bool_t scale,
			   igraph_arpack_options_t *options);

/* -------------------------------------------------- */
/* Cocitation and other similarity measures           */
/* -------------------------------------------------- */

int igraph_cocitation(const igraph_t *graph, igraph_matrix_t *res, 
		      const igraph_vs_t vids);
int igraph_bibcoupling(const igraph_t *graph, igraph_matrix_t *res, 
		       const igraph_vs_t vids);
int igraph_similarity_jaccard(const igraph_t *graph, igraph_matrix_t *res,
              const igraph_vs_t vids, igraph_neimode_t mode,
			  igraph_bool_t loops);
int igraph_similarity_dice(const igraph_t *graph, igraph_matrix_t *res,
              const igraph_vs_t vids, igraph_neimode_t mode,
			  igraph_bool_t loops);

/* -------------------------------------------------- */
/* Community Structure                                */
/* -------------------------------------------------- */

/* TODO: cut.community */
/* TODO: edge.type.matrix */
/* TODO:  */

int igraph_community_spinglass(const igraph_t *graph,
			       const igraph_vector_t *weights,
			       igraph_real_t *modularity,
			       igraph_real_t *temperature,
			       igraph_vector_t *membership, 
			       igraph_vector_t *csize, 
			       igraph_integer_t spins,
			       igraph_bool_t parupdate,
			       igraph_real_t starttemp,
			       igraph_real_t stoptemp,
			       igraph_real_t coolfact,
			       igraph_spincomm_update_t update_rule,
			       igraph_real_t gamma);
int igraph_spinglass_community(const igraph_t *graph,
			       const igraph_vector_t *weights,
			       igraph_real_t *modularity,
			       igraph_real_t *temperature,
			       igraph_vector_t *membership, 
			       igraph_vector_t *csize, 
			       igraph_integer_t spins,
			       igraph_bool_t parupdate,
			       igraph_real_t starttemp,
			       igraph_real_t stoptemp,
			       igraph_real_t coolfact,
			       igraph_spincomm_update_t update_rule,
			       igraph_real_t gamma);

int igraph_community_spinglass_single(const igraph_t *graph,
				      const igraph_vector_t *weights,
				      igraph_integer_t vertex,
				      igraph_vector_t *community,
				      igraph_real_t *cohesion,
				      igraph_real_t *adhesion,
				      igraph_integer_t *inner_links,
				      igraph_integer_t *outer_links,
				      igraph_integer_t spins,
				      igraph_spincomm_update_t update_rule,
				      igraph_real_t gamma);
int igraph_spinglass_my_community(const igraph_t *graph,
				  const igraph_vector_t *weights,
				  igraph_integer_t vertex,
				  igraph_vector_t *community,
				  igraph_real_t *cohesion,
				  igraph_real_t *adhesion,
				  igraph_integer_t *inner_links,
				  igraph_integer_t *outer_links,
				  igraph_integer_t spins,
				  igraph_spincomm_update_t update_rule,
				  igraph_real_t gamma);

int igraph_community_walktrap(const igraph_t *graph, 
			      const igraph_vector_t *weights,
			      int steps,
			      igraph_matrix_t *merges,
			      igraph_vector_t *modularity);

int igraph_community_edge_betweenness(const igraph_t *graph, 
				      igraph_vector_t *result,
				      igraph_vector_t *edge_betweenness,
				      igraph_matrix_t *merges,
				      igraph_vector_t *bridges,
				      igraph_bool_t directed);
int igraph_community_eb_get_merges(const igraph_t *graph, 
				   const igraph_vector_t *edges,
				   igraph_matrix_t *merges,
				   igraph_vector_t *bridges);

int igraph_community_fastgreedy(const igraph_t *graph,
				const igraph_vector_t *weights,
				igraph_matrix_t *merges,
				igraph_vector_t *modularity);

int igraph_community_to_membership(const igraph_matrix_t *merges,
				   igraph_integer_t nodes,
				   igraph_integer_t steps,
				   igraph_vector_t *membership,
				   igraph_vector_t *csize);
int igraph_le_community_to_membership(const igraph_matrix_t *merges,
				      igraph_integer_t steps,
				      igraph_vector_t *membership,
				      igraph_vector_t *csize);

int igraph_modularity(const igraph_t *graph, 
		      const igraph_vector_t *membership,
		      igraph_real_t *modularity,
              const igraph_vector_t *weights);

int igraph_community_leading_eigenvector_naive(const igraph_t *graph,
					       igraph_matrix_t *merges,
					       igraph_vector_t *membership,
					       igraph_integer_t steps,
					       igraph_arpack_options_t *options);
int igraph_community_leading_eigenvector(const igraph_t *graph,
					 igraph_matrix_t *merges,
					 igraph_vector_t *membership,
					 igraph_integer_t steps,
					 igraph_arpack_options_t *options);
int igraph_community_leading_eigenvector_step(const igraph_t *graph,
					      igraph_vector_t *membership,
					      igraph_integer_t community,
					      igraph_bool_t *split,
					      igraph_vector_t *eigenvector,
					      igraph_real_t *eigenvalue, 
					      igraph_arpack_options_t *options,
					      igraph_arpack_storage_t *storage);

/* -------------------------------------------------- */
/* Conversion                                         */
/* -------------------------------------------------- */

int igraph_get_adjacency(const igraph_t *graph, igraph_matrix_t *res,
			 igraph_get_adjacency_t type);
int igraph_get_adjacency_sparse(const igraph_t *graph, igraph_spmatrix_t *res,
			        igraph_get_adjacency_t type);
int igraph_get_edgelist(const igraph_t *graph, igraph_vector_t *res, igraph_bool_t bycol);

int igraph_to_directed(igraph_t *graph, 
		       igraph_to_directed_t flags);
int igraph_to_undirected(igraph_t *graph,
			 igraph_to_undirected_t flags);

/* -------------------------------------------------- */
/* Read and write foreign formats                     */
/* -------------------------------------------------- */

int igraph_read_graph_edgelist(igraph_t *graph, FILE *instream, 
			       igraph_integer_t n, igraph_bool_t directed);
int igraph_read_graph_ncol(igraph_t *graph, FILE *instream,
			   igraph_strvector_t *predefnames, igraph_bool_t names, 
			  igraph_bool_t weights, igraph_bool_t directed);
int igraph_read_graph_lgl(igraph_t *graph, FILE *instream,
			  igraph_bool_t names, igraph_bool_t weights);
int igraph_read_graph_pajek(igraph_t *graph, FILE *instream);
int igraph_read_graph_graphml(igraph_t *graph, FILE *instream,
			      int index);
int igraph_read_graph_dimacs(igraph_t *graph, FILE *instream,
			     igraph_strvector_t *problem,
			     igraph_vector_t *label,
			     igraph_integer_t *source, 
			     igraph_integer_t *target, 
			     igraph_vector_t *capacity, 
			     igraph_bool_t directed);
int igraph_read_graph_graphdb(igraph_t *graph, FILE *instream, 
			      igraph_bool_t directed);
int igraph_read_graph_gml(igraph_t *graph, FILE *instream);

int igraph_write_graph_edgelist(const igraph_t *graph, FILE *outstream);
int igraph_write_graph_ncol(const igraph_t *graph, FILE *outstream,
			    const char *names, const char *weights);
int igraph_write_graph_lgl(const igraph_t *graph, FILE *outstream,
			   const char *names, const char *weights,
			   igraph_bool_t isolates);
int igraph_write_graph_graphml(const igraph_t *graph, FILE *outstream);
int igraph_write_graph_pajek(const igraph_t *graph, FILE *outstream);
int igraph_write_graph_dimacs(const igraph_t *graph, FILE *outstream,
			      long int source, long int target,
			      const igraph_vector_t *capacity);
int igraph_write_graph_gml(const igraph_t *graph, FILE *outstream, 
			   const igraph_vector_t *id, const char *creator);
int igraph_write_graph_dot(const igraph_t *graph, FILE *outstream);

/* -------------------------------------------------- */
/* Graph isomorphisms                                 */
/* -------------------------------------------------- */

/* Common functions */
int igraph_permute_vertices(const igraph_t *graph, igraph_t *res,
			    const igraph_vector_t *permutation);

/* Generic interface */
int igraph_isomorphic(const igraph_t *graph1, const igraph_t *graph2,
		      igraph_bool_t *iso);
int igraph_subisomorphic(const igraph_t *graph1, const igraph_t *graph2,
			 igraph_bool_t *iso);

/* VF2 family*/
/** 
 * \typedef igraph_isohandler_t
 * Callback type, called when an isomorphism was found
 * 
 * See the details at the documentation of \ref
 * igraph_isomorphic_function_vf2().
 * \param map12 The mapping from the first graph to the second.
 * \param map21 The mapping from the second graph to the first, the
 *   inverse of \p map12 basically.
 * \param arg This extra argument was passed to \ref
 *   igraph_isomorphic_function_vf2() when it was called.
 * \return Boolean, whether to continue with the isomorphism search.
 */
typedef igraph_bool_t igraph_isohandler_t(const igraph_vector_t *map12, 
					  const igraph_vector_t *map21, void *arg);

int igraph_isomorphic_vf2(const igraph_t *graph1, const igraph_t *graph2, 
			  igraph_bool_t *iso, igraph_vector_t *map12, 
			  igraph_vector_t *map21);
int igraph_isomorphic_function_vf2(const igraph_t *graph1, const igraph_t *graph2,
				   igraph_vector_t *map12, igraph_vector_t *map21,
				   igraph_isohandler_t *function,
				   void *arg);
int igraph_count_isomorphisms_vf2(const igraph_t *graph1, const igraph_t *graph2, 
				  igraph_integer_t *count);
int igraph_get_isomorphisms_vf2(const igraph_t *graph1,
				const igraph_t *graph2,
				igraph_vector_ptr_t *maps);

int igraph_subisomorphic_vf2(const igraph_t *graph1, const igraph_t *graph2, 
			     igraph_bool_t *iso, igraph_vector_t *map12, 
			     igraph_vector_t *map21);
int igraph_subisomorphic_function_vf2(const igraph_t *graph1, 
				      const igraph_t *graph2,
				      igraph_vector_t *map12,
				      igraph_vector_t *map21,
				      igraph_isohandler_t *function,
				      void *arg);
int igraph_count_subisomorphisms_vf2(const igraph_t *graph1, const igraph_t *graph2, 
				     igraph_integer_t *count);
int igraph_get_subisomorphisms_vf2(const igraph_t *graph1,
				   const igraph_t *graph2,
				   igraph_vector_ptr_t *maps);

/* BLISS family */
/**
 * \struct igraph_bliss_info_t 
 * Information about a BLISS run
 * 
 * Some secondary information found by the BLISS algorithm is stored
 * here. It is useful if you wany to study the internal working of the
 * algorithm.
 * \member nof_nodes The number of nodes in the search tree.
 * \member nof_leaf_nodes The number of leaf nodes in the search tree.
 * \member nof_bad_nodes Number of bad nodes.
 * \member nof_canupdates Number of canrep updates.
 * \member max_level Maximum level.
 * \member group_size The size of the automorphism group of the graph,
 *    given as a string. It should be deallocated via
 *    <function>free()</function> if not needed any more.
 * 
 * See http://www.tcs.hut.fi/Software/bliss/index.html
 * for details about the algorithm and these parameters.
 */
typedef struct igraph_bliss_info_t {
  unsigned long nof_nodes;
  unsigned long nof_leaf_nodes;
  unsigned long nof_bad_nodes;
  unsigned long nof_canupdates;
  unsigned long max_level;
  char *group_size;
} igraph_bliss_info_t;

/**
 * \typedef igraph_bliss_sh_t
 * Splitting heuristics for BLISS
 * 
 * \enumval IGRAPH_BLISS_F First non-singleton cell.
 * \enumval IGRAPH_BLISS_FL First largest non-singleton cell.
 * \enumval IGRAPH_BLISS_FS First smallest non-singleton cell.
 * \enumval IGRAPH_BLISS_FM First maximally non-trivially connected
 *      non-singleton cell.
 * \enumval IGRAPH_BLISS_FLM Largest maximally non-trivially connected
 *      non-singleton cell.
 * \enumval IGRAPH_BLISS_FSM Smallest maximally non-trivially
 *      connected non-singletion cell.
 */

typedef enum { IGRAPH_BLISS_F=0, IGRAPH_BLISS_FL, 
	       IGRAPH_BLISS_FS, IGRAPH_BLISS_FM, 
	       IGRAPH_BLISS_FLM, IGRAPH_BLISS_FSM } igraph_bliss_sh_t;

int igraph_canonical_permutation(const igraph_t *graph, igraph_vector_t *labeling, 
				 igraph_bliss_sh_t sh, igraph_bliss_info_t *info);
int igraph_isomorphic_bliss(const igraph_t *graph1, const igraph_t *graph2,
			    igraph_bool_t *iso, igraph_vector_t *map12, 
			    igraph_vector_t *map21,
			    igraph_bliss_sh_t sh1, igraph_bliss_sh_t sh2, 
			    igraph_bliss_info_t *info1, igraph_bliss_info_t *info2);

int igraph_automorphisms(const igraph_t *graph,
			 igraph_bliss_sh_t sh, igraph_bliss_info_t *info);

/* Functions for 3-4 graphs */
int igraph_isomorphic_34(const igraph_t *graph1, const igraph_t *graph2, 
			 igraph_bool_t *iso);
int igraph_isoclass(const igraph_t *graph, igraph_integer_t *isoclass);
int igraph_isoclass_subgraph(const igraph_t *graph, igraph_vector_t *vids,
			     igraph_integer_t *isoclass);
int igraph_isoclass_create(igraph_t *graph, igraph_integer_t size,
			   igraph_integer_t number, igraph_bool_t directed);


/* -------------------------------------------------- */
/* Graph motifs                                       */
/* -------------------------------------------------- */

int igraph_motifs_randesu(const igraph_t *graph, igraph_vector_t *hist, 
			  int size, const igraph_vector_t *cut_prob);

int igraph_motifs_randesu_estimate(const igraph_t *graph, igraph_integer_t *est,
				   int size, const igraph_vector_t *cut_prob, 
				   igraph_integer_t sample_size, 
				   const igraph_vector_t *sample);
int igraph_motifs_randesu_no(const igraph_t *graph, igraph_integer_t *no,
			     int size, const igraph_vector_t *cut_prob);
int igraph_dyad_census(const igraph_t *graph, igraph_integer_t *mut,
		       igraph_integer_t *asym, igraph_integer_t *null);
int igraph_triad_census(const igraph_t *igraph, igraph_vector_t *res);
int igraph_triad_census_24(const igraph_t *graph, igraph_integer_t *res2,
			   igraph_integer_t *res4);

/* -------------------------------------------------- */
/* Progress handlers                                  */
/* -------------------------------------------------- */

typedef int igraph_progress_handler_t(const char *message, igraph_real_t percent,
				      void *data);

extern igraph_progress_handler_t igraph_progress_handler_stderr;

igraph_progress_handler_t *
igraph_set_progress_handler(igraph_progress_handler_t new_handler);

int igraph_progress(const char *message, igraph_real_t percent, void *data);

#define IGRAPH_PROGRESS(message, percent, data) \
  do { \
    if (igraph_progress((message), (percent), (data)) != IGRAPH_SUCCESS) { \
      IGRAPH_FINALLY_FREE(); \
      return IGRAPH_INTERRUPTED; \
    } \
  } while (0)

/* -------------------------------------------------- */
/* Graph operators                                    */
/* -------------------------------------------------- */

int igraph_disjoint_union(igraph_t *res, 
			  const igraph_t *left, const igraph_t *right);
int igraph_disjoint_union_many(igraph_t *res, 
			       const igraph_vector_ptr_t *graphs);
int igraph_union(igraph_t *res, const igraph_t *left, const igraph_t *right);
int igraph_union_many(igraph_t *res, const igraph_vector_ptr_t *graphs);
int igraph_intersection(igraph_t *res, 
			const igraph_t *left, const igraph_t *right);
int igraph_intersection_many(igraph_t *res, const igraph_vector_ptr_t *graphs);
int igraph_difference(igraph_t *res, 
		      const igraph_t *orig, const igraph_t *sub);
int igraph_complementer(igraph_t *res, const igraph_t *graph, 
			igraph_bool_t loops);
int igraph_compose(igraph_t *res, const igraph_t *g1, const igraph_t *g2);

/* -------------------------------------------------- */
/* MAximum flows, minimum cuts & such                 */
/* -------------------------------------------------- */

int igraph_maxflow_value(const igraph_t *graph, igraph_real_t *value,
			 igraph_integer_t source, igraph_integer_t target,
			 const igraph_vector_t *capacity);
int igraph_mincut_value(const igraph_t *graph, igraph_real_t *res, 
			const igraph_vector_t *capacity);
int igraph_st_mincut_value(const igraph_t *graph, igraph_real_t *res,
                           igraph_integer_t source, igraph_integer_t target,
			   const igraph_vector_t *capacity);

int igraph_mincut(const igraph_t *graph,
		  igraph_integer_t *value,
		  igraph_vector_t *partition,
		  igraph_vector_t *partition2,
		  igraph_vector_t *cut,
		  const igraph_vector_t *capacity);

int igraph_st_vertex_connectivity(const igraph_t *graph, 
				  igraph_integer_t *res,
				  igraph_integer_t source,
				  igraph_integer_t target,
				  igraph_vconn_nei_t neighbors);
int igraph_vertex_connectivity(const igraph_t *graph, igraph_integer_t *res,
			       igraph_bool_t checks);
int igraph_st_edge_connectivity(const igraph_t *graph, igraph_integer_t *res,
				igraph_integer_t source, 
				igraph_integer_t target);
int igraph_edge_connectivity(const igraph_t *graph, igraph_integer_t *res,
			     igraph_bool_t checks);
int igraph_edge_disjoint_paths(const igraph_t *graph, igraph_integer_t *res,
			       igraph_integer_t source, 
			       igraph_integer_t target);
int igraph_vertex_disjoint_paths(const igraph_t *graph, igraph_integer_t *res,
				 igraph_integer_t source,
				 igraph_integer_t target);
int igraph_adhesion(const igraph_t *graph, igraph_integer_t *res,
		    igraph_bool_t checks);
int igraph_cohesion(const igraph_t *graph, igraph_integer_t *res,
		    igraph_bool_t checks);

/* -------------------------------------------------- */
/* K-Cores                                            */
/* -------------------------------------------------- */

int igraph_coreness(const igraph_t *graph, igraph_vector_t *cores,
		    igraph_neimode_t mode);

/* -------------------------------------------------- */
/* Eigenvectors and eigenvalues                       */
/* -------------------------------------------------- */

int igraph_eigen_tred2(const igraph_matrix_t *A,
		       igraph_vector_t *D,
		       igraph_vector_t *E,
		       igraph_matrix_t *Z);

int igraph_eigen_tql2(igraph_vector_t *D,
		      igraph_vector_t *E,
		      igraph_matrix_t *Z);

int igraph_eigen_tred1(const igraph_matrix_t *A,
		       igraph_vector_t *D,
		       igraph_vector_t *E2);

int igraph_eigen_tqlrat(igraph_vector_t *D,
			igraph_vector_t *E2);

int igraph_eigen_rs(const igraph_matrix_t *A,
		    igraph_vector_t *values,
		    igraph_matrix_t *vectors);

/* -------------------------------------------------- */
/* Dynamics measurement                               */
/* -------------------------------------------------- */

int igraph_measure_dynamics_idage(const igraph_t *graph,
				  igraph_matrix_t *akl, 
				  igraph_matrix_t *sd, 
				  igraph_matrix_t *no,
				  igraph_matrix_t *cites,
				  const igraph_vector_t *st, igraph_integer_t agebins,
				  igraph_integer_t maxind);
int igraph_measure_dynamics_idage_st(const igraph_t *graph, igraph_vector_t *res,
				     const igraph_matrix_t *akl);
int igraph_measure_dynamics_idage_expected(const igraph_t *graph,
					   igraph_matrix_t *res,
					   const igraph_matrix_t *akl,
					   const igraph_vector_t *st,
					   igraph_integer_t pmaxind);

int igraph_measure_dynamics_idwindowage(const igraph_t *graph, 
					igraph_matrix_t *akl, 
					igraph_matrix_t *sd, 
					const igraph_vector_t *st, 
					igraph_integer_t pagebins,
					igraph_integer_t pmaxind, 
					igraph_integer_t time_window);
int igraph_measure_dynamics_idwindowage_st(const igraph_t *graph, 
					   igraph_vector_t *res,
					   const igraph_matrix_t *akl,
					   igraph_integer_t time_window);

int igraph_measure_dynamics_citedcat_id_age(const igraph_t *graph,
					    igraph_array3_t *adkl,
					    igraph_array3_t *sd,
					    const igraph_vector_t *st,
					    const igraph_vector_t *cats,
					    igraph_integer_t pno_cats,
					    igraph_integer_t pagebins,
					    igraph_integer_t pmaxind);

int igraph_measure_dynamics_citedcat_id_age_st(const igraph_t *graph,
					       igraph_vector_t *res,
					       const igraph_array3_t *adkl,
					       const igraph_vector_t *cats, 
					       igraph_integer_t pno_cats);

int igraph_measure_dynamics_citingcat_id_age(const igraph_t *graph,
					     igraph_array3_t *adkl,
					     igraph_array3_t *sd,
					     const igraph_vector_t *st,
					     const igraph_vector_t *cats,
					     igraph_integer_t pno_cats,
					     igraph_integer_t pagebins,
					     igraph_integer_t pmaxind);
int igraph_measure_dynamics_citingcat_id_age_st(const igraph_t *graph,
						igraph_vector_t *res,
						const igraph_array3_t *adkl,
						const igraph_vector_t *cats,
						igraph_integer_t pno_cats);

int igraph_measure_dynamics_id(const igraph_t *graph,
			       igraph_matrix_t *ak, igraph_matrix_t *sd,
			       igraph_matrix_t *no, igraph_vector_t *cites,
			       igraph_vector_t *debug,
			       igraph_integer_t debugdeg,
			       const igraph_vector_t *st, igraph_integer_t pmaxind);
int igraph_measure_dynamics_id_st(const igraph_t *graph, 
				  igraph_vector_t *res, 
				  const igraph_matrix_t *ak);
int igraph_measure_dynamics_id_expected(const igraph_t *graph,
					igraph_vector_t *res,
					const igraph_vector_t *ak,
					const igraph_vector_t *st,
					igraph_integer_t pmaxind);
int igraph_measure_dynamics_id_expected2(const igraph_t *graph,
					 igraph_vector_t *res,
					 const igraph_vector_t *ak,
					 const igraph_vector_t *st,
					 igraph_integer_t pmaxind);

int igraph_measure_dynamics_d_d(const igraph_t *graph,
				const igraph_vector_t *ntime,
				const igraph_vector_t *etime,
				igraph_integer_t events,
				igraph_matrix_t *akk,
				igraph_matrix_t *sd,
				const igraph_vector_t *st,
				igraph_integer_t pmadeg);

int igraph_measure_dynamics_d_d_st(const igraph_t *graph,
				   const igraph_vector_t *ntime,
				   const igraph_vector_t *etime,
				   const igraph_matrix_t *akk,
				   igraph_integer_t events,
				   igraph_integer_t maxtotaldeg,
				   igraph_vector_t *st);

int igraph_measure_dynamics_idwindow(const igraph_t *graph, 
				     igraph_matrix_t *ak, 
				     igraph_matrix_t *sd,
				     const igraph_vector_t *st,
				     igraph_integer_t pmaxind,
				     igraph_integer_t time_window);

int igraph_measure_dynamics_idwindow_st(const igraph_t *graph,
					igraph_vector_t *res,
					const igraph_matrix_t *ak,
					igraph_integer_t time_window);

int igraph_measure_dynamics_lastcit(const igraph_t *graph, igraph_vector_t *al,
				    igraph_vector_t *sd,
				    igraph_vector_t *no,
				    const igraph_vector_t *st,
				    igraph_integer_t pagebins);
int igraph_measure_dynamics_lastcit_st(const igraph_t *graph, 
				       igraph_vector_t *res,
				       const igraph_vector_t *al);

int igraph_measure_dynamics_age(const igraph_t *graph, 
				igraph_vector_t *al,
				igraph_vector_t *sd,
				igraph_vector_t *no,
				const igraph_vector_t *st,
				igraph_integer_t pagebins);
int igraph_measure_dynamics_age_st(const igraph_t *graph, 
				   igraph_vector_t *res,
				   const igraph_vector_t *al);

int igraph_measure_dynamics_citedcat(const igraph_t *graph, 
				     const igraph_vector_t *cats,
				     igraph_integer_t pnocats,
				     igraph_vector_t *ak, 
				     igraph_vector_t  *sd,
				     igraph_vector_t *no,
				     const igraph_vector_t *st);
int igraph_measure_dynamics_citedcat_st(const igraph_t *graph,
					igraph_vector_t *res,
					const igraph_vector_t *ak,
					const igraph_vector_t *cats,
					igraph_integer_t pnocats);

int igraph_measure_dynamics_citingcat_citedcat(const igraph_t *graph,
					       igraph_matrix_t *agd,
					       igraph_matrix_t *sd,
					       igraph_matrix_t *no,
					       const igraph_vector_t *st,
					       const igraph_vector_t *cats,
					       igraph_integer_t pnocats);
int igraph_measure_dynamics_citingcat_citedcat_st(const igraph_t *graph,
						  igraph_vector_t *res,
						  const igraph_matrix_t *agd,
						  const igraph_vector_t *cats,
						  igraph_integer_t pnocats);

/* -------------------------------------------------- */
/* Network evolution measurement, new implementation  */
/* -------------------------------------------------- */

int igraph_evolver_d(igraph_t *graph,
		     igraph_integer_t nodes,
		     igraph_vector_t *kernel,
		     const igraph_vector_t *outseq,
		     const igraph_vector_t *outdist,
		     igraph_integer_t m,
		     igraph_bool_t directed);

int igraph_revolver_d(const igraph_t *graph,
		     igraph_integer_t niter,
		     igraph_vector_t *kernel,		     
		     igraph_vector_t *sd,
		     igraph_vector_t *norm,
		     igraph_vector_t *cites,
		     igraph_vector_t *expected,
		     igraph_real_t *logprob,
		     igraph_real_t *lognull,
		     igraph_real_t *logmax,
		     const igraph_vector_t *debug,
		     igraph_vector_ptr_t *debugres);
int igraph_revolver_mes_d(const igraph_t *graph,
			 igraph_vector_t *kernel,
			 igraph_vector_t *sd,
			 igraph_vector_t *norm,
			 igraph_vector_t *cites,
			 const igraph_vector_t *debug,
			 igraph_vector_ptr_t *debugres,
			 igraph_real_t *logmax,
			 const igraph_vector_t *st,
			 igraph_integer_t pmaxind);
int igraph_revolver_st_d(const igraph_t *graph,
			igraph_vector_t *st,
			const igraph_vector_t *kernel);
int igraph_revolver_exp_d(const igraph_t *graphm,
			 igraph_vector_t *expected,
			 const igraph_vector_t *kernel,
			 const igraph_vector_t *st,
			 igraph_integer_t pmaxind);
int igraph_revolver_error_d(const igraph_t *graph,
			   const igraph_vector_t *kernel,
			   const igraph_vector_t *st,
			   igraph_integer_t maxind,
			   igraph_real_t *logprob,
			   igraph_real_t *lognull);
int igraph_revolver_error2_d(const igraph_t *graph,
			     const igraph_vector_t *kernel,
			     igraph_real_t *logprob,
			     igraph_real_t *lognull);

int igraph_revolver_ad(const igraph_t *graph,
		      igraph_integer_t niter,
		      igraph_integer_t agebins,
		      igraph_matrix_t *kernel,
		      igraph_matrix_t *sd,
		      igraph_matrix_t *norm,
		      igraph_matrix_t *cites,
		      igraph_matrix_t *expected,
		      igraph_real_t *logprob,
		      igraph_real_t *lognull,
		      igraph_real_t *logmax,
		      const igraph_matrix_t *debug,
		      igraph_vector_ptr_t *debugres);
int igraph_revolver_mes_ad(const igraph_t *graph,
			  igraph_matrix_t *kernel,
			  igraph_matrix_t *sd,
			  igraph_matrix_t *norm,
			  igraph_matrix_t *cites,
			  const igraph_matrix_t *debug,
			  igraph_vector_ptr_t *debugres,
			  igraph_real_t *logmax,
			  const igraph_vector_t *st,
			  igraph_integer_t pmaxind,
			  igraph_integer_t agebins);
int igraph_revolver_st_ad(const igraph_t *graph,
			 igraph_vector_t *st,
			 const igraph_matrix_t *kernel);
int igraph_revolver_exp_ad(const igraph_t *graph,
			  igraph_matrix_t *expected,
			  const igraph_matrix_t *kernel,
			  const igraph_vector_t *st,
			  igraph_integer_t pmaxind,
			  igraph_integer_t agebins);
int igraph_revolver_error_ad(const igraph_t *graph, 
			    const igraph_matrix_t *kernel,
			    const igraph_vector_t *st,
			    igraph_integer_t pmaxind,
			    igraph_integer_t pagebins,
			    igraph_real_t *logprob,
			    igraph_real_t *lognull);
int igraph_revolver_error2_ad(const igraph_t *graph,
			      const igraph_matrix_t *kernel,
			      igraph_real_t *logprob,
			      igraph_real_t *lognull);

int igraph_revolver_ade(const igraph_t *graph,
		       igraph_integer_t niter,
		       igraph_integer_t agebins,
		       const igraph_vector_t *cats,
		       igraph_array3_t *kernel,
		       igraph_array3_t *sd,
		       igraph_array3_t *norm,
		       igraph_array3_t *cites,
		       igraph_array3_t *expected,
		       igraph_real_t *logprob,
		       igraph_real_t *lognull,
		       igraph_real_t *logmax,
		       const igraph_matrix_t *debug,
		       igraph_vector_ptr_t *debugres);
int igraph_revolver_mes_ade(const igraph_t *graph, 
			   igraph_array3_t *kernel, 
			   igraph_array3_t *sd,
			   igraph_array3_t *norm,
			   igraph_array3_t *cites,
			   const igraph_matrix_t *debug,
			   igraph_vector_ptr_t *debugres,
			   igraph_real_t *logmax,
			   const igraph_vector_t *st,
			   const igraph_vector_t *cats,
			   igraph_integer_t pnocats,
			   igraph_integer_t pmaxind,
			   igraph_integer_t pagebind);
int igraph_revolver_st_ade(const igraph_t *graph,
			  igraph_vector_t *st,
			  const igraph_array3_t *kernel,
			  const igraph_vector_t *cats);
int igraph_revolver_exp_ade(const igraph_t *graph, 
			   igraph_array3_t *expected,
			   const igraph_array3_t *kernel,
			   const igraph_vector_t *st,
			   const igraph_vector_t *cats,
			   igraph_integer_t nocats,
			   igraph_integer_t maxdegree,
			   igraph_integer_t agebins);
int igraph_revolver_error_ade(const igraph_t *graph,
			     const igraph_array3_t *kernel,
			     const igraph_vector_t *st,
			     const igraph_vector_t *cats,
			     igraph_integer_t pnocats,
			     igraph_integer_t pmaxdegree,
			     igraph_integer_t pagebins,
			     igraph_real_t *logprob,
			     igraph_real_t *lognull);
int igraph_revolver_error2_ade(const igraph_t *graph,
			       const igraph_array3_t *kernel,
			       const igraph_vector_t *cats,
			       igraph_real_t *logprob,
			       igraph_real_t *lognull);

int igraph_revolver_e(const igraph_t *graph,
		     igraph_integer_t niter,
		     const igraph_vector_t *cats,
		     igraph_vector_t *kernel,
		     igraph_vector_t *st,
		     igraph_vector_t *sd,
		     igraph_vector_t *norm,
		     igraph_vector_t *cites,
		     igraph_vector_t *expected,
		     igraph_real_t *logprob,
		     igraph_real_t *lognull,
		     igraph_real_t *logmax,
		     const igraph_vector_t *debug,
		     igraph_vector_ptr_t *debugres);
int igraph_revolver_mes_e(const igraph_t *graph,
			 igraph_vector_t *kernel,
			 igraph_vector_t *sd,
			 igraph_vector_t *norm,
			 igraph_vector_t *cites,
			 const igraph_vector_t *debug,
			 igraph_vector_ptr_t *debugres,
			 igraph_real_t *logmax,
			 const igraph_vector_t *st,
			 const igraph_vector_t *cats,
			 igraph_integer_t pnocats);
int igraph_revolver_st_e(const igraph_t *graph,
			igraph_vector_t *st,
			const igraph_vector_t *kernel,
			const igraph_vector_t *cats);
int igraph_revolver_exp_e(const igraph_t *graph,
			 igraph_vector_t *expected,
			 const igraph_vector_t *kernel,
			 const igraph_vector_t *st,
			 const igraph_vector_t *cats,
			 igraph_integer_t pnocats);
int igraph_revolver_error_e(const igraph_t *graph,
			   const igraph_vector_t *kernel,
			   const igraph_vector_t *st,
			   const igraph_vector_t *cats,
			   igraph_integer_t pnocats,
			   igraph_real_t *logprob,
			   igraph_real_t *lognull);
int igraph_revolver_error2_e(const igraph_t *graph,
			     const igraph_vector_t *kernel,
			     const igraph_vector_t *cats,
			     igraph_real_t *logprob,
			     igraph_real_t *lognull);

int igraph_revolver_de(const igraph_t *graph,
		      igraph_integer_t niter,
		      const igraph_vector_t *cats,
		      igraph_matrix_t *kernel,
		      igraph_matrix_t *sd,
		      igraph_matrix_t *norm,
		      igraph_matrix_t *cites,
		      igraph_matrix_t *expected,
		      igraph_real_t *logprob,
		      igraph_real_t *lognull,
		      igraph_real_t *logmax,
		      const igraph_matrix_t *debug,
		      igraph_vector_ptr_t *debugres);
int igraph_revolver_mes_de(const igraph_t *graph,
			  igraph_matrix_t *kernel,
			  igraph_matrix_t *sd,
			  igraph_matrix_t *norm,
			  igraph_matrix_t *cites,
			  const igraph_matrix_t *debug,
			  igraph_vector_ptr_t *debugres,
			  igraph_real_t *logmax,
			  const igraph_vector_t *st,
			  const igraph_vector_t *cats,
			  igraph_integer_t pnocats,
			  igraph_integer_t pmaxind);
int igraph_revolver_st_de(const igraph_t *graph,
			 igraph_vector_t *st,
			 const igraph_matrix_t *kernel,
			 const igraph_vector_t *cats);
int igraph_revolver_exp_de(const igraph_t *graph,
			  igraph_matrix_t *expected,
			  const igraph_matrix_t *kernel,
			  const igraph_vector_t *st,
			  const igraph_vector_t *cats,
			  igraph_integer_t pnocats,
			  igraph_integer_t pmaxind);
int igraph_revolver_error_de(const igraph_t *graph,
			    const igraph_matrix_t *kernel,
			    const igraph_vector_t *st,
			    const igraph_vector_t *cats,
			    igraph_integer_t pnocats,
			    igraph_integer_t pmaxind,
			    igraph_real_t *logprob,
			    igraph_real_t *lognull);
int igraph_revolver_error2_de(const igraph_t *graph,
			      const igraph_matrix_t *kernel,
			      const igraph_vector_t *cats,
			      igraph_real_t *logprob,
			      igraph_real_t *lognull);

int igraph_revolver_l(const igraph_t *graph,
		     igraph_integer_t niter,
		     igraph_integer_t agebins,
		     igraph_vector_t *kernel,
		     igraph_vector_t *sd,
		     igraph_vector_t *norm,
		     igraph_vector_t *cites,
		     igraph_vector_t *expected,
		     igraph_real_t *logprob,
		     igraph_real_t *lognull,
		     igraph_real_t *logmax,
		     const igraph_vector_t *debug,
		     igraph_vector_ptr_t *debugres);
int igraph_revolver_mes_l(const igraph_t *graph,
			 igraph_vector_t *kernel,
			 igraph_vector_t *sd,
			 igraph_vector_t *norm,
			 igraph_vector_t *cites,
			 const igraph_vector_t *debug,
			 igraph_vector_ptr_t *debugres,
			 igraph_real_t *logmax,
			 const igraph_vector_t *st,
			 igraph_integer_t pagebins);
int igraph_revolver_st_l(const igraph_t *graph,
			igraph_vector_t *st,
			const igraph_vector_t *kernel);
int igraph_revolver_exp_l(const igraph_t *graph,
			 igraph_vector_t *expected,
			 const igraph_vector_t *kernel,
			 const igraph_vector_t *st,
			 igraph_integer_t pagebins);
int igraph_revolver_error_l(const igraph_t *graph,
			   const igraph_vector_t *kernel,
			   const igraph_vector_t *st,
			   igraph_integer_t pagebins,
			   igraph_real_t *logprob,
			   igraph_real_t *lognull);
int igraph_revolver_error2_l(const igraph_t *graph,
			     const igraph_vector_t *kernel,			     
			     igraph_real_t *logprob,
			     igraph_real_t *lognull);

int igraph_revolver_dl(const igraph_t *graph,
		      igraph_integer_t niter,
		      igraph_integer_t agebins,
		      igraph_matrix_t *kernel,
		      igraph_matrix_t *sd,
		      igraph_matrix_t *norm,
		      igraph_matrix_t *cites,
		      igraph_matrix_t *expected,
		      igraph_real_t *logprob,
		      igraph_real_t *lognull,
		      igraph_real_t *logmax,
		      const igraph_matrix_t *debug,
		      igraph_vector_ptr_t *debugres);
int igraph_revolver_mes_dl(const igraph_t *graph,
			  igraph_matrix_t *kernel,
			  igraph_matrix_t *sd,
			  igraph_matrix_t *norm,
			  igraph_matrix_t *cites,
			  const igraph_matrix_t *debug,
			  igraph_vector_ptr_t *debugres,
			  igraph_real_t *logmax,
			  const igraph_vector_t *st,
			  igraph_integer_t pmaxind,
			  igraph_integer_t pagebins);
int igraph_revolver_st_dl(const igraph_t *graph,
			 igraph_vector_t *st,
			 const igraph_matrix_t *kernel);
int igraph_revolver_exp_dl(const igraph_t *graph,
			  igraph_matrix_t *expected,
			  const igraph_matrix_t *kernel,
			  const igraph_vector_t *st,
			  igraph_integer_t pmaxind,
			  igraph_integer_t pagebins);
int igraph_revolver_error_dl(const igraph_t *graph,
			    const igraph_matrix_t *kernel,
			    const igraph_vector_t *st,
			    igraph_integer_t pagebins,
			    igraph_integer_t pmaxind,
			    igraph_real_t *logprob,
			    igraph_real_t *lognull);
int igraph_revolver_error2_dl(const igraph_t *graph,
			      const igraph_matrix_t *kernel,
			      igraph_real_t *logprob,
			      igraph_real_t *lognull);

int igraph_revolver_el(const igraph_t *graph,
		      igraph_integer_t niter,
		      const igraph_vector_t *cats,
		      igraph_integer_t agebins,
		      igraph_matrix_t *kernel,
		      igraph_matrix_t *sd,
		      igraph_matrix_t *norm,
		      igraph_matrix_t *cites,
		      igraph_matrix_t *expected,
		      igraph_real_t *logprob,
		      igraph_real_t *lognull,
		      igraph_real_t *logmax,
		      const igraph_matrix_t *debug,
		      igraph_vector_ptr_t *debugres);
int igraph_revolver_mes_el(const igraph_t *graph,
			  igraph_matrix_t *kernel,
			  igraph_matrix_t *sd,
			  igraph_matrix_t *norm,
			  igraph_matrix_t *cites,
			  const igraph_matrix_t *debug,
			  igraph_vector_ptr_t *debugres,
			  igraph_real_t *logmax,
			  const igraph_vector_t *st,
			  const igraph_vector_t *cats,
			  igraph_integer_t pnocats,
			  igraph_integer_t pagebins);
int igraph_revolver_st_el(const igraph_t *graph,
			 igraph_vector_t *st,
			 const igraph_matrix_t *kernel,
			 const igraph_vector_t *cats);
int igraph_revolver_exp_el(const igraph_t *graph,
			  igraph_matrix_t *expected,
			  const igraph_matrix_t *kernel,
			  const igraph_vector_t *st,
			  const igraph_vector_t *cats,
			  igraph_integer_t pnocats,
			  igraph_integer_t pagebins);
int igraph_revolver_error_el(const igraph_t *graph,
			    const igraph_matrix_t *kernel,
			    const igraph_vector_t *st,
			    const igraph_vector_t *cats,
			    igraph_integer_t pnocats,
			    igraph_integer_t pagebins,
			    igraph_real_t *logprob,
			    igraph_real_t *lognull);
int igraph_revolver_error2_el(const igraph_t *graph,
			      const igraph_matrix_t *kernel,
			      const igraph_vector_t *cats,
			      igraph_real_t *logprob,
			      igraph_real_t *lognull);

int igraph_revolver_r(const igraph_t *graph,
		     igraph_integer_t niter,
		     igraph_integer_t window,
		     igraph_vector_t *kernel,
		     igraph_vector_t *sd,
		     igraph_vector_t *norm,
		     igraph_vector_t *cites,
		     igraph_vector_t *expected,
		     igraph_real_t *logprob,
		     igraph_real_t *lognull,
		     igraph_real_t *logmax,
		     const igraph_vector_t *debug,
		     igraph_vector_ptr_t *debugres);
int igraph_revolver_mes_r(const igraph_t *graph,
			 igraph_vector_t *kernel,
			 igraph_vector_t *sd,
			 igraph_vector_t *norm,
			 igraph_vector_t *cites,
			 const igraph_vector_t *debug,
			 igraph_vector_ptr_t *debugres,
			 igraph_real_t *logmax,
			 const igraph_vector_t *st,
			 igraph_integer_t window,
			 igraph_integer_t maxind);
int igraph_revolver_st_r(const igraph_t *graph,
			igraph_vector_t *st,
			const igraph_vector_t *kernel,
			igraph_integer_t window);
int igraph_revolver_exp_r(const igraph_t *graph,
			 igraph_vector_t *expected,
			 const igraph_vector_t *kernel,
			 const igraph_vector_t *st,
			 igraph_integer_t window,
			 igraph_integer_t pmaxind);
int igraph_revolver_error_r(const igraph_t *graph,
			   const igraph_vector_t *kernel,
			   const igraph_vector_t *st,
			   igraph_integer_t window,
			   igraph_integer_t maxind,			   
			   igraph_real_t *logprob,
			   igraph_real_t *lognull);
int igraph_revolver_error2_r(const igraph_t *graph,
			     const igraph_vector_t *kernel,
			     igraph_integer_t window,
			     igraph_real_t *logprob,
			     igraph_real_t *lognull);

int igraph_revolver_ar(const igraph_t *graph,
		      igraph_integer_t niter,
		      igraph_integer_t agebins,
		      igraph_integer_t window,
		      igraph_matrix_t *kernel,
		      igraph_matrix_t *sd,
		      igraph_matrix_t *norm,
		      igraph_matrix_t *cites,
		      igraph_matrix_t *expected,
		      igraph_real_t *logprob,
		      igraph_real_t *lognull,
		      igraph_real_t *logmax,
		      const igraph_matrix_t *debug,
		      igraph_vector_ptr_t *debugres);
int igraph_revolver_mes_ar(const igraph_t *graph,
			  igraph_matrix_t *kernel,
			  igraph_matrix_t *sd,
			  igraph_matrix_t *norm,
			  igraph_matrix_t *cites,
			  const igraph_matrix_t *debug,
			  igraph_vector_ptr_t *debugres,
			  igraph_real_t *logmax,
			  const igraph_vector_t *st,
			  igraph_integer_t pagebins,
			  igraph_integer_t pwindow,
			  igraph_integer_t maxind);
int igraph_revolver_st_ar(const igraph_t *graph,
			 igraph_vector_t *st,
			 const igraph_matrix_t *kernel,
			 igraph_integer_t pwindow);
int igraph_revolver_exp_ar(const igraph_t *graph,
			  igraph_matrix_t *expected,
			  const igraph_matrix_t *kernel,
			  const igraph_vector_t *st,
			  igraph_integer_t agebins,
			  igraph_integer_t window,
			  igraph_integer_t pmaxind);
int igraph_revolver_error_ar(const igraph_t *graph,
			    const igraph_matrix_t *kernel,
			    const igraph_vector_t *st,
			    igraph_integer_t pagebins,
			    igraph_integer_t pwindow,
			    igraph_integer_t maxind,			   
			    igraph_real_t *logprob,
			    igraph_real_t *lognull);
int igraph_revolver_error2_ar(const igraph_t *graph, 
			      const igraph_matrix_t *kernel,
			      igraph_integer_t window, 
			      igraph_real_t *logprob, 
			      igraph_real_t *lognull);

int igraph_revolver_di(const igraph_t *graph,
		      igraph_integer_t niter,
		      const igraph_vector_t *cats,
		      igraph_matrix_t *kernel,
		      igraph_matrix_t *sd,
		      igraph_matrix_t *norm,
		      igraph_matrix_t *cites,
		      igraph_matrix_t *expected,
		      igraph_real_t *logprob,
		      igraph_real_t *lognull,
		      igraph_real_t *logmax,
		      const igraph_matrix_t *debug,
		      igraph_vector_ptr_t *debugres);
int igraph_revolver_mes_di(const igraph_t *graph,
			  igraph_matrix_t *kernel,
			  igraph_matrix_t *sd,
			  igraph_matrix_t *norm,
			  igraph_matrix_t *cites,
			  const igraph_matrix_t *debug,
			  igraph_vector_ptr_t *debugres,
			  igraph_real_t *logmax,
			  const igraph_vector_t *st,
			  const igraph_vector_t *cats,
			  igraph_integer_t pnocats,
			  igraph_integer_t pmaxind);
int igraph_revolver_st_di(const igraph_t *graph,
			 igraph_vector_t *st,
			 const igraph_matrix_t *kernel,
			 const igraph_vector_t *cats);
int igraph_revolver_exp_di(const igraph_t *graph,
			  igraph_matrix_t *expected,
			  const igraph_matrix_t *kernel,
			  const igraph_vector_t *st,
			  const igraph_vector_t *cats,
			  igraph_integer_t pnocats,
			  igraph_integer_t pmaxind);
int igraph_revolver_error_di(const igraph_t *graph,
			    const igraph_matrix_t *kernel,
			    const igraph_vector_t *st,
			    const igraph_vector_t *cats,
			    igraph_integer_t pnocats,
			    igraph_integer_t pmaxind,
			    igraph_real_t *logprob,
			    igraph_real_t *lognull);
int igraph_revolver_error2_di(const igraph_t *graph,
			      const igraph_matrix_t *kernel,
			      const igraph_vector_t *cats,
			      igraph_real_t *logprob,
			      igraph_real_t *lognull);

int igraph_revolver_adi(const igraph_t *graph,
		       igraph_integer_t niter,
		       igraph_integer_t agebins,
		       const igraph_vector_t *cats,
		       igraph_array3_t *kernel,
		       igraph_array3_t *sd,
		       igraph_array3_t *norm,
		       igraph_array3_t *cites,
		       igraph_array3_t *expected,
		       igraph_real_t *logprob,
		       igraph_real_t *lognull,
		       igraph_real_t *logmax,
		       const igraph_matrix_t *debug,
		       igraph_vector_ptr_t *debugres);
int igraph_revolver_mes_adi(const igraph_t *graph,
			   igraph_array3_t *kernel,
			   igraph_array3_t *sd,
			   igraph_array3_t *norm,
			   igraph_array3_t *cites,
			   const igraph_matrix_t *debug,
			   igraph_vector_ptr_t *debugres,
			   igraph_real_t *logmax,
			   const igraph_vector_t *st,
			   const igraph_vector_t *cats,
			   igraph_integer_t pnocats,
			   igraph_integer_t pmaxind,
			   igraph_integer_t pagebins);
int igraph_revolver_st_adi(const igraph_t *graph,
			  igraph_vector_t *st,
			  const igraph_array3_t *kernel,
			  const igraph_vector_t *cats);
int igraph_revolver_exp_adi(const igraph_t *graph,
			   igraph_array3_t *expected,
			   const igraph_array3_t *kernel,
			   const igraph_vector_t *st,
			   const igraph_vector_t *cats,
			   igraph_integer_t pnocats,
			   igraph_integer_t pmaxind,
			   igraph_integer_t pagebins);
int igraph_revolver_error_adi(const igraph_t *graph,
			     const igraph_array3_t *kernel,
			     const igraph_vector_t *st,
			     const igraph_vector_t *cats,
			     igraph_integer_t pnocats,
			     igraph_integer_t pmaxind,
			     igraph_integer_t pagebins,
			     igraph_real_t *logprob,
			     igraph_real_t *lognull);
int igraph_revolver_error2_adi(const igraph_t *graph,
			       const igraph_array3_t *kernel,
			       const igraph_vector_t *cats,
			       igraph_real_t *logprob,
			       igraph_real_t *lognull);

int igraph_revolver_il(const igraph_t *graph,
		      igraph_integer_t niter,
		      igraph_integer_t agebins,
		      const igraph_vector_t *cats,
		      igraph_matrix_t *kernel,
		      igraph_matrix_t *sd,
		      igraph_matrix_t *norm,
		      igraph_matrix_t *cites,
		      igraph_matrix_t *expected,
		      igraph_real_t *logprob,
		      igraph_real_t *lognull,
		      igraph_real_t *logmax,
		      const igraph_matrix_t *debug,
		      igraph_vector_ptr_t *debugres);
int igraph_revolver_mes_il(const igraph_t *graph,
			  igraph_matrix_t *kernel,
			  igraph_matrix_t *sd,
			  igraph_matrix_t *norm,
			  igraph_matrix_t *cites,
			  const igraph_matrix_t *debug,
			  igraph_vector_ptr_t *debugres,
			  igraph_real_t *logmax,
			  const igraph_vector_t *st,
			  const igraph_vector_t *cats,
			  igraph_integer_t pnocats,
			  igraph_integer_t pagebins);
int igraph_revolver_st_il(const igraph_t *graph,
			 igraph_vector_t *st,
			 const igraph_matrix_t *kernel,
			 const igraph_vector_t *cats);
int igraph_revolver_exp_il(const igraph_t *graph,
			  igraph_matrix_t *expected,
			  const igraph_matrix_t *kernel,
			  const igraph_vector_t *st,
			  const igraph_vector_t *cats,
			  igraph_integer_t nocats,
			  igraph_integer_t pagebins);
int igraph_revolver_error_il(const igraph_t *graph,
			    const igraph_matrix_t *kernel,
			    const igraph_vector_t *st,
			    const igraph_vector_t *cats,
			    igraph_integer_t nocats,
			    igraph_integer_t pagebins,
			    igraph_real_t *logprob,
			    igraph_real_t *lognull);
int igraph_revolver_error2_il(const igraph_t *graph,
			      const igraph_matrix_t *kernel,
			      const igraph_vector_t *cats,
			      igraph_real_t *logprob,
			      igraph_real_t *lognull);

int igraph_revolver_ir(const igraph_t *graph,
		      igraph_integer_t niter,
		      igraph_integer_t window,
		      const igraph_vector_t *cats,
		      igraph_matrix_t *kernel,
		      igraph_matrix_t *sd,
		      igraph_matrix_t *norm,
		      igraph_matrix_t *cites,
		      igraph_matrix_t *expected,
		      igraph_real_t *logprob,
		      igraph_real_t *lognull,
		      igraph_real_t *logmax,
		      const igraph_matrix_t *debug,
		      igraph_vector_ptr_t *debugres);
int igraph_revolver_mes_ir(const igraph_t *graph,
			  igraph_matrix_t *kernel,
			  igraph_matrix_t *sd,
			  igraph_matrix_t *norm,
			  igraph_matrix_t *cites,
			  const igraph_matrix_t *debug,
			  igraph_vector_ptr_t *debugres,
			  igraph_real_t *logmax,
			  const igraph_vector_t *st,
			  igraph_integer_t pwindow,
			  const igraph_vector_t *cats,
			  igraph_integer_t pnocats,
			  igraph_integer_t pmaxind);
int igraph_revolver_st_ir(const igraph_t *graph,
			 igraph_vector_t *st,
			 const igraph_matrix_t *kernel,
			 igraph_integer_t pwindow,
			 const igraph_vector_t *cats);
int igraph_revolver_exp_ir(const igraph_t *graph,
			  igraph_matrix_t *expected,
			  const igraph_matrix_t *kernel,
			  const igraph_vector_t *st,
			  igraph_integer_t pwindow,
			  const igraph_vector_t *cats,
			  igraph_integer_t pnocats,
			  igraph_integer_t pmaxind);
int igraph_revolver_error_ir(const igraph_t *graph,
			    const igraph_matrix_t *kernel,
			    const igraph_vector_t *st,
			    igraph_integer_t pwindow,
			    const igraph_vector_t *cats,
			    igraph_integer_t pnocats,
			    igraph_integer_t pmaxind,
			    igraph_real_t *logprob,
			    igraph_real_t *lognull);
int igraph_revolver_error2_ir(const igraph_t *graph,
			      const igraph_matrix_t *kernel,
			      const igraph_vector_t *cats,
			      igraph_integer_t window,
			      igraph_real_t *logprob,
			      igraph_real_t *lognull);

int igraph_revolver_air(const igraph_t *graph,
		       igraph_integer_t niter,
		       igraph_integer_t window,
		       igraph_integer_t agebins,
		       const igraph_vector_t *cats,
		       igraph_array3_t *kernel,
		       igraph_array3_t *sd,
		       igraph_array3_t *norm,
		       igraph_array3_t *cites,
		       igraph_array3_t *expected,
		       igraph_real_t *logprob,
		       igraph_real_t *lognull,
		       igraph_real_t *logmax,
		       const igraph_matrix_t *debug,
		       igraph_vector_ptr_t *debugres);
int igraph_revolver_mes_air(const igraph_t *graph,
			   igraph_array3_t *kernel,
			   igraph_array3_t *sd,
			   igraph_array3_t *norm,
			   igraph_array3_t *cites,
			   const igraph_matrix_t *debug,
			   igraph_vector_ptr_t *debugres,
			   igraph_real_t *logmax,
			   const igraph_vector_t *st,
			   igraph_integer_t pwindow,
			   const igraph_vector_t *cats,
			   igraph_integer_t pnocats,
			   igraph_integer_t pmaxind,
			   igraph_integer_t pagebins);
int igraph_revolver_st_air(const igraph_t *graph,
			  igraph_vector_t *st,
			  const igraph_array3_t *kernel,
			  igraph_integer_t pwindow,
			  const igraph_vector_t *cats);
int igraph_revolver_exp_air(const igraph_t *graph,
			   igraph_array3_t *expected,
			   const igraph_array3_t *kernel,
			   const igraph_vector_t *st,
			   igraph_integer_t pwindow,
			   const igraph_vector_t *cats,
			   igraph_integer_t pnocats,
			   igraph_integer_t pmaxind,
			   igraph_integer_t pagebins);
int igraph_revolver_error_air(const igraph_t *graph,
			     const igraph_array3_t *kernel,
			     const igraph_vector_t *st,
			     igraph_integer_t pwindow,
			     const igraph_vector_t *cats,
			     igraph_integer_t pnocats,
			     igraph_integer_t pmaxind,
			     igraph_integer_t pagebins,
			     igraph_real_t *logprob,
			     igraph_real_t *lognull);
int igraph_revolver_error2_air(const igraph_t *graph,
			       const igraph_array3_t *kernel,
			       const igraph_vector_t *cats,
			       igraph_integer_t window,
			       igraph_real_t *logprob,
			       igraph_real_t *lognull);

/* Should be moved to to types.h? */
typedef struct igraph_lazy_adjedgelist_t {
  const igraph_t *graph;
  igraph_integer_t length;
  igraph_vector_t **adjs;
  igraph_neimode_t mode;
} igraph_lazy_adjedgelist_t;

/* Non-citation networks */

int igraph_revolver_d_d(const igraph_t *graph,
			igraph_integer_t niter,
			const igraph_vector_t *vtime,
			const igraph_vector_t *etime,
			igraph_matrix_t *kernel,
			igraph_matrix_t *sd,
			igraph_matrix_t *norm,
			igraph_matrix_t *cites,
			igraph_matrix_t *expected,
			igraph_real_t *logprob,
			igraph_real_t *lognull,
			const igraph_matrix_t *debug,
			igraph_vector_ptr_t *debugres);
int igraph_revolver_mes_d_d(const igraph_t *graph, 
			    igraph_lazy_adjedgelist_t *adjlist,
			    igraph_matrix_t *kernel,
			    igraph_matrix_t *sd,
			    igraph_matrix_t *norm,
			    igraph_matrix_t *cites,
			    const igraph_matrix_t *debug,
			    igraph_vector_ptr_t *debugres,
			    const igraph_vector_t *st,
			    const igraph_vector_t *vtime,
			    const igraph_vector_t *vtimeidx,
			    const igraph_vector_t *etime,
			    const igraph_vector_t *etimeidx,
			    igraph_integer_t pno_of_events,
			    igraph_integer_t pmaxdegree);
int igraph_revolver_st_d_d(const igraph_t *graph,
			   igraph_lazy_adjedgelist_t *adjlist,
			   igraph_vector_t *st,
			   const igraph_matrix_t *kernel,
			   const igraph_vector_t *vtime,
			   const igraph_vector_t *vtimeidx,
			   const igraph_vector_t *etime,
			   const igraph_vector_t *etimeidx,
			   igraph_integer_t pno_of_events);
int igraph_revolver_exp_d_d(const igraph_t *graph,
			    igraph_lazy_adjedgelist_t *adjlist,
			    igraph_matrix_t *expected,
			    const igraph_matrix_t *kernel,
			    const igraph_vector_t *st,
			    const igraph_vector_t *vtime,
			    const igraph_vector_t *vtimeidx,
			    const igraph_vector_t *etime,
			    const igraph_vector_t *etimeidx,
			    igraph_integer_t pno_of_events,
			    igraph_integer_t pmaxdegree);
int igraph_revolver_error_d_d(const igraph_t *graph,
			      igraph_lazy_adjedgelist_t *adjlist,
			      const igraph_matrix_t *kernel,
			      const igraph_vector_t *st,
			      const igraph_vector_t *vtime,
			      const igraph_vector_t *vtimeidx,
			      const igraph_vector_t *etime,
			      const igraph_vector_t *etimeidx,
			      igraph_integer_t pno_of_events,
			      igraph_integer_t pmaxdegree, 
			      igraph_real_t *logprob,
			      igraph_real_t *lognull);

int igraph_revolver_p_p(const igraph_t *graph,
			igraph_integer_t niter,
			const igraph_vector_t *vtime,
			const igraph_vector_t *etime,
			const igraph_vector_t *authors,
			const igraph_vector_t *eventsizes,
			igraph_matrix_t *kernel,
			igraph_matrix_t *sd,
			igraph_matrix_t *norm,
			igraph_matrix_t *cites,
			igraph_matrix_t *expected,
			igraph_real_t *logprob,
			igraph_real_t *lognull,
			const igraph_matrix_t *debug,
			igraph_vector_ptr_t *debugres);
int igraph_revolver_mes_p_p(const igraph_t *graph,
			    igraph_lazy_adjedgelist_t *adjlist,
			    igraph_matrix_t *kernel,
			    igraph_matrix_t *sd,
			    igraph_matrix_t *norm,
			    igraph_matrix_t *cites,
			    const igraph_matrix_t *debug,
			    igraph_vector_ptr_t *debugres,
			    const igraph_vector_t *st,
			    const igraph_vector_t *vtime,
			    const igraph_vector_t *vtimeidx,
			    const igraph_vector_t *etime,
			    const igraph_vector_t *etimeidx,
			    igraph_integer_t pno_of_events,
			    const igraph_vector_t *authors,
			    const igraph_vector_t *eventsizes,
			    igraph_integer_t pmaxpapers);
int igraph_revolver_st_p_p(const igraph_t *graph,
			   igraph_lazy_adjedgelist_t *adjlist,
			   igraph_vector_t *st,
			   const igraph_matrix_t *kernel,
			   const igraph_vector_t *vtime,
			   const igraph_vector_t *vtimeidx,
			   const igraph_vector_t *etime,
			   const igraph_vector_t *etimeidx,
			   igraph_integer_t pno_of_events,
			   const igraph_vector_t *authors,
			   const igraph_vector_t *eventsizes,
			   igraph_integer_t pmaxpapers);
int igraph_revolver_exp_p_p(const igraph_t *graph,
			    igraph_lazy_adjedgelist_t *adjlist,
			    igraph_matrix_t *expected,
			    const igraph_matrix_t *kernel,
			    const igraph_vector_t *st,
			    const igraph_vector_t *vtime,
			    const igraph_vector_t *vtimeidx,
			    const igraph_vector_t *etime,
			    const igraph_vector_t *etimeidx,
			    igraph_integer_t pno_of_events,
			    const igraph_vector_t *authors,
			    const igraph_vector_t *eventsizes,
			    igraph_integer_t pmaxpapers);
int igraph_revolver_error_p_p(const igraph_t *graph,
			      igraph_lazy_adjedgelist_t *adjlist,
			      const igraph_matrix_t *kernel,
			      const igraph_vector_t *st,
			      const igraph_vector_t *vtime,
			      const igraph_vector_t *vtimeidx,
			      const igraph_vector_t *etime,
			      const igraph_vector_t *etimeidx,
			      igraph_integer_t pno_of_events,
			      const igraph_vector_t *authors,
			      const igraph_vector_t *eventsizes,
			      igraph_integer_t pmaxpapers,
			      igraph_real_t *logprob,
			      igraph_real_t *lognull);

/* -------------------------------------------------- */
/* Maximum likelihood revolver                        */
/* -------------------------------------------------- */

int igraph_revolver_ml_d(const igraph_t *graph,
			 igraph_integer_t niter,
			 igraph_vector_t *kernel,
			 igraph_vector_t *cites,
			 igraph_real_t delta,
			 const igraph_vector_t *filter,
			 igraph_real_t *logprob,
			 igraph_real_t *logmax);

int igraph_revolver_probs_d(const igraph_t *graph,
			    const igraph_vector_t *kernel,
			    igraph_vector_t *logprobs,
			    igraph_vector_t *logcited,
			    igraph_vector_t *logciting,
			    igraph_bool_t ntk);

int igraph_revolver_ml_de(const igraph_t *graph,
			  igraph_integer_t niter,
			  igraph_matrix_t *kernel,
			  const igraph_vector_t *cats,
			  igraph_matrix_t *cites,
			  igraph_real_t delta,
			  const igraph_vector_t *filter,
			  igraph_real_t *logprob,
			  igraph_real_t *logmax);

int igraph_revolver_probs_de(const igraph_t *graph,
			     const igraph_matrix_t *kernel,
			     const igraph_vector_t *cats,
			     igraph_vector_t *logprobs,
			     igraph_vector_t *logcited,
			     igraph_vector_t *logciting);

int igraph_revolver_ml_ade(const igraph_t *graph,
			   igraph_integer_t niter,
			   igraph_array3_t *kernel,
			   const igraph_vector_t *cats,
			   igraph_array3_t *cites,
			   igraph_integer_t pagebins,
			   igraph_real_t delta,
			   const igraph_vector_t *filter,
			   igraph_real_t *logprob,
			   igraph_real_t *logmax);

int igraph_revolver_probs_ade(const igraph_t *graph,
			      const igraph_array3_t *kernel,
			      const igraph_vector_t *cats,
			      igraph_vector_t *logprobs,
			      igraph_vector_t *logcited,
			      igraph_vector_t *logciting);

int igraph_revolver_ml_f(const igraph_t *graph,
			 igraph_integer_t niter,
			 igraph_vector_t *kernel,
			 igraph_vector_t *cites,
			 igraph_real_t delta,
			 igraph_real_t *logprob,
			 igraph_real_t *logmax);

int igraph_revolver_ml_df(const igraph_t *graph,
			  igraph_integer_t niter,
			  igraph_matrix_t *kernel,
			  igraph_matrix_t *cites,
			  igraph_real_t delta,
			  igraph_real_t *logprob,
			  igraph_real_t *logmax);

int igraph_revolver_ml_l(const igraph_t *graph,
			 igraph_integer_t niter,
			 igraph_vector_t *kernel,
			 igraph_vector_t *cites,
			 igraph_integer_t pagebins,
			 igraph_real_t delta,
			 igraph_real_t *logprob,
			 igraph_real_t *logmax);

int igraph_revolver_ml_ad(const igraph_t *graph,
			  igraph_integer_t niter,
			  igraph_matrix_t *kernel,
			  igraph_matrix_t *cites,
			  igraph_integer_t pagebins,
			  igraph_real_t delta,
			  const igraph_vector_t *filter,
			  igraph_real_t *logprob,
			  igraph_real_t *logmax);

int igraph_revolver_probs_ad(const igraph_t *graph,
			     const igraph_matrix_t *kernel,
			     igraph_vector_t *logprobs,
			     igraph_vector_t *logcited,
			     igraph_vector_t *logciting,
			     igraph_bool_t ntk);

int igraph_revolver_ml_D(const igraph_t *graph,
			 igraph_vector_t *res,
			 igraph_real_t *Fmin,			 
			 igraph_real_t abstol, igraph_real_t reltol, int maxit,
			 igraph_scalar_function_t *A_fun,
			 igraph_vector_function_t *dA_fun,
			 const igraph_vector_t *filter,
			 igraph_integer_t *fncount, igraph_integer_t *grcount);

int igraph_revolver_ml_D_alpha(const igraph_t *graph,
			       igraph_real_t *alpha, igraph_real_t *Fmin,
			       igraph_real_t abstol, igraph_real_t reltol, 
			       int maxit, const igraph_vector_t *filter,
			       igraph_integer_t *fncount, 
			       igraph_integer_t *grcount);

int igraph_revolver_ml_D_alpha_a(const igraph_t *graph,
				 igraph_real_t *alpha, igraph_real_t *a,
				 igraph_real_t *Fmin,
				 igraph_real_t abstol, igraph_real_t reltol,
				 int maxit, const igraph_vector_t *filter,
				 igraph_integer_t *fncount, 
				 igraph_integer_t *grcount);

int igraph_revolver_ml_DE(const igraph_t *graph,
			  const igraph_vector_t *cats,
			  igraph_vector_t *res,
			  igraph_real_t *Fmin,
			  igraph_real_t abstol, igraph_real_t reltol, int maxit,
			  igraph_scalar_function_t *A_fun,
			  igraph_vector_function_t *dA_fun,
			  const igraph_vector_t *filter,
			  igraph_integer_t *fncount, 
			  igraph_integer_t *grcount,
			  igraph_vector_t *lastderiv);

int igraph_revolver_ml_DE_alpha_a(const igraph_t *graph,
				  const igraph_vector_t *cats,
				  igraph_real_t *alpha, igraph_real_t *a,
				  igraph_vector_t *coeffs,
				  igraph_real_t *Fmin,
				  igraph_real_t abstol, igraph_real_t reltol,
				  int maxit, const igraph_vector_t *filter,
				  igraph_integer_t *fncount,
				  igraph_integer_t *grcount);

int igraph_revolver_ml_AD(const igraph_t *graph,
			  igraph_vector_t *res,
			  igraph_real_t *Fmin,
			  igraph_real_t abstol, igraph_real_t reltol, int maxit,
			  igraph_scalar_function_t *A_fun,
			  igraph_vector_function_t *dA_fun,
			  int agebins, const igraph_vector_t *filter,
			  igraph_integer_t *fncount, 
			  igraph_integer_t *grcount,
			  igraph_vector_t *lastderiv);

int igraph_revolver_ml_AD_alpha_a_beta(const igraph_t *graph,
				       igraph_real_t *alpha, igraph_real_t *a,
				       igraph_real_t *beta, igraph_real_t *Fmin,
				       igraph_real_t abstol, igraph_real_t reltol,
				       int maxit, int agebins, 
				       const igraph_vector_t *filter,
				       igraph_integer_t *fncount,
				       igraph_integer_t *grcount);

int igraph_revolver_ml_AD_dpareto(const igraph_t *graph,
				  igraph_real_t *alpha, igraph_real_t *a,
				  igraph_real_t *paralpha, igraph_real_t *parbeta,
				  igraph_real_t *parscale,
				  igraph_real_t *Fmin,
				  igraph_real_t abstol, igraph_real_t reltol,
				  int maxit, int agebins, 
				  const igraph_vector_t *filter,
				  igraph_integer_t *fncount,
				  igraph_integer_t *grcount);

int igraph_revolver_ml_AD_dpareto_eval(const igraph_t *graph,
				       igraph_real_t alpha, igraph_real_t a,
				       igraph_real_t paralpha, 
				       igraph_real_t parbeta,
				       igraph_real_t parscale,
				       igraph_real_t *value,
				       igraph_vector_t *deriv,
				       int agebins,
				       const igraph_vector_t *filter);



int igraph_revolver_ml_ADE(const igraph_t *graph,
			   const igraph_vector_t *cats,
			   igraph_vector_t *res,
			   igraph_real_t *Fmin,
			   igraph_real_t abstol, igraph_real_t reltol, int maxit,
			   igraph_scalar_function_t *A_fun,
			   igraph_vector_function_t *dA_fun,
			   int agebins, const igraph_vector_t *filter,
			   igraph_integer_t *fncount, 
			   igraph_integer_t *grcount,
			   igraph_vector_t *lastderiv);

int igraph_revolver_probs_ADE(const igraph_t *graph,
			      igraph_scalar_function_t *A_fun,
			      const igraph_matrix_t *par,
			      const igraph_vector_t *cats,
			      const igraph_vector_t *gcats,
			      int agebins,
			      igraph_vector_t *logprobs,
			      igraph_vector_t *logcited,
			      igraph_vector_t *logciting);

int igraph_revolver_ml_ADE_alpha_a_beta(const igraph_t *graph,
					const igraph_vector_t *cats,
					igraph_real_t *alpha, igraph_real_t *a,
					igraph_real_t *beta, igraph_vector_t *coeffs,
					igraph_real_t *Fmin,
					igraph_real_t abstol, igraph_real_t reltol,
					int maxit, int agebins, 
					const igraph_vector_t *filter,
					igraph_integer_t *fncount,
					igraph_integer_t *grcount);

int igraph_revolver_ml_ADE_dpareto(const igraph_t *graph,
				   const igraph_vector_t *cats,
				   igraph_real_t *alpha, igraph_real_t *a,
				   igraph_real_t *paralpha, igraph_real_t *parbeta,
				   igraph_real_t *parscale, igraph_vector_t *coeffs,
				   igraph_real_t *Fmin,
				   igraph_real_t abstol, igraph_real_t reltol,
				   int maxit, int agebins, 
				   const igraph_vector_t *filter,
				   igraph_integer_t *fncount,
				   igraph_integer_t *grcount);

int igraph_revolver_ml_ADE_dpareto_eval(const igraph_t *graph,
					const igraph_vector_t *cats,
					igraph_real_t alpha, igraph_real_t a,
					igraph_real_t paralpha, 
					igraph_real_t parbeta,
					igraph_real_t parscale,
					const igraph_vector_t *coeffs,
					igraph_real_t *value,
					igraph_vector_t *deriv,
					int agebins,
					const igraph_vector_t *filter);

int igraph_revolver_ml_ADE_dpareto_evalf(const igraph_t *graph,
					 const igraph_vector_t *cats,
					 const igraph_matrix_t *par,
					 igraph_vector_t *value,
					 int agebins, 
					 const igraph_vector_t *filter);

int igraph_revolver_probs_ADE_dpareto(const igraph_t *graph,
				      const igraph_matrix_t *par,
				      const igraph_vector_t *cats,
				      const igraph_vector_t *gcats,
				      int agebins,
				      igraph_vector_t *logprobs,
				      igraph_vector_t *logcited,
				      igraph_vector_t *logciting);

/* -------------------------------------------------- */
/* Other, not graph related                           */
/* -------------------------------------------------- */

int igraph_running_mean(const igraph_vector_t *data, igraph_vector_t *res, 
			igraph_integer_t binwidth);
int igraph_random_sample(igraph_vector_t *res, igraph_integer_t l, igraph_integer_t h, 
			 igraph_integer_t length);
int igraph_convex_hull(const igraph_matrix_t *data, igraph_vector_t *resverts,
		       igraph_matrix_t *rescoords);
int igraph_zeroin(igraph_real_t *ax, igraph_real_t *bx,
		  igraph_real_t (*f)(igraph_real_t x, void *info),
		  void *info, igraph_real_t *Tol, int *Maxit, igraph_real_t *res);
int igraph_bfgs(igraph_vector_t *b, igraph_real_t *Fmin, 
		igraph_scalar_function_t fminfn, igraph_vector_function_t fmingr,
		int maxit, int trace,
		igraph_real_t abstol, igraph_real_t reltol, int nREPORT, void *ex,
		igraph_integer_t *fncount, igraph_integer_t *grcount);

typedef struct igraph_adjlist_t { 
  igraph_integer_t length;
  igraph_vector_t *adjs;
} igraph_adjlist_t;

int igraph_adjlist_init(const igraph_t *graph, igraph_adjlist_t *al, 
			  igraph_neimode_t mode);
igraph_integer_t igraph_adjlist_size(const igraph_adjlist_t *al); 
int igraph_adjlist_init_complementer(const igraph_t *graph,
				     igraph_adjlist_t *al, 
				     igraph_neimode_t mode,
				     igraph_bool_t loops);
void igraph_adjlist_destroy(igraph_adjlist_t *al);
void igraph_adjlist_sort(igraph_adjlist_t *al);
int igraph_adjlist_simplify(igraph_adjlist_t *al);
/* igraph_vector_t *igraph_adjlist_get(const igraph_adjlist_t *al,  */
/* 			       igraph_integer_t no); */
/**
 * \define igraph_adjlist_get
 * Query a vector in an adjlist
 * 
 * Returns a pointer to an <type>igraph_vector_t</type> object from an
 * adjacency list. The vector can be modified as desired. 
 * \param al The adjacency list object.
 * \param no The vertex of which the vertex of adjacent vertices are
 *   returned.
 * \return Pointer to the <type>igraph_vector_t</type> object.
 * 
 * Time complexity: O(1).
 */
#define igraph_adjlist_get(al,no) (&(al)->adjs[(long int)(no)])

int igraph_adjlist(igraph_t *graph, const igraph_adjlist_t *adjlist,
		   igraph_bool_t directed, igraph_bool_t duplicate);

typedef struct igraph_adjedgelist_t {
  igraph_integer_t length;
  igraph_vector_t *adjs;
} igraph_adjedgelist_t;

int igraph_adjedgelist_init(const igraph_t *graph, 
			    igraph_adjedgelist_t *eal, 
			    igraph_neimode_t mode);
void igraph_adjedgelist_destroy(igraph_adjedgelist_t *ael);
/**
 * \define igraph_adjedgelist_get
 * Query a vector in an adjedgelist
 *
 * Returns a pointer to an <type>igraph_vector_t</type> object from an
 * adjacency list containing edge ids. The vector can be modified,
 * resized, etc. as desired. 
 * \param graph ael The edge adjacency list.
 * \param no The vertex of which the adjacent edges are returned.
 * \return Pointer to an <type>igraph_vector_t</type> object.
 * 
 * Time complexity: O(1).
 */
#define igraph_adjedgelist_get(ael,no) (&(ael)->adjs[(long int)(no)])

/* -------------------------------------------------- */
/* For internal use only, should move to other header */
/* -------------------------------------------------- */

typedef struct igraph_lazy_adjlist_t {
  const igraph_t *graph;
  igraph_integer_t length;
  igraph_vector_t **adjs;
  igraph_neimode_t mode;
  igraph_lazy_adlist_simplify_t simplify;
} igraph_lazy_adjlist_t;

int igraph_lazy_adjlist_init(const igraph_t *graph,
			       igraph_lazy_adjlist_t *al,
			       igraph_neimode_t mode,
			       igraph_lazy_adlist_simplify_t simplify);
void igraph_lazy_adjlist_destroy(igraph_lazy_adjlist_t *al);
/* igraph_vector_t *igraph_lazy_adjlist_get(igraph_lazy_adjlist_t *al, */
/* 					   igraph_integer_t no); */
/**
 * \define igraph_lazy_adjlist_get
 * Query neighbor vertices
 * 
 * If the function is called for the first time for a vertex then the
 * result is stored in the adjacency list and no further query
 * operations are needed when the neighbors of the same vertex are
 * queried again.
 * \param al The lazy adjacency list.
 * \param no The vertex id to query.
 * \return Pointer to a vector. It is allowed to modify it and
 *   modification does not affect the original graph.
 * 
 * Time complexity: O(d), the number of neighbor vertices for the
 * first time, O(1) for subsequent calls.
 */
#define igraph_lazy_adjlist_get(al,no) \
  ((al)->adjs[(long int)(no)] != 0 ? ((al)->adjs[(long int)(no)]) : \
   (igraph_lazy_adjlist_get_real(al, no)))
igraph_vector_t *igraph_lazy_adjlist_get_real(igraph_lazy_adjlist_t *al,
						igraph_integer_t no);

int igraph_lazy_adjedgelist_init(const igraph_t *graph,
				   igraph_lazy_adjedgelist_t *al,
				   igraph_neimode_t mode);
void igraph_lazy_adjedgelist_destroy(igraph_lazy_adjedgelist_t *al);
/**
 * \define igraph_lazy_adjedgelist_get
 * Query adjacent edges
 * 
 * If the function is called for the first time for a vertex, then the
 * result is stored in the adjacency list and no further query
 * operations are needed when the adjacent edges of the same vertex are
 * queried again.
 * \param al The lazy adjacency list object.
 * \param no The vertex id to query.
 * \return Pointer to a vector. It is allowed to modify it and
 *   modification does not affect the original graph.
 * 
 * Time complexity: O(d), the number of adjacent edges for the first
 * time, O(1) for subsequent calls with the same \p no argument.
 */
#define igraph_lazy_adjedgelist_get(al,no) \
  ((al)->adjs[(long int)(no)] != 0 ? ((al)->adjs[(long int)(no)]) : \
   (igraph_lazy_adjedgelist_get_real(al, no)))
igraph_vector_t *igraph_lazy_adjedgelist_get_real(igraph_lazy_adjedgelist_t *al,
						    igraph_integer_t no);

extern unsigned int igraph_i_isoclass_3[];
extern unsigned int igraph_i_isoclass_4[];
extern unsigned int igraph_i_isoclass_3u[];
extern unsigned int igraph_i_isoclass_4u[];
extern unsigned int igraph_i_isoclass2_3[];
extern unsigned int igraph_i_isoclass2_4[];
extern unsigned int igraph_i_isoclass2_3u[];
extern unsigned int igraph_i_isoclass2_4u[];
extern unsigned int igraph_i_isoclass_3_idx[];
extern unsigned int igraph_i_isoclass_4_idx[];
extern unsigned int igraph_i_isoclass_3u_idx[];
extern unsigned int igraph_i_isoclass_4u_idx[];

#include "attributes.h"

__END_DECLS
  
#endif<|MERGE_RESOLUTION|>--- conflicted
+++ resolved
@@ -831,21 +831,14 @@
 int igraph_convergence_degree(const igraph_t *graph, igraph_vector_t *result,
          igraph_vector_t *ins, igraph_vector_t *outs);
 
-<<<<<<< HEAD
-=======
-int igraph_unfold_tree(const igraph_t *graph, igraph_t *tree,
-		       igraph_neimode_t mode, const igraph_vector_t *roots,
-		       igraph_vector_t *vertex_index);
-
-int igraph_is_mutual(igraph_t *graph, igraph_es_t es, igraph_vector_bool_t *res);
-
->>>>>>> ea2c1b89
 /* -------------------------------------------------- */
 /* Spectral Properties                                */
 /* -------------------------------------------------- */
 
 int igraph_laplacian(const igraph_t *graph, igraph_matrix_t *res,
 		     igraph_bool_t normalized);
+
+int igraph_is_mutual(igraph_t *graph, igraph_es_t es, igraph_vector_bool_t *res);
 
 /* -------------------------------------------------- */
 /* Components                                         */
