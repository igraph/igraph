/* -*- mode: C -*-  */
/* vim:set ts=4 sw=4 sts=4 et: */
/*
   IGraph library.
   Copyright (C) 2007-2020 The igraph development team

   This program is free software; you can redistribute it and/or modify
   it under the terms of the GNU General Public License as published by
   the Free Software Foundation; either version 2 of the License, or
   (at your option) any later version.

   This program is distributed in the hope that it will be useful,
   but WITHOUT ANY WARRANTY; without even the implied warranty of
   MERCHANTABILITY or FITNESS FOR A PARTICULAR PURPOSE.  See the
   GNU General Public License for more details.

   You should have received a copy of the GNU General Public License
   along with this program; if not, write to the Free Software
   Foundation, Inc., 51 Franklin Street, Fifth Floor, Boston, MA
   02110-1301 USA

*/

#include "igraph_community.h"

#include "igraph_adjlist.h"
#include "igraph_components.h"
#include "igraph_dqueue.h"
#include "igraph_interface.h"
#include "igraph_iterators.h"
#include "igraph_memory.h"
#include "igraph_statusbar.h"
#include "igraph_structural.h"

#include "core/interruption.h"

#include <limits.h>

/**
 * \section about_leading_eigenvector_methods
 *
 * <para>
 * The function documented in these section implements the
 * <quote>leading eigenvector</quote> method developed by Mark Newman and
 * published in MEJ Newman: Finding community structure using the
 * eigenvectors of matrices, Phys Rev E 74:036104 (2006).</para>
 *
 * <para>
 * The heart of the method is the definition of the modularity matrix,
 * B, which is B=A-P, A being the adjacency matrix of the (undirected)
 * network, and P contains the probability that certain edges are
 * present according to the <quote>configuration model</quote> In
 * other words, a Pij element of P is the probability that there is an
 * edge between vertices i and j in a random network in which the
 * degrees of all vertices are the same as in the input graph.</para>
 *
 * <para>
 * The leading eigenvector method works by calculating the eigenvector
 * of the modularity matrix for the largest positive eigenvalue and
 * then separating vertices into two community based on the sign of
 * the corresponding element in the eigenvector. If all elements in
 * the eigenvector are of the same sign that means that the network
 * has no underlying community structure.
 * Check Newman's paper to understand why this is a good method for
 * detecting community structure. </para>
 *
 * <para>
 * The leading eigenvector community structure detection method is
 * implemented in \ref igraph_community_leading_eigenvector(). After
 * the initial split, the following splits are done in a way to
 * optimize modularity regarding to the original network. Note that
 * any further refinement, for example using Kernighan-Lin, as
 * proposed in Section V.A of Newman (2006), is not implemented here.
 * </para>
 *
 * <para>
 * \example examples/simple/igraph_community_leading_eigenvector.c
 * </para>
 */

typedef struct igraph_i_community_leading_eigenvector_data_t {
    igraph_vector_int_t *idx;
    igraph_vector_int_t *idx2;
    igraph_adjlist_t *adjlist;
    igraph_inclist_t *inclist;
    igraph_vector_t *tmp;
    igraph_integer_t no_of_edges;
    igraph_vector_int_t *mymembership;
    igraph_integer_t comm;
    const igraph_vector_t *weights;
    const igraph_t *graph;
    igraph_vector_t *strength;
    igraph_real_t sumweights;
} igraph_i_community_leading_eigenvector_data_t;

static igraph_error_t igraph_i_community_leading_eigenvector(
        igraph_real_t *to,
        const igraph_real_t *from,
        int n, void *extra) {

    igraph_i_community_leading_eigenvector_data_t *data = extra;
    igraph_integer_t j, k, nlen, size = n;
    igraph_vector_int_t *idx = data->idx;
    igraph_vector_int_t *idx2 = data->idx2;
    igraph_vector_t *tmp = data->tmp;
    igraph_adjlist_t *adjlist = data->adjlist;
    igraph_real_t ktx, ktx2;
    igraph_integer_t no_of_edges = data->no_of_edges;
    igraph_vector_int_t *mymembership = data->mymembership;
    igraph_integer_t comm = data->comm;

    /* Ax */
    for (j = 0; j < size; j++) {
        igraph_integer_t oldid = VECTOR(*idx)[j];
        igraph_vector_int_t *neis = igraph_adjlist_get(adjlist, oldid);
        nlen = igraph_vector_int_size(neis);
        to[j] = 0.0;
        VECTOR(*tmp)[j] = 0.0;
        for (k = 0; k < nlen; k++) {
            igraph_integer_t nei = VECTOR(*neis)[k];
            igraph_integer_t neimemb = VECTOR(*mymembership)[nei];
            if (neimemb == comm) {
                to[j] += from[ VECTOR(*idx2)[nei] ];
                VECTOR(*tmp)[j] += 1;
            }
        }
    }

    /* Now calculate k^Tx/2m */
    ktx = 0.0; ktx2 = 0.0;
    for (j = 0; j < size; j++) {
        igraph_integer_t oldid = VECTOR(*idx)[j];
        igraph_vector_int_t *neis = igraph_adjlist_get(adjlist, oldid);
        igraph_integer_t degree = igraph_vector_int_size(neis);
        ktx += from[j] * degree;
        ktx2 += degree;
    }
    ktx = ktx / no_of_edges / 2.0;
    ktx2 = ktx2 / no_of_edges / 2.0;

    /* Now calculate Bx */
    for (j = 0; j < size; j++) {
        igraph_integer_t oldid = VECTOR(*idx)[j];
        igraph_vector_int_t *neis = igraph_adjlist_get(adjlist, oldid);
        igraph_real_t degree = igraph_vector_int_size(neis);
        to[j] = to[j] - ktx * degree;
        VECTOR(*tmp)[j] = VECTOR(*tmp)[j] - ktx2 * degree;
    }

    /* -d_ij summa l in G B_il */
    for (j = 0; j < size; j++) {
        to[j] -= VECTOR(*tmp)[j] * from[j];
    }

    return IGRAPH_SUCCESS;
}

static igraph_error_t igraph_i_community_leading_eigenvector2(
        igraph_real_t *to,
        const igraph_real_t *from,
        int n, void *extra) {

    igraph_i_community_leading_eigenvector_data_t *data = extra;
    igraph_integer_t j, k, nlen, size = n;
    igraph_vector_int_t *idx = data->idx;
    igraph_vector_int_t *idx2 = data->idx2;
    igraph_vector_t *tmp = data->tmp;
    igraph_adjlist_t *adjlist = data->adjlist;
    igraph_real_t ktx, ktx2;
    igraph_integer_t no_of_edges = data->no_of_edges;
    igraph_vector_int_t *mymembership = data->mymembership;
    igraph_integer_t comm = data->comm;

    /* Ax */
    for (j = 0; j < size; j++) {
        igraph_integer_t oldid = VECTOR(*idx)[j];
        igraph_vector_int_t *neis = igraph_adjlist_get(adjlist, oldid);
        nlen = igraph_vector_int_size(neis);
        to[j] = 0.0;
        VECTOR(*tmp)[j] = 0.0;
        for (k = 0; k < nlen; k++) {
            igraph_integer_t nei = VECTOR(*neis)[k];
            igraph_integer_t neimemb = VECTOR(*mymembership)[nei];
            if (neimemb == comm) {
                igraph_integer_t fi = VECTOR(*idx2)[nei];
                if (fi < size) {
                    to[j] += from[fi];
                }
                VECTOR(*tmp)[j] += 1;
            }
        }
    }

    /* Now calculate k^Tx/2m */
    ktx = 0.0; ktx2 = 0.0;
    for (j = 0; j < size + 1; j++) {
        igraph_integer_t oldid = VECTOR(*idx)[j];
        igraph_vector_int_t *neis = igraph_adjlist_get(adjlist, oldid);
        igraph_integer_t degree = igraph_vector_int_size(neis);
        if (j < size) {
            ktx += from[j] * degree;
        }
        ktx2 += degree;
    }
    ktx = ktx / no_of_edges / 2.0;
    ktx2 = ktx2 / no_of_edges / 2.0;

    /* Now calculate Bx */
    for (j = 0; j < size; j++) {
        igraph_integer_t oldid = VECTOR(*idx)[j];
        igraph_vector_int_t *neis = igraph_adjlist_get(adjlist, oldid);
        igraph_real_t degree = igraph_vector_int_size(neis);
        to[j] = to[j] - ktx * degree;
        VECTOR(*tmp)[j] = VECTOR(*tmp)[j] - ktx2 * degree;
    }

    /* -d_ij summa l in G B_il */
    for (j = 0; j < size; j++) {
        to[j] -= VECTOR(*tmp)[j] * from[j];
    }

    return IGRAPH_SUCCESS;
}

static igraph_error_t igraph_i_community_leading_eigenvector_weighted(
        igraph_real_t *to,
        const igraph_real_t *from,
        int n, void *extra) {

    igraph_i_community_leading_eigenvector_data_t *data = extra;
    igraph_integer_t j, k, nlen, size = n;
    igraph_vector_int_t *idx = data->idx;
    igraph_vector_int_t *idx2 = data->idx2;
    igraph_vector_t *tmp = data->tmp;
    igraph_inclist_t *inclist = data->inclist;
    igraph_real_t ktx, ktx2;
    igraph_vector_int_t *mymembership = data->mymembership;
    igraph_integer_t comm = data->comm;
    const igraph_vector_t *weights = data->weights;
    const igraph_t *graph = data->graph;
    igraph_vector_t *strength = data->strength;
    igraph_real_t sw = data->sumweights;

    /* Ax */
    for (j = 0; j < size; j++) {
        igraph_integer_t oldid = VECTOR(*idx)[j];
        igraph_vector_int_t *inc = igraph_inclist_get(inclist, oldid);
        nlen = igraph_vector_int_size(inc);
        to[j] = 0.0;
        VECTOR(*tmp)[j] = 0.0;
        for (k = 0; k < nlen; k++) {
            igraph_integer_t edge = VECTOR(*inc)[k];
            igraph_real_t w = VECTOR(*weights)[edge];
            igraph_integer_t nei = IGRAPH_OTHER(graph, edge, oldid);
            igraph_integer_t neimemb = VECTOR(*mymembership)[nei];
            if (neimemb == comm) {
                to[j] += from[ VECTOR(*idx2)[nei] ] * w;
                VECTOR(*tmp)[j] += w;
            }
        }
    }

    /* k^Tx/2m */
    ktx = 0.0; ktx2 = 0.0;
    for (j = 0; j < size; j++) {
        igraph_integer_t oldid = VECTOR(*idx)[j];
        igraph_real_t str = VECTOR(*strength)[oldid];
        ktx += from[j] * str;
        ktx2 += str;
    }
    ktx = ktx / sw / 2.0;
    ktx2 = ktx2 / sw / 2.0;

    /* Bx */
    for (j = 0; j < size; j++) {
        igraph_integer_t oldid = VECTOR(*idx)[j];
        igraph_real_t str = VECTOR(*strength)[oldid];
        to[j] = to[j] - ktx * str;
        VECTOR(*tmp)[j] = VECTOR(*tmp)[j] - ktx2 * str;
    }

    /* -d_ij summa l in G B_il */
    for (j = 0; j < size; j++) {
        to[j] -= VECTOR(*tmp)[j] * from[j];
    }

    return IGRAPH_SUCCESS;
}

static igraph_error_t igraph_i_community_leading_eigenvector2_weighted(
        igraph_real_t *to,
        const igraph_real_t *from,
        int n, void *extra) {

    igraph_i_community_leading_eigenvector_data_t *data = extra;
    igraph_integer_t j, k, nlen, size = n;
    igraph_vector_int_t *idx = data->idx;
    igraph_vector_int_t *idx2 = data->idx2;
    igraph_vector_t *tmp = data->tmp;
    igraph_inclist_t *inclist = data->inclist;
    igraph_real_t ktx, ktx2;
    igraph_vector_int_t *mymembership = data->mymembership;
    igraph_integer_t comm = data->comm;
    const igraph_vector_t *weights = data->weights;
    const igraph_t *graph = data->graph;
    igraph_vector_t *strength = data->strength;
    igraph_real_t sw = data->sumweights;

    /* Ax */
    for (j = 0; j < size; j++) {
        igraph_integer_t oldid = VECTOR(*idx)[j];
        igraph_vector_int_t *inc = igraph_inclist_get(inclist, oldid);
        nlen = igraph_vector_int_size(inc);
        to[j] = 0.0;
        VECTOR(*tmp)[j] = 0.0;
        for (k = 0; k < nlen; k++) {
            igraph_integer_t edge = VECTOR(*inc)[k];
            igraph_real_t w = VECTOR(*weights)[edge];
            igraph_integer_t nei = IGRAPH_OTHER(graph, edge, oldid);
            igraph_integer_t neimemb = VECTOR(*mymembership)[nei];
            if (neimemb == comm) {
                igraph_integer_t fi = VECTOR(*idx2)[nei];
                if (fi < size) {
                    to[j] += from[fi] * w;
                }
                VECTOR(*tmp)[j] += w;
            }
        }
    }

    /* k^Tx/2m */
    ktx = 0.0; ktx2 = 0.0;
    for (j = 0; j < size + 1; j++) {
        igraph_integer_t oldid = VECTOR(*idx)[j];
        igraph_real_t str = VECTOR(*strength)[oldid];
        if (j < size) {
            ktx += from[j] * str;
        }
        ktx2 += str;
    }
    ktx = ktx / sw / 2.0;
    ktx2 = ktx2 / sw / 2.0;

    /* Bx */
    for (j = 0; j < size; j++) {
        igraph_integer_t oldid = VECTOR(*idx)[j];
        igraph_real_t str = VECTOR(*strength)[oldid];
        to[j] = to[j] - ktx * str;
        VECTOR(*tmp)[j] = VECTOR(*tmp)[j] - ktx2 * str;
    }

    /* -d_ij summa l in G B_il */
    for (j = 0; j < size; j++) {
        to[j] -= VECTOR(*tmp)[j] * from[j];
    }

    return IGRAPH_SUCCESS;
}

static void igraph_i_error_handler_none(const char *reason, const char *file,
                                        int line, igraph_error_t igraph_errno) {
    IGRAPH_UNUSED(reason);
    IGRAPH_UNUSED(file);
    IGRAPH_UNUSED(line);
    IGRAPH_UNUSED(igraph_errno);
    /* do nothing */
}


/**
 * \ingroup communities
 * \function igraph_community_leading_eigenvector
 * \brief Leading eigenvector community finding (proper version).
 *
 * Newman's leading eigenvector method for detecting community
 * structure. This is the proper implementation of the recursive,
 * divisive algorithm: each split is done by maximizing the modularity
 * regarding the original network, see MEJ Newman: Finding community
 * structure in networks using the eigenvectors of matrices,
 * Phys Rev E 74:036104 (2006).
 *
 * \param graph The undirected input graph.
 * \param weights The weights of the edges, or a null pointer for
 *    unweighted graphs.
 * \param merges The result of the algorithm, a matrix containing the
 *    information about the splits performed. The matrix is built in
 *    the opposite way however, it is like the result of an
 *    agglomerative algorithm. If at the end of the algorithm (after
 *    \p steps steps was done) there are <quote>p</quote> communities,
 *    then these are numbered from zero to <quote>p-1</quote>. The
 *    first line of the matrix contains the first <quote>merge</quote>
 *    (which is in reality the last split) of two communities into
 *    community <quote>p</quote>, the merge in the second line forms
 *    community <quote>p+1</quote>, etc. The matrix should be
 *    initialized before calling and will be resized as needed.
 *    This argument is ignored if it is \c NULL.
 * \param membership The membership of the vertices after all the
 *    splits were performed will be stored here. The vector must be
 *    initialized  before calling and will be resized as needed.
 *    This argument is ignored if it is \c NULL. This argument can
 *    also be used to supply a starting configuration for the community
 *    finding, in the format of a membership vector. In this case the
 *    \p start argument must be set to 1.
 * \param steps The maximum number of steps to perform. It might
 *    happen that some component (or the whole network) has no
 *    underlying community structure and no further steps can be
 *    done. If you want as many steps as possible then supply the
 *    number of vertices in the network here.
 * \param options The options for ARPACK. Supply \c NULL here to use the
 *    defaults. \c n is always overwritten. \c ncv is set to at least 4.
 * \param modularity If not a null pointer, then it must be a pointer
 *    to a real number and the modularity score of the final division
 *    is stored here.
 * \param start Boolean, whether to use the community structure given
 *    in the \p membership argument as a starting point.
 * \param eigenvalues Pointer to an initialized vector or a null
 *    pointer. If not a null pointer, then the eigenvalues calculated
 *    along the community structure detection are stored here. The
 *    non-positive eigenvalues, that do not result a split, are stored
 *    as well.
 * \param eigenvectors If not a null pointer, then the eigenvectors
 *    that are calculated in each step of the algorithm are stored here,
 *    in a list of vectors. Each eigenvector is stored in an
 *    \ref igraph_vector_t object.
 * \param history Pointer to an initialized vector or a null pointer.
 *    If not a null pointer, then a trace of the algorithm is stored
 *    here, encoded numerically. The various operations:
 *    \clist
 *    \cli IGRAPH_LEVC_HIST_START_FULL
 *      Start the algorithm from an initial state where each connected
 *      component is a separate community.
 *    \cli IGRAPH_LEVC_HIST_START_GIVEN
 *      Start the algorithm from a given community structure. The next
 *      value in the vector contains the initial number of
 *      communities.
 *    \cli IGRAPH_LEVC_HIST_SPLIT
 *      Split a community into two communities. The id of the splitted
 *      community is given in the next element of the history vector.
 *      The id of the first new community is the same as the id of the
 *      splitted community. The id of the second community equals to
 *      the number of communities before the split.
 *    \cli IGRAPH_LEVC_HIST_FAILED
 *      Tried to split a community, but it was not worth it, as it
 *      does not result in a bigger modularity value. The id of the
 *      community is given in the next element of the vector.
 *    \endclist
 * \param callback A null pointer or a function of type \ref
 *    igraph_community_leading_eigenvector_callback_t. If given, this
 *    callback function is called after each eigenvector/eigenvalue
 *    calculation. If the callback returns \c IGRAPH_STOP, then the
 *    community finding algorithm stops. If it returns \c IGRAPH_SUCCESS,
 *    the algorithm continues normally. Any other return value is considered
 *    an igraph error code and will terminete the algorithm with the same
 *    error code. See the arguments passed to the callback at the documentation
 *    of \ref igraph_community_leading_eigenvector_callback_t.
 * \param callback_extra Extra argument to pass to the callback
 *    function.
 * \return Error code.
 *
 * \sa \ref igraph_community_walktrap() and \ref
 * igraph_community_spinglass() for other community structure
 * detection methods.
 *
 * Time complexity: O(|E|+|V|^2*steps), |V| is the number of vertices,
 * |E| the number of edges, <quote>steps</quote> the number of splits
 * performed.
 */
igraph_error_t igraph_community_leading_eigenvector(
        const igraph_t *graph,
        const igraph_vector_t *weights,
        igraph_matrix_int_t *merges,
        igraph_vector_int_t *membership,
        igraph_integer_t steps,
        igraph_arpack_options_t *options,
        igraph_real_t *modularity,
        igraph_bool_t start,
        igraph_vector_t *eigenvalues,
        igraph_vector_list_t *eigenvectors,
        igraph_vector_t *history,
        igraph_community_leading_eigenvector_callback_t *callback,
        void *callback_extra) {

    igraph_integer_t no_of_nodes = igraph_vcount(graph);
    igraph_integer_t no_of_edges = igraph_ecount(graph);
    igraph_dqueue_int_t tosplit;
    igraph_vector_int_t idx, idx2;
    igraph_vector_t mymerges;
    igraph_vector_t strength, tmp;
    igraph_integer_t staken = 0;
    igraph_adjlist_t adjlist;
    igraph_inclist_t inclist;
    igraph_integer_t i, j, k, l;
    igraph_integer_t communities;
    igraph_vector_int_t vmembership, *mymembership = membership;
    igraph_i_community_leading_eigenvector_data_t extra;
    igraph_arpack_storage_t storage;
    igraph_real_t mod = 0;
    igraph_arpack_function_t *arpcb1 =
            weights ? igraph_i_community_leading_eigenvector_weighted :
                      igraph_i_community_leading_eigenvector;
    igraph_arpack_function_t *arpcb2 =
            weights ? igraph_i_community_leading_eigenvector2_weighted :
                      igraph_i_community_leading_eigenvector2;
    igraph_real_t sumweights = 0.0;

    if (no_of_nodes > INT_MAX) {
        IGRAPH_ERROR("Graph too large for ARPACK", IGRAPH_EOVERFLOW);
    }

    if (weights && no_of_edges != igraph_vector_size(weights)) {
        IGRAPH_ERROR("Invalid weight vector length", IGRAPH_EINVAL);
    }

    if (start && !membership) {
        IGRAPH_ERROR("Cannot start from given configuration if memberships "
                     "missing", IGRAPH_EINVAL);
    }

    if (start && membership &&
        igraph_vector_int_size(membership) != no_of_nodes) {
        IGRAPH_ERROR("Wrong length for vector of predefined memberships",
                     IGRAPH_EINVAL);
    }

    if (start && membership && igraph_vector_int_max(membership) >= no_of_nodes) {
        IGRAPH_WARNING("Too many communities in membership start vector");
    }

    if (igraph_is_directed(graph)) {
        IGRAPH_WARNING("This method was developed for undirected graphs");
    }

    if (steps < 0 || steps > no_of_nodes - 1) {
        steps = no_of_nodes - 1;
    }

    if (!membership) {
        mymembership = &vmembership;
        IGRAPH_VECTOR_INT_INIT_FINALLY(mymembership, 0);
    }

    IGRAPH_VECTOR_INIT_FINALLY(&mymerges, 0);
    IGRAPH_CHECK(igraph_vector_reserve(&mymerges, steps * 2));
    IGRAPH_VECTOR_INT_INIT_FINALLY(&idx, 0);
    if (eigenvalues)  {
        igraph_vector_clear(eigenvalues);
    }
    if (eigenvectors) {
        igraph_vector_list_clear(eigenvectors);
    }

    IGRAPH_STATUS("Starting leading eigenvector method.\n", 0);

    if (!start) {
        /* Calculate the weakly connected components in the graph and use them as
         * an initial split */
        IGRAPH_CHECK(igraph_connected_components(graph, mymembership, &idx, 0, IGRAPH_WEAK));
        communities = igraph_vector_int_size(&idx);
        IGRAPH_STATUSF(("Starting from %" IGRAPH_PRId " component(s).\n", 0, communities));
        if (history) {
            IGRAPH_CHECK(igraph_vector_push_back(history,
                                                 IGRAPH_LEVC_HIST_START_FULL));
        }
    } else {
        /* Just create the idx vector for the given membership vector */
        communities = igraph_vector_int_max(mymembership) + 1;
        IGRAPH_STATUSF(("Starting from given membership vector with %" IGRAPH_PRId
                        " communities.\n", 0, communities));
        if (history) {
            IGRAPH_CHECK(igraph_vector_push_back(history,
                                                 IGRAPH_LEVC_HIST_START_GIVEN));
            IGRAPH_CHECK(igraph_vector_push_back(history, communities));
        }
        IGRAPH_CHECK(igraph_vector_int_resize(&idx, communities));
        igraph_vector_int_null(&idx);
        for (i = 0; i < no_of_nodes; i++) {
            igraph_integer_t t = VECTOR(*mymembership)[i];
            VECTOR(idx)[t] += 1;
        }
    }

    IGRAPH_DQUEUE_INT_INIT_FINALLY(&tosplit, 100);
    for (i = 0; i < communities; i++) {
        if (VECTOR(idx)[i] > 2) {
            igraph_dqueue_int_push(&tosplit, i);
        }
    }
    for (i = 1; i < communities; i++) {
        /* Record merge */
        IGRAPH_CHECK(igraph_vector_push_back(&mymerges, i - 1));
        IGRAPH_CHECK(igraph_vector_push_back(&mymerges, i));
        if (eigenvalues) {
            IGRAPH_CHECK(igraph_vector_push_back(eigenvalues, IGRAPH_NAN));
        }
        if (eigenvectors) {
            /* There are no eigenvectors associated to these steps because the
             * splits were given by the user (or by the components of the graph)
             * so we push empty vectors */
            IGRAPH_CHECK(igraph_vector_list_push_back_new(eigenvectors, NULL));
        }
        if (history) {
            IGRAPH_CHECK(igraph_vector_push_back(history, IGRAPH_LEVC_HIST_SPLIT));
            IGRAPH_CHECK(igraph_vector_push_back(history, i - 1));
        }
    }
    staken = communities - 1;

    IGRAPH_VECTOR_INIT_FINALLY(&tmp, no_of_nodes);
    IGRAPH_CHECK(igraph_vector_int_resize(&idx, no_of_nodes));
    igraph_vector_int_null(&idx);
    IGRAPH_VECTOR_INT_INIT_FINALLY(&idx2, no_of_nodes);
    if (!weights) {
        IGRAPH_CHECK(igraph_adjlist_init(graph, &adjlist, IGRAPH_ALL, IGRAPH_LOOPS_TWICE, IGRAPH_MULTIPLE));
        IGRAPH_FINALLY(igraph_adjlist_destroy, &adjlist);
    } else {
        IGRAPH_CHECK(igraph_inclist_init(graph, &inclist, IGRAPH_ALL, IGRAPH_LOOPS_TWICE));
        IGRAPH_FINALLY(igraph_inclist_destroy, &inclist);
        IGRAPH_VECTOR_INIT_FINALLY(&strength, no_of_nodes);
        IGRAPH_CHECK(igraph_strength(graph, &strength, igraph_vss_all(),
                                     IGRAPH_ALL, IGRAPH_LOOPS, weights));
        sumweights = igraph_vector_sum(weights);
    }

    if (options == 0) {
        options = igraph_arpack_options_get_default();
    }

    options->ncv = 0;   /* 0 means "automatic" in igraph_arpack_rssolve */
    options->start = 0;
    options->which[0] = 'L'; options->which[1] = 'A';

    /* Memory for ARPACK */
    /* We are allocating memory for 20 eigenvectors since options->ncv won't be
     * larger than 20 when using automatic mode in igraph_arpack_rssolve */
    IGRAPH_CHECK(igraph_arpack_storage_init(&storage, (int) no_of_nodes, 20,
                                            (int) no_of_nodes, 1));
    IGRAPH_FINALLY(igraph_arpack_storage_destroy, &storage);
    extra.idx = &idx;
    extra.idx2 = &idx2;
    extra.tmp = &tmp;
    extra.adjlist = &adjlist;
    extra.inclist = &inclist;
    extra.weights = weights;
    extra.sumweights = sumweights;
    extra.graph = graph;
    extra.strength = &strength;
    extra.no_of_edges = no_of_edges;
    extra.mymembership = mymembership;

    while (!igraph_dqueue_int_empty(&tosplit) && staken < steps) {
        igraph_integer_t comm = igraph_dqueue_int_pop_back(&tosplit);
        /* depth first search */
        igraph_integer_t size = 0;
        igraph_real_t tmpev;

        IGRAPH_STATUSF(("Trying to split community %" IGRAPH_PRId "... ", 0, comm));
        IGRAPH_ALLOW_INTERRUPTION();

        for (i = 0; i < no_of_nodes; i++) {
            if (VECTOR(*mymembership)[i] == comm) {
                VECTOR(idx)[size] = i;
                VECTOR(idx2)[i] = size++;
            }
        }

        staken++;
        if (size <= 2) {
            continue;
        }

        /* We solve two eigenproblems, one for the original modularity
           matrix, and one for the modularity matrix after deleting the
           last row and last column from it. This is a trick to find
           multiple leading eigenvalues, because ARPACK is sometimes
           unstable when the first two eigenvalues are requested, but it
           does much better for the single principal eigenvalue. */

        /* We start with the smaller eigenproblem. */

        options->n = (int) size - 1;
        options->info = 0;
        options->nev = 1;
        options->ldv = 0;
        options->ncv = 0;   /* 0 means "automatic" in igraph_arpack_rssolve */
        options->nconv = 0;
        options->lworkl = 0;        /* we surely have enough space */
        extra.comm = comm;

        /* We try calling the solver twice, once from a random starting
           point, once from a fixed one. This is because for some hard
           cases it tends to fail. We need to suppress error handling for
           the first call. */
        {
            int i;
            int retval;
            igraph_error_handler_t *errh =
                    igraph_set_error_handler(igraph_i_error_handler_none);
            igraph_warning_handler_t *warnh =
<<<<<<< HEAD
                    igraph_set_warning_handler(igraph_warning_handler_ignore);
            igraph_arpack_rssolve(arpcb2, &extra, options, &storage,
                                  /*values=*/ 0, /*vectors=*/ 0);
=======
                igraph_set_warning_handler(igraph_warning_handler_ignore);
            retval = igraph_arpack_rssolve(arpcb2, &extra, options, &storage, /*values=*/ 0, /*vectors=*/ 0);
>>>>>>> b1caed46
            igraph_set_error_handler(errh);
            igraph_set_warning_handler(warnh);
            if (retval != IGRAPH_SUCCESS && retval != IGRAPH_ARPACK_MAXIT && retval != IGRAPH_ARPACK_NOSHIFT) {
                IGRAPH_ERROR(igraph_strerror(retval), retval);
            }
            if (options->nconv < 1) {
                /* Call again from a fixed starting point. Note that we cannot use a
                 * fixed all-1 starting vector as sometimes ARPACK would return a
                 * 'starting vector is zero' error -- this is of course not true but
                 * it's a result of ARPACK >= 3.6.3 trying to force the starting vector
                 * into the range of OP (i.e. the matrix being solved). The initial
                 * vector we use here seems to work, but I have no theoretical argument
                 * for its usage; it just happens to work. */
                options->start = 1;
                options->info = 0;
                options->ncv = 0;
                options->lworkl = 0;    /* we surely have enough space */
                for (i = 0; i < options->n ; i++) {
                    storage.resid[i] = i % 2 ? 1 : -1;
                }
                IGRAPH_CHECK(igraph_arpack_rssolve(arpcb2, &extra, options, &storage,
                                                   /*values=*/ 0, /*vectors=*/ 0));
                options->start = 0;
            }
        }

        if (options->nconv < 1) {
            IGRAPH_ERROR("ARPACK did not converge", IGRAPH_ARPACK_FAILED);
        }

        tmpev = storage.d[0];

        /* Now we do the original eigenproblem, again, twice if needed */

        options->n = (int) size;
        options->info = 0;
        options->nev = 1;
        options->ldv = 0;
        options->nconv = 0;
        options->lworkl = 0;    /* we surely have enough space */
        options->ncv = 0;   /* 0 means "automatic" in igraph_arpack_rssolve */

        {
<<<<<<< HEAD
            igraph_error_handler_t *errh =
                    igraph_set_error_handler(igraph_i_error_handler_none);
            igraph_arpack_rssolve(arpcb1, &extra, options, &storage,
                                  /*values=*/ 0, /*vectors=*/ 0);
=======
            int i;
            int retval;
            igraph_error_handler_t *errh =
                igraph_set_error_handler(igraph_i_error_handler_none);
            retval = igraph_arpack_rssolve(arpcb1, &extra, options, &storage, /*values=*/ 0, /*vectors=*/ 0);
>>>>>>> b1caed46
            igraph_set_error_handler(errh);
            if (retval != IGRAPH_SUCCESS && retval != IGRAPH_ARPACK_MAXIT && retval != IGRAPH_ARPACK_NOSHIFT) {
                IGRAPH_ERROR(igraph_strerror(retval), retval);
            }
            if (options->nconv < 1) {
                /* Call again from a fixed starting point. See the comment a few lines
                 * above about the exact choice of this starting vector */
                options->start = 1;
                options->info = 0;
                options->ncv = 0;
                options->lworkl = 0;    /* we surely have enough space */
                for (i = 0; i < options->n; i++) {
                    storage.resid[i] = i % 2 ? 1 : -1;
                }
                IGRAPH_CHECK(igraph_arpack_rssolve(arpcb1, &extra, options, &storage,
                                                   /*values=*/ 0, /*vectors=*/ 0));
                options->start = 0;
            }
        }

        if (options->nconv < 1) {
            IGRAPH_ERROR("ARPACK did not converge", IGRAPH_ARPACK_FAILED);
        }

        /* Ok, we have the leading eigenvector of the modularity matrix*/

        /* ---------------------------------------------------------------*/
        /* To avoid numeric errors */
        if (fabs(storage.d[0]) < 1e-8) {
            storage.d[0] = 0;
        }

        /* We replace very small (in absolute value) elements of the
           leading eigenvector with zero, to get the same result,
           consistently.*/
        for (i = 0; i < size; i++) {
            if (fabs(storage.v[i]) < 1e-8) {
                storage.v[i] = 0;
            }
        }

        /* Just to have the always the same result, we multiply by -1
           if the first (nonzero) element is not positive. */
        for (i = 0; i < size; i++) {
            if (storage.v[i] != 0) {
                break;
            }
        }
        if (i < size && storage.v[i] < 0) {
            for (i = 0; i < size; i++) {
                storage.v[i] = - storage.v[i];
            }
        }
        /* ---------------------------------------------------------------*/

        if (callback) {
            igraph_vector_t vv;
            igraph_error_t ret;

            igraph_vector_view(&vv, storage.v, size);
            IGRAPH_CHECK_CALLBACK(
                        callback(
                            mymembership, comm, storage.d[0], &vv, arpcb1,
                            &extra, callback_extra
                        ), &ret
                    );

            if (ret == IGRAPH_STOP) {
                break;
            }
        }

        if (eigenvalues) {
            IGRAPH_CHECK(igraph_vector_push_back(eigenvalues, storage.d[0]));
        }

        if (eigenvectors) {
            igraph_vector_t *v;
            /* TODO: this would be faster if we had an igraph_vector_list_push_back_new_with_size_hint */
            IGRAPH_CHECK(igraph_vector_list_push_back_new(eigenvectors, &v));
            IGRAPH_CHECK(igraph_vector_resize(v, size));
            for (i = 0; i < size; i++) {
                VECTOR(*v)[i] = storage.v[i];
            }
        }

        if (storage.d[0] <= 0) {
            IGRAPH_STATUS("no split.\n", 0);
            if (history) {
                IGRAPH_CHECK(igraph_vector_push_back(history,
                                                     IGRAPH_LEVC_HIST_FAILED));
                IGRAPH_CHECK(igraph_vector_push_back(history, comm));
            }
            continue;
        }

        /* Check for multiple leading eigenvalues */

        if (fabs(storage.d[0] - tmpev) < 1e-8) {
            IGRAPH_STATUS("multiple principal eigenvalue, no split.\n", 0);
            if (history) {
                IGRAPH_CHECK(igraph_vector_push_back(history,
                                                     IGRAPH_LEVC_HIST_FAILED));
                IGRAPH_CHECK(igraph_vector_push_back(history, comm));
            }
            continue;
        }

        /* Count the number of vertices in each community after the split */
        l = 0;
        for (j = 0; j < size; j++) {
            if (storage.v[j] < 0) {
                storage.v[j] = -1;
                l++;
            } else {
                storage.v[j] = 1;
            }
        }
        if (l == 0 || l == size) {
            IGRAPH_STATUS("no split.\n", 0);
            if (history) {
                IGRAPH_CHECK(igraph_vector_push_back(history,
                                                     IGRAPH_LEVC_HIST_FAILED));
                IGRAPH_CHECK(igraph_vector_push_back(history, comm));
            }
            continue;
        }

        /* Check that Q increases with our choice of split */
        arpcb1(storage.v + size, storage.v, (int) size, &extra);
        mod = 0;
        for (i = 0; i < size; i++) {
            mod += storage.v[size + i] * storage.v[i];
        }
        if (mod <= 1e-8) {
            IGRAPH_STATUS("no modularity increase, no split.\n", 0);
            if (history) {
                IGRAPH_CHECK(igraph_vector_push_back(history,
                                                     IGRAPH_LEVC_HIST_FAILED));
                IGRAPH_CHECK(igraph_vector_push_back(history, comm));
            }
            continue;
        }

        communities++;
        IGRAPH_STATUS("split.\n", 0);

        /* Rewrite the mymembership vector */
        for (j = 0; j < size; j++) {
            if (storage.v[j] < 0) {
                igraph_integer_t oldid = VECTOR(idx)[j];
                VECTOR(*mymembership)[oldid] = communities - 1;
            }
        }

        /* Record merge */
        IGRAPH_CHECK(igraph_vector_push_back(&mymerges, comm));
        IGRAPH_CHECK(igraph_vector_push_back(&mymerges, communities - 1));
        if (history) {
            IGRAPH_CHECK(igraph_vector_push_back(history, IGRAPH_LEVC_HIST_SPLIT));
            IGRAPH_CHECK(igraph_vector_push_back(history, comm));
        }

        /* Store the resulting communities in the queue if needed */
        if (l > 1) {
            IGRAPH_CHECK(igraph_dqueue_int_push(&tosplit, communities - 1));
        }
        if (size - l > 1) {
            IGRAPH_CHECK(igraph_dqueue_int_push(&tosplit, comm));
        }

    }

    igraph_arpack_storage_destroy(&storage);
    IGRAPH_FINALLY_CLEAN(1);
    if (!weights) {
        igraph_adjlist_destroy(&adjlist);
        IGRAPH_FINALLY_CLEAN(1);
    } else {
        igraph_inclist_destroy(&inclist);
        igraph_vector_destroy(&strength);
        IGRAPH_FINALLY_CLEAN(2);
    }
    igraph_dqueue_int_destroy(&tosplit);
    igraph_vector_destroy(&tmp);
    igraph_vector_int_destroy(&idx2);
    IGRAPH_FINALLY_CLEAN(3);

    IGRAPH_STATUS("Done.\n", 0);

    /* reform the mymerges vector */
    if (merges) {
        igraph_vector_int_null(&idx);
        l = igraph_vector_size(&mymerges);
        k = communities;
        j = 0;
        IGRAPH_CHECK(igraph_matrix_int_resize(merges, l / 2, 2));
        for (i = l; i > 0; i -= 2) {
            igraph_integer_t from = VECTOR(mymerges)[i - 1];
            igraph_integer_t to = VECTOR(mymerges)[i - 2];
            MATRIX(*merges, j, 0) = VECTOR(mymerges)[i - 2];
            MATRIX(*merges, j, 1) = VECTOR(mymerges)[i - 1];
            if (VECTOR(idx)[from] != 0) {
                MATRIX(*merges, j, 1) = VECTOR(idx)[from] - 1;
            }
            if (VECTOR(idx)[to] != 0) {
                MATRIX(*merges, j, 0) = VECTOR(idx)[to] - 1;
            }
            VECTOR(idx)[to] = ++k;
            j++;
        }
    }

    igraph_vector_int_destroy(&idx);
    igraph_vector_destroy(&mymerges);
    IGRAPH_FINALLY_CLEAN(2);

    if (modularity) {
        IGRAPH_CHECK(igraph_modularity(graph, mymembership, weights,
                                       /* resolution */ 1,
                                       /* only undirected */ 0, modularity));
    }

    if (!membership) {
        igraph_vector_int_destroy(mymembership);
        IGRAPH_FINALLY_CLEAN(1);
    }

    return IGRAPH_SUCCESS;
}

/**
 * \function igraph_le_community_to_membership
 * Vertex membership from the leading eigenvector community structure
 *
 * This function creates a membership vector from the
 * result of \ref igraph_community_leading_eigenvector(),
 * It takes \c membership
 * and performs \c steps merges, according to the supplied
 * \c merges matrix.
 * \param merges The two-column matrix containing the merge
 *    operations. See \ref igraph_community_walktrap() for the
 *    detailed syntax. This is usually from the output of the
 *    leading eigenvector community structure detection routines.
 * \param steps The number of steps to make according to \c merges.
 * \param membership Initially the starting membership vector,
 *     on output the resulting membership vector, after performing \c steps merges.
 * \param csize Optionally the sizes of the communities is stored here,
 *     if this is not a null pointer, but an initialized vector.
 * \return Error code.
 *
 * Time complexity: O(|V|), the number of vertices.
 */
igraph_error_t igraph_le_community_to_membership(const igraph_matrix_int_t *merges,
                                                 igraph_integer_t steps,
                                                 igraph_vector_int_t *membership,
                                                 igraph_vector_int_t *csize) {

    igraph_integer_t no_of_nodes = igraph_vector_int_size(membership);
    igraph_vector_int_t fake_memb;
    igraph_integer_t components, i;

    if (no_of_nodes > 0) {
        components = igraph_vector_int_max(membership) + 1;
    } else {
        components = 0;
    }
    if (components > no_of_nodes) {
        IGRAPH_ERRORF("Invalid membership vector: number of components (%" IGRAPH_PRId ") must "
                      "not be greater than the number of nodes (%" IGRAPH_PRId ").",
                      IGRAPH_EINVAL, components, no_of_nodes);
    }
    if (steps >= components) {
        IGRAPH_ERRORF("Number of steps (%" IGRAPH_PRId ") must be smaller than number of components (%" IGRAPH_PRId ").",
                      IGRAPH_EINVAL, steps, components);
    }

    IGRAPH_VECTOR_INT_INIT_FINALLY(&fake_memb, components);

    /* Check membership vector */
    for (i = 0; i < no_of_nodes; i++) {
        if (VECTOR(*membership)[i] < 0) {
            IGRAPH_ERRORF("Invalid membership vector, negative ID found: %" IGRAPH_PRId ".", IGRAPH_EINVAL, VECTOR(*membership)[i]);
        }
        VECTOR(fake_memb)[ VECTOR(*membership)[i] ] += 1;
    }
    for (i = 0; i < components; i++) {
        if (VECTOR(fake_memb)[i] == 0) {
            /* Ideally the empty cluster's index would be reported.
               However, doing so would be confusing as some high-level interfaces
               use 1-based indexing, some 0-based. */
            IGRAPH_ERROR("Invalid membership vector, empty cluster found.", IGRAPH_EINVAL);
        }
    }

    IGRAPH_CHECK(igraph_community_to_membership(merges, components, steps, &fake_memb, 0));

    /* Ok, now we have the membership of the initial components,
       rewrite the original membership vector. */

    if (csize) {
        IGRAPH_CHECK(igraph_vector_int_resize(csize, components - steps));
        igraph_vector_int_null(csize);
    }

    for (i = 0; i < no_of_nodes; i++) {
        VECTOR(*membership)[i] = VECTOR(fake_memb)[ VECTOR(*membership)[i] ];
        if (csize) {
            VECTOR(*csize)[ VECTOR(*membership)[i] ] += 1;
        }
    }

    igraph_vector_int_destroy(&fake_memb);
    IGRAPH_FINALLY_CLEAN(1);
    return IGRAPH_SUCCESS;
}<|MERGE_RESOLUTION|>--- conflicted
+++ resolved
@@ -691,19 +691,12 @@
            cases it tends to fail. We need to suppress error handling for
            the first call. */
         {
-            int i;
-            int retval;
+            igraph_error_t retval;
             igraph_error_handler_t *errh =
                     igraph_set_error_handler(igraph_i_error_handler_none);
             igraph_warning_handler_t *warnh =
-<<<<<<< HEAD
                     igraph_set_warning_handler(igraph_warning_handler_ignore);
-            igraph_arpack_rssolve(arpcb2, &extra, options, &storage,
-                                  /*values=*/ 0, /*vectors=*/ 0);
-=======
-                igraph_set_warning_handler(igraph_warning_handler_ignore);
             retval = igraph_arpack_rssolve(arpcb2, &extra, options, &storage, /*values=*/ 0, /*vectors=*/ 0);
->>>>>>> b1caed46
             igraph_set_error_handler(errh);
             igraph_set_warning_handler(warnh);
             if (retval != IGRAPH_SUCCESS && retval != IGRAPH_ARPACK_MAXIT && retval != IGRAPH_ARPACK_NOSHIFT) {
@@ -747,18 +740,10 @@
         options->ncv = 0;   /* 0 means "automatic" in igraph_arpack_rssolve */
 
         {
-<<<<<<< HEAD
+            igraph_error_t retval;
             igraph_error_handler_t *errh =
                     igraph_set_error_handler(igraph_i_error_handler_none);
-            igraph_arpack_rssolve(arpcb1, &extra, options, &storage,
-                                  /*values=*/ 0, /*vectors=*/ 0);
-=======
-            int i;
-            int retval;
-            igraph_error_handler_t *errh =
-                igraph_set_error_handler(igraph_i_error_handler_none);
             retval = igraph_arpack_rssolve(arpcb1, &extra, options, &storage, /*values=*/ 0, /*vectors=*/ 0);
->>>>>>> b1caed46
             igraph_set_error_handler(errh);
             if (retval != IGRAPH_SUCCESS && retval != IGRAPH_ARPACK_MAXIT && retval != IGRAPH_ARPACK_NOSHIFT) {
                 IGRAPH_ERROR(igraph_strerror(retval), retval);
