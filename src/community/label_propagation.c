/* -*- mode: C -*-  */
/* vim:set ts=4 sw=4 sts=4 et: */
/*
   IGraph library.
   Copyright (C) 2007-2022  The igraph development team <igraph@igraph.org>

   This program is free software; you can redistribute it and/or modify
   it under the terms of the GNU General Public License as published by
   the Free Software Foundation; either version 2 of the License, or
   (at your option) any later version.

   This program is distributed in the hope that it will be useful,
   but WITHOUT ANY WARRANTY; without even the implied warranty of
   MERCHANTABILITY or FITNESS FOR A PARTICULAR PURPOSE.  See the
   GNU General Public License for more details.

   You should have received a copy of the GNU General Public License
   along with this program.  If not, see <https://www.gnu.org/licenses/>.
*/

#include "igraph_community.h"

#include "igraph_adjlist.h"
#include "igraph_dqueue.h"
#include "igraph_interface.h"
#include "igraph_memory.h"
#include "igraph_random.h"

<<<<<<< HEAD
igraph_error_t igraph_i_community_label_propagation(const igraph_t *graph,
        igraph_vector_int_t *membership,
        igraph_neimode_t mode,
        const igraph_vector_t *weights,
        igraph_vector_bool_t *fixed,
        igraph_bool_t retention) {
    igraph_integer_t no_of_nodes = igraph_vcount(graph);
    igraph_integer_t no_of_not_fixed_nodes = 0;
    igraph_integer_t i, j, k;
    igraph_adjlist_t al;
    igraph_inclist_t il;
    igraph_bool_t running, control_iteration;

    igraph_vector_t label_weights;
    igraph_vector_int_t dominant_labels, nonzero_labels, node_order;
    igraph_neimode_t reverse_mode;

    reverse_mode = IGRAPH_REVERSE_MODE(mode);

    /* Create an adjacency/incidence list representation for efficiency.
    * For the unweighted case, the adjacency list is enough. For the
    * weighted case, we need the incidence list */
    if (weights) {
        IGRAPH_CHECK(igraph_inclist_init(graph, &il, reverse_mode, IGRAPH_LOOPS_ONCE));
        IGRAPH_FINALLY(igraph_inclist_destroy, &il);
    } else {
        IGRAPH_CHECK(igraph_adjlist_init(graph, &al, reverse_mode, IGRAPH_LOOPS_ONCE, IGRAPH_MULTIPLE));
        IGRAPH_FINALLY(igraph_adjlist_destroy, &al);
    }

    /* Create storage space for counting distinct labels and dominant ones */
    IGRAPH_VECTOR_INIT_FINALLY(&label_weights, no_of_nodes);
    IGRAPH_VECTOR_INT_INIT_FINALLY(&dominant_labels, 0);
    IGRAPH_VECTOR_INT_INIT_FINALLY(&nonzero_labels, 0);
    IGRAPH_CHECK(igraph_vector_int_reserve(&dominant_labels, 2));

    /* Initialize node ordering vector with only the not fixed nodes */
    if (fixed) {
        IGRAPH_VECTOR_INT_INIT_FINALLY(&node_order, no_of_nodes);
        for (i = 0; i < no_of_nodes; i++) {
            if (!VECTOR(*fixed)[i]) {
                VECTOR(node_order)[no_of_not_fixed_nodes] = i;
                no_of_not_fixed_nodes++;
            }
        }
        IGRAPH_CHECK(igraph_vector_int_resize(&node_order, no_of_not_fixed_nodes));
    } else {
        IGRAPH_CHECK(igraph_vector_int_init_range(&node_order, 0, no_of_nodes));
        IGRAPH_FINALLY(igraph_vector_int_destroy, &node_order);
        no_of_not_fixed_nodes = no_of_nodes;
    }

    RNG_BEGIN();

    /* There are two modes of operation in this implementation: retention or
     * dominance. When using retention, we prefer to keep the current label of a node.
     * Only if the current label is not among the dominant labels will we
     * update the label. If a label changes, we will continue to iterate
     * over all nodes.
     *
     * When not using retention we check for dominance after each iteration. This
     * is implemented as two alternating types of iterations, one for changing
     * labels and the other one for checking the end condition - every vertex in the
     * graph has a label to which the maximum number of its neighbors belongs. If
     * control_iteration is true, we are just checking the end condition and not
     * relabeling nodes.
     */

    control_iteration = true;
    running = true;
    while (running) {
        igraph_integer_t v1, num_neis;
        igraph_real_t max_count;
        igraph_vector_int_t *neis;
        igraph_vector_int_t *ineis;
        igraph_bool_t was_zero;

        if (retention) {
            /* We stop in this iteration by default, unless a label changes */
            running = false;
            /* Shuffle the node ordering vector */
            igraph_vector_int_shuffle(&node_order);
        } else {
            if (control_iteration) {
                /* If we are in the control iteration, we expect in the beginning of
                the iteration that all vertices meet the end condition, so 'running' is false.
                If some of them does not, 'running' is set to true later in the code. */
                running = false;
            } else {
                /* Shuffle the node ordering vector if we are in the label updating iteration */
                igraph_vector_int_shuffle(&node_order);
            }
        }

        /* In the prescribed order, loop over the vertices and reassign labels */
        for (i = 0; i < no_of_not_fixed_nodes; i++) {
            v1 = VECTOR(node_order)[i];

            /* Count the weights corresponding to different labels */
            igraph_vector_int_clear(&dominant_labels);
            igraph_vector_int_clear(&nonzero_labels);
            max_count = 0.0;
            if (weights) {

                ineis = igraph_inclist_get(&il, v1);
                num_neis = igraph_vector_int_size(ineis);

                for (j = 0; j < num_neis; j++) {
                    k = VECTOR(*membership)[IGRAPH_OTHER(graph, VECTOR(*ineis)[j], v1)];
                    if (k < 0) {
                        continue;    /* skip if it has no label yet */
                    }
                    was_zero = (VECTOR(label_weights)[k] == 0);
                    VECTOR(label_weights)[k] += VECTOR(*weights)[VECTOR(*ineis)[j]];

                    if (was_zero && VECTOR(label_weights)[k] != 0) {
                        /* weights just became nonzero */
                        IGRAPH_CHECK(igraph_vector_int_push_back(&nonzero_labels, k));
                    }

                    if (max_count < VECTOR(label_weights)[k]) {
                        max_count = VECTOR(label_weights)[k];
                        IGRAPH_CHECK(igraph_vector_int_resize(&dominant_labels, 1));
                        VECTOR(dominant_labels)[0] = k;
                    } else if (max_count == VECTOR(label_weights)[k]) {
                        IGRAPH_CHECK(igraph_vector_int_push_back(&dominant_labels, k));
                    }
                }
            } else {

                neis = igraph_adjlist_get(&al, v1);
                num_neis = igraph_vector_int_size(neis);

                for (j = 0; j < num_neis; j++) {

                    k = VECTOR(*membership)[VECTOR(*neis)[j]];
                    if (k < 0) {
                        continue;    /* skip if it has no label yet */
                    }
                    VECTOR(label_weights)[k]++;

                    if (VECTOR(label_weights)[k] == 1) {
                        /* weights just became nonzero */
                        IGRAPH_CHECK(igraph_vector_int_push_back(&nonzero_labels, k));
                    }

                    if (max_count < VECTOR(label_weights)[k]) {
                        max_count = VECTOR(label_weights)[k];
                        IGRAPH_CHECK(igraph_vector_int_resize(&dominant_labels, 1));
                        VECTOR(dominant_labels)[0] = k;
                    } else if (max_count == VECTOR(label_weights)[k]) {
                        IGRAPH_CHECK(igraph_vector_int_push_back(&dominant_labels, k));
                    }
                }
            }

            if (igraph_vector_int_size(&dominant_labels) > 0) {
                if (retention) {
                    /* If we are using retention, we first check if the current label
                    is among the maximum label. */
                    j = (long)VECTOR(*membership)[v1];
                    if (j < 0 || /* Doesn't have a label yet */
                        VECTOR(label_weights)[j] == 0 || /* Label not present in neighbors */
                        VECTOR(label_weights)[j] < max_count /* Label not dominant */) {
                        /* Select randomly from the dominant labels */
                        k = RNG_INTEGER(0, igraph_vector_int_size(&dominant_labels) - 1);
                        k = VECTOR(dominant_labels)[(long int)k];
                        /* If label changes, we will continue running */
                        if (k != j) {
                            running = true;
                        }
                        /* Actually change label */
                        VECTOR(*membership)[v1] = k;
                    }
                } else {
                    /* We are not using retention, so check if we should do a control iteration
                    or an update iteration. */
                    if (control_iteration) {
                        /* Check if the _current_ label of the node is also dominant */
                        k = VECTOR(*membership)[v1];
                        if (k < 0 ||                              /* No label assigned yet or */
                            VECTOR(label_weights)[k] < max_count /* Label is not maximum */
                           ) {
                            /* Nope, we need at least one more iteration */
                            running = true;
                        }
                    } else {
                        /* Select randomly from the dominant labels */
                        k = RNG_INTEGER(0, igraph_vector_int_size(&dominant_labels) - 1);
                        VECTOR(*membership)[v1] = VECTOR(dominant_labels)[k];
                    }
                }
            }

            /* Clear the nonzero elements in label_weights */
            num_neis = igraph_vector_int_size(&nonzero_labels);
            for (j = 0; j < num_neis; j++) {
                VECTOR(label_weights)[VECTOR(nonzero_labels)[j]] = 0;
            }
        }

        /* Alternating between control iterations and label updating iterations */
        if (!retention) {
            control_iteration = !control_iteration;
        }
    }

    RNG_END();

    if (weights) {
        igraph_inclist_destroy(&il);
    } else {
        igraph_adjlist_destroy(&al);
    }
    IGRAPH_FINALLY_CLEAN(1);

    igraph_vector_int_destroy(&node_order);
    igraph_vector_int_destroy(&nonzero_labels);
    igraph_vector_int_destroy(&dominant_labels);
    igraph_vector_destroy(&label_weights);
    IGRAPH_FINALLY_CLEAN(4);

    return IGRAPH_SUCCESS;
}

igraph_error_t igraph_i_community_fast_label_propagation(const igraph_t *graph,
        igraph_vector_int_t *membership,
        igraph_neimode_t mode,
        const igraph_vector_t *weights,
        igraph_vector_bool_t *fixed) {

    igraph_integer_t no_of_nodes = igraph_vcount(graph), no_of_not_fixed_nodes = 0;
    igraph_integer_t i, j, k;
    igraph_inclist_t il;
    igraph_adjlist_t al;

    igraph_vector_t label_weights;
    igraph_vector_int_t dominant_labels, nonzero_labels, node_order;
    igraph_dqueue_int_t queue;
    igraph_vector_bool_t in_queue;
    igraph_neimode_t reverse_mode;

    reverse_mode = IGRAPH_REVERSE_MODE(mode);

    if (weights) {
        IGRAPH_CHECK(igraph_inclist_init(graph, &il, reverse_mode, IGRAPH_LOOPS_ONCE));
        IGRAPH_FINALLY(igraph_inclist_destroy, &il);
    } else {
        IGRAPH_CHECK(igraph_adjlist_init(graph, &al, reverse_mode, IGRAPH_LOOPS_ONCE, IGRAPH_MULTIPLE));
        IGRAPH_FINALLY(igraph_adjlist_destroy, &al);
    }

    /* Create storage space for counting distinct labels and dominant ones */
    IGRAPH_VECTOR_INIT_FINALLY(&label_weights, no_of_nodes);
    IGRAPH_VECTOR_INT_INIT_FINALLY(&dominant_labels, 0);
    IGRAPH_VECTOR_INT_INIT_FINALLY(&nonzero_labels, 0);
    IGRAPH_CHECK(igraph_vector_int_reserve(&dominant_labels, 2));

    RNG_BEGIN();

    /* Initialize node ordering vector with only the not fixed nodes */
    IGRAPH_DQUEUE_INT_INIT_FINALLY(&queue, no_of_nodes);
    IGRAPH_VECTOR_BOOL_INIT_FINALLY(&in_queue, no_of_nodes);

    /* Initialize node ordering vector with only the not fixed nodes */
    if (fixed) {
        IGRAPH_VECTOR_INT_INIT_FINALLY(&node_order, no_of_nodes);
        for (i = 0; i < no_of_nodes; i++) {
            if (!VECTOR(*fixed)[i]) {
                VECTOR(node_order)[no_of_not_fixed_nodes] = i;
                no_of_not_fixed_nodes++;
            }
        }
        IGRAPH_CHECK(igraph_vector_int_resize(&node_order, no_of_not_fixed_nodes));
    } else {
        IGRAPH_CHECK(igraph_vector_int_init_range(&node_order, 0, no_of_nodes));
        IGRAPH_FINALLY(igraph_vector_int_destroy, &node_order);
        no_of_not_fixed_nodes = no_of_nodes;
    }

    for (i = 0; i < no_of_not_fixed_nodes; i++) {
        IGRAPH_CHECK(igraph_dqueue_int_push(&queue, VECTOR(node_order)[i]));
        VECTOR(in_queue)[VECTOR(node_order)[i]] = 1;
    }
    igraph_vector_int_destroy(&node_order);
    IGRAPH_FINALLY_CLEAN(1);

    while (!igraph_dqueue_int_empty(&queue)) {
        igraph_integer_t v1, v2, e = -1, num_neis;
        igraph_real_t max_count;
        igraph_vector_int_t *neis;
        igraph_bool_t was_zero;

        v1 = igraph_dqueue_int_pop(&queue);
        VECTOR(in_queue)[v1] = 0;

        /* Count the weights corresponding to different labels */
        igraph_vector_int_clear(&dominant_labels);
        igraph_vector_int_clear(&nonzero_labels);
        max_count = 0.0;
        if (weights) {
            neis = igraph_inclist_get(&il, v1);
        } else {
            neis = igraph_adjlist_get(&al, v1);
        }

        num_neis = igraph_vector_int_size(neis);
        for (j = 0; j < num_neis; j++) {
            if (weights) {
                e = VECTOR(*neis)[j];
                v2 = IGRAPH_OTHER(graph, e, v1);
            } else {
                v2 = VECTOR(*neis)[j];
            }
            k = VECTOR(*membership)[v2];
            if (k < 0) {
                continue;    /* skip if it has no label yet */
            }
            was_zero = (VECTOR(label_weights)[k] == 0);
            VECTOR(label_weights)[k] += (weights ? VECTOR(*weights)[e] : 1);

            if (was_zero && VECTOR(label_weights)[k] >= 0) {
                /* counter just became non-negative */
                IGRAPH_CHECK(igraph_vector_int_push_back(&nonzero_labels, k));
            }

            if (max_count < VECTOR(label_weights)[k]) {
                max_count = VECTOR(label_weights)[k];
                IGRAPH_CHECK(igraph_vector_int_resize(&dominant_labels, 1));
                VECTOR(dominant_labels)[0] = k;
            } else if (max_count == VECTOR(label_weights)[k]) {
                IGRAPH_CHECK(igraph_vector_int_push_back(&dominant_labels, k));
            }
        }

        if (igraph_vector_int_size(&dominant_labels) > 0) {
            igraph_integer_t current_label = VECTOR(*membership)[v1];

            /* Select randomly from the dominant labels */
            k = RNG_INTEGER(0, igraph_vector_int_size(&dominant_labels) - 1);
            igraph_integer_t new_label = VECTOR(dominant_labels)[k]; /* a dominant label */

            /* Check if the _current_ label of the node is not the same */
            if (new_label != current_label) {
                /* We still need to consider its neighbors not in the new community */
                for (j = 0; j < num_neis; j++) {
                    if (weights) {
                        e = VECTOR(*neis)[j];
                        v2 = IGRAPH_OTHER(graph, e, v1);
                    } else {
                        v2 = VECTOR(*neis)[j];
                    }
                    if (!VECTOR(in_queue)[v2]) {
                        igraph_integer_t neigh_label = VECTOR(*membership)[v2]; /* neighbor community */
                        if (neigh_label != new_label && /* not in new community */
                            (fixed == NULL || !VECTOR(*fixed)[v2]) ) { /* not fixed */
                            igraph_dqueue_int_push(&queue, v2);
                            VECTOR(in_queue)[v2] = 1;
                        }
                    }
                }
            }
            VECTOR(*membership)[v1] = new_label;
        }

        /* Clear the nonzero elements in label_weights */
        num_neis = igraph_vector_int_size(&nonzero_labels);
        for (j = 0; j < num_neis; j++) {
            VECTOR(label_weights)[VECTOR(nonzero_labels)[j]] = 0;
        }
    }

    RNG_END();

    if (weights) {
        igraph_inclist_destroy(&il);
    } else {
        igraph_adjlist_destroy(&al);
    }
    IGRAPH_FINALLY_CLEAN(1);

    igraph_vector_bool_destroy(&in_queue);
    igraph_dqueue_int_destroy(&queue);
    igraph_vector_destroy(&label_weights);
    igraph_vector_int_destroy(&dominant_labels);
    igraph_vector_int_destroy(&nonzero_labels);
    IGRAPH_FINALLY_CLEAN(5);

    return IGRAPH_SUCCESS;
}
=======
#include "core/interruption.h"
>>>>>>> f5dbf965

/**
 * \ingroup communities
 * \function igraph_community_label_propagation
 * \brief Community detection based on label propagation.
 *
 * This function implements the label propagation-based community detection
 * algorithm described by Raghavan, Albert and Kumara (2007). This version extends
 * the original method by the ability to take edge weights into consideration
 * and also by allowing some labels to be fixed. In addition, it implements
 * the fast label propagation alternative introduced by Traag and Šubelj (2023).
 *
 * </para><para>
 * The algorithm works by iterating over nodes and updating the label of a node
 * based on the labels of its neighbors. The labels that are most frequent among
 * the neighbors are said to be dominant labels. The label of a node is always
 * updated to a dominant label. The algorithm guarantees that the label for each
 * is dominant when it terminates.
 *
 * </para><para>
 * There are several variants implemented, which work slightly differently with
 * the dominance of labels. Nodes with a dominant label might no longer have a
 * dominant label if one of their neighbors change label. In \c
 * IGRAPH_LPA_DOMINANCE an additional iteration over all nodes is made after
 * updating all labels to double check whether all nodes indeed have a dominant
 * label. When updating the label of a node, labels are always sampled from
 * among all dominant labels. The algorithm stops when all nodes have dominant
 * labels. In \c IGRAPH_LPA_RETENTION instead labels are only updated when they
 * are not dominant. That is, they retain their current label whenever the
 * current label is already dominant. The algorithm does not make an additional
 * iteration to check for dominance. Instead, it simply keeps track whether a
 * label has been updated, and terminates if no updates have been made. In \c
 * IGRAPH_LPA_FAST labels are sampled from among all dominant labels, similar to
 * \c IGRAPH_LPA_DOMINANCE. Instead of iterating over all nodes, it keeps track
 * of a queue of nodes that should be considered. Nodes are popped from the
 * queue when they are considered for update. When the label of a node is
 * updated, the node's neighbors are added to the queue again (if they weren't
 * already in the queue). The algorithm terminates when the queue is empty. All
 * variants guarantee that the labels for all nodes are dominant.
 *
 * </para><para>
 * Weights are taken into account as follows: when the new label of node
 * \c i is determined, the algorithm iterates over all edges incident on
 * node \c i and calculate the total weight of edges leading to other
 * nodes with label 0, 1, 2, ..., \c k - 1 (where \c k is the number of possible
 * labels). The new label of node \c i will then be the label whose edges
 * (among the ones incident on node \c i) have the highest total weight.
 *
 * </para><para>
 * For directed graphs, it is important to know that labels can circulate
 * freely only within the strongly connected components of the graph and
 * may propagate in only one direction (or not at all) \em between strongly
 * connected components. You should treat directed edges as directed only
 * if you are aware of the consequences.
 *
 * </para><para>
 * References:
 *
 * </para><para>
 * Raghavan, U.N. and Albert, R. and Kumara, S.: Near linear time algorithm to
 * detect community structures in large-scale networks. Phys Rev E 76, 036106
 * (2007). https://doi.org/10.1103/PhysRevE.76.036106
 *
 * </para><para>
 * Šubelj, L.: Label propagation for clustering. Chapter in "Advances in
 * Network Clustering and Blockmodeling" edited by P. Doreian, V. Batagelj
 * &amp; A. Ferligoj (Wiley, New York, 2018).
 * https://doi.org/10.1002/9781119483298.ch5
 * https://arxiv.org/abs/1709.05634
 *
 * </para><para>
 * Traag, V. A., and Šubelj, L.: Large network community detection by fast
 * label propagation. Scientific Reports, 13:1, (2023).
 * https://doi.org/10.1038/s41598-023-29610-z
 * https://arxiv.org/abs/2209.13338
 *
 * \param graph The input graph. Note that the algorithm wsa originally
 *    defined for undirected graphs. You are advised to set \p mode to
 *    \c IGRAPH_ALL if you pass a directed graph here to treat it as
 *    undirected.
 * \param membership The membership vector, the result is returned here.
 *    For each vertex it gives the ID of its community (label).
 * \param mode Whether to consider edge directions for the label propagation,
 *    and if so, which direction the labels should propagate. Ignored for
 *    undirected graphs. \c IGRAPH_ALL means to ignore edge directions (even
 *    in directed graphs). \c IGRAPH_OUT means to propagate labels along the
 *    natural direction of the edges. \c IGRAPH_IN means to propagate labels
 *    \em backwards (i.e. from head to tail). It is advised to set this to
 *    \c IGRAPH_ALL unless you are specifically interested in the effect of
 *    edge directions.
 * \param weights The weight vector, it should contain a positive
 *    weight for all the edges.
 * \param initial The initial state. If \c NULL, every vertex will have
 *   a different label at the beginning. Otherwise it must be a vector
 *   with an entry for each vertex. Non-negative values denote different
 *   labels, negative entries denote vertices without labels. Unlabeled
 *   vertices which are not reachable from any labeled ones will remain
 *   unlabeled at the end of the label propagation process, and will be
 *   labeled in an additional step to avoid returning negative values in
 *   \p membership. In undirected graphs, this happens when entire connected
 *   components are unlabeled. Then, each unlabeled component will receive
 *   its own separate label. In directed graphs, the outcome of the
 *   additional labeling should be considered undefined and may change
 *   in the future; please do not rely on it.
 * \param fixed Boolean vector denoting which labels are fixed. Of course
 *   this makes sense only if you provided an initial state, otherwise
 *   this element will be ignored. Note that vertices without labels
 *   cannot be fixed. The fixed status will be ignored for these with a
 *   warning. Also note that label numbers by themselves have no meaning,
 *   and igraph may renumber labels. However, co-membership constraints
 *   will be respected: two vertices can be fixed to be in the same or in
 *   different communities.
 * \param lpa_variant Which variant of label propagation algorithm to run.
 *   One of
 *   \c IGRAPH_LPA_DOMINANCE Check for dominance of all nodes after each
 *                           iteration.
 *   \c IGRAPH_LPA_RETENTION Keep current label if among dominant labels,
 *                           only check if labels changed.
 *   \c IGRAPH_LPA_FAST      Sample from dominant labels, only check
 *                           neighbors.
 * \return Error code.
 *
 * Time complexity: O(m+n)
 *
 * \example examples/simple/igraph_community_label_propagation.c
 */
igraph_error_t igraph_community_label_propagation(const igraph_t *graph,
        igraph_vector_int_t *membership,
        igraph_neimode_t mode,
        const igraph_vector_t *weights,
        const igraph_vector_int_t *initial,
        const igraph_vector_bool_t *fixed,
        igraph_lpa_variant_t lpa_variant) {
    igraph_integer_t no_of_nodes = igraph_vcount(graph);
    igraph_integer_t no_of_edges = igraph_ecount(graph);
    igraph_integer_t no_of_not_fixed_nodes = no_of_nodes;
    igraph_integer_t i, j, k;
    igraph_bool_t unlabelled_left;
<<<<<<< HEAD
=======
    igraph_neimode_t reversed_mode;
    int iter = 0; /* interruption counter */

    igraph_vector_t label_counters; /* real type, stores weight sums */
    igraph_vector_int_t dominant_labels, nonzero_labels, node_order;
>>>>>>> f5dbf965

    /* We make a copy of 'fixed' as a pointer into 'fixed_copy' after casting
     * away the constness, and promise ourselves that we will make a proper
     * copy of 'fixed' into 'fixed_copy' as soon as we start mutating it */
    igraph_vector_bool_t *fixed_copy = (igraph_vector_bool_t *) fixed;

    /* Unlabelled nodes are represented with -1. */
#define IS_UNLABELLED(x) (VECTOR(*membership)[x] < 0)

    /* Do some initial checks */
    if (fixed && igraph_vector_bool_size(fixed) != no_of_nodes) {
        IGRAPH_ERROR("Fixed labeling vector length must agree with number of nodes.", IGRAPH_EINVAL);
    }
    if (weights) {
        if (igraph_vector_size(weights) != no_of_edges) {
            IGRAPH_ERROR("Length of weight vector must agree with number of edges.", IGRAPH_EINVAL);
        }
        if (no_of_edges > 0) {
            igraph_real_t minweight = igraph_vector_min(weights);
            if (minweight < 0) {
                IGRAPH_ERROR("Weights must not be negative.", IGRAPH_EINVAL);
            }
            if (isnan(minweight)) {
                IGRAPH_ERROR("Weights must not be NaN.", IGRAPH_EINVAL);
            }
        }
    }
    if (fixed && !initial) {
        IGRAPH_WARNING("Ignoring fixed vertices as no initial labeling given.");
    }

    IGRAPH_CHECK(igraph_vector_int_resize(membership, no_of_nodes));

    if (initial) {
        if (igraph_vector_int_size(initial) != no_of_nodes) {
            IGRAPH_ERROR("Initial labeling vector length must agree with number of nodes.", IGRAPH_EINVAL);
        }
        /* Check if the labels used are valid, initialize membership vector */
        for (i = 0; i < no_of_nodes; i++) {
            if (VECTOR(*initial)[i] < 0) {
                VECTOR(*membership)[i] = -1;
            } else {
                VECTOR(*membership)[i] = VECTOR(*initial)[i];
            }
        }
        if (fixed) {
            for (i = 0; i < no_of_nodes; i++) {
                if (VECTOR(*fixed)[i]) {
                    if (IS_UNLABELLED(i)) {
                        IGRAPH_WARNING("Fixed nodes cannot be unlabeled, ignoring them.");

                        /* We cannot modify 'fixed' because it is const, so we make a copy and
                         * modify 'fixed_copy' instead */
                        if (fixed_copy == fixed) {
                            fixed_copy = IGRAPH_CALLOC(1, igraph_vector_bool_t);
                            if (fixed_copy == 0) {
                                IGRAPH_ERROR("Failed to copy 'fixed' vector.", IGRAPH_ENOMEM); /* LCOV_EXCL_LINE */
                            }

                            IGRAPH_FINALLY(igraph_free, fixed_copy);
                            IGRAPH_CHECK(igraph_vector_bool_init_copy(fixed_copy, fixed));
                            IGRAPH_FINALLY(igraph_vector_bool_destroy, fixed_copy);
                        }

                        VECTOR(*fixed_copy)[i] = false;
                    } else {
                        no_of_not_fixed_nodes--;
                    }
                }
            }
        }

        i = igraph_vector_int_max(membership);
        if (i > no_of_nodes) {
            IGRAPH_ERROR("Elements of the initial labeling vector must be between 0 and |V|-1.", IGRAPH_EINVAL);
        }
    } else {
        for (i = 0; i < no_of_nodes; i++) {
            VECTOR(*membership)[i] = i;
        }
    }

    /* From this point onwards we use 'fixed_copy' instead of 'fixed' */
    switch (lpa_variant) {
    case IGRAPH_LPA_FAST:
        IGRAPH_CHECK(igraph_i_community_fast_label_propagation(graph, membership, mode, weights, fixed_copy));
        break;

    case IGRAPH_LPA_RETENTION:
        IGRAPH_CHECK(igraph_i_community_label_propagation(graph, membership, mode, weights, fixed_copy, /* retention */ true ));
        break;

    case IGRAPH_LPA_DOMINANCE:
        IGRAPH_CHECK(igraph_i_community_label_propagation(graph, membership, mode, weights, fixed_copy, /* retention */ false));
        break;

    default:
        IGRAPH_ERROR("Invalid igraph_lpa_variant_t.", IGRAPH_EINVAL);
    }

    /* Permute labels in increasing order */
    igraph_vector_int_t relabel_label;
    IGRAPH_CHECK(igraph_vector_int_init(&relabel_label, no_of_nodes));
    igraph_vector_int_fill(&relabel_label, -1);
    IGRAPH_FINALLY(igraph_vector_int_destroy, &relabel_label);

<<<<<<< HEAD
=======
        IGRAPH_ALLOW_INTERRUPTION_LIMITED(iter, 1 << 8);

        if (control_iteration) {
            /* If we are in the control iteration, we expect in the beginning of
            the iteration that all vertices meet the end condition, so 'running' is false.
            If some of them does not, 'running' is set to true later in the code. */
            running = false;
        } else {
            /* Shuffle the node ordering vector if we are in the label updating iteration */
            igraph_vector_int_shuffle(&node_order);
        }

        RNG_BEGIN();
        /* In the prescribed order, loop over the vertices and reassign labels */
        for (i = 0; i < no_of_not_fixed_nodes; i++) {
            v1 = VECTOR(node_order)[i];

            /* Count the weights corresponding to different labels */
            igraph_vector_int_clear(&dominant_labels);
            igraph_vector_int_clear(&nonzero_labels);
            max_count = 0.0;
            if (weights) {
                ineis = igraph_inclist_get(&il, v1);
                num_neis = igraph_vector_int_size(ineis);
                for (j = 0; j < num_neis; j++) {
                    k = VECTOR(*membership)[IGRAPH_OTHER(graph, VECTOR(*ineis)[j], v1)];
                    if (k == 0) {
                        continue;    /* skip if it has no label yet */
                    }
                    was_zero = (VECTOR(label_counters)[k] == 0);
                    VECTOR(label_counters)[k] += VECTOR(*weights)[VECTOR(*ineis)[j]];
                    if (was_zero && VECTOR(label_counters)[k] != 0) {
                        /* counter just became nonzero */
                        IGRAPH_CHECK(igraph_vector_int_push_back(&nonzero_labels, k));
                    }
                    if (max_count < VECTOR(label_counters)[k]) {
                        max_count = VECTOR(label_counters)[k];
                        IGRAPH_CHECK(igraph_vector_int_resize(&dominant_labels, 1));
                        VECTOR(dominant_labels)[0] = k;
                    } else if (max_count == VECTOR(label_counters)[k]) {
                        IGRAPH_CHECK(igraph_vector_int_push_back(&dominant_labels, k));
                    }
                }
            } else {
                neis = igraph_adjlist_get(&al, v1);
                num_neis = igraph_vector_int_size(neis);
                for (j = 0; j < num_neis; j++) {
                    k = VECTOR(*membership)[VECTOR(*neis)[j]];
                    if (k == 0) {
                        continue;    /* skip if it has no label yet */
                    }
                    VECTOR(label_counters)[k]++;
                    if (VECTOR(label_counters)[k] == 1) {
                        /* counter just became nonzero */
                        IGRAPH_CHECK(igraph_vector_int_push_back(&nonzero_labels, k));
                    }
                    if (max_count < VECTOR(label_counters)[k]) {
                        max_count = VECTOR(label_counters)[k];
                        IGRAPH_CHECK(igraph_vector_int_resize(&dominant_labels, 1));
                        VECTOR(dominant_labels)[0] = k;
                    } else if (max_count == VECTOR(label_counters)[k]) {
                        IGRAPH_CHECK(igraph_vector_int_push_back(&dominant_labels, k));
                    }
                }
            }

            if (igraph_vector_int_size(&dominant_labels) > 0) {
                if (control_iteration) {
                    /* Check if the _current_ label of the node is also dominant */
                    if (VECTOR(label_counters)[VECTOR(*membership)[v1]] != max_count) {
                        /* Nope, we need at least one more iteration */
                        running = true;
                    }
                }
                else {
                    /* Select randomly from the dominant labels */
                    k = RNG_INTEGER(0, igraph_vector_int_size(&dominant_labels) - 1);
                    VECTOR(*membership)[v1] = VECTOR(dominant_labels)[k];
                }
            }

            /* Clear the nonzero elements in label_counters */
            num_neis = igraph_vector_int_size(&nonzero_labels);
            for (j = 0; j < num_neis; j++) {
                VECTOR(label_counters)[VECTOR(nonzero_labels)[j]] = 0;
            }
        }
        RNG_END();

        /* Alternating between control iterations and label updating iterations */
        control_iteration = !control_iteration;
    }

    if (weights) {
        igraph_inclist_destroy(&il);
    } else {
        igraph_adjlist_destroy(&al);
    }
    IGRAPH_FINALLY_CLEAN(1);

    /* Shift back the membership vector, permute labels in increasing order */
    /* We recycle label_counters here :) and use it as an integer vector from now on */
    igraph_vector_fill(&label_counters, -1);
>>>>>>> f5dbf965
    j = 0;
    unlabelled_left = false;
    for (i = 0; i < no_of_nodes; i++) {
        k = VECTOR(*membership)[i];
        if (k >= 0) {
            if (VECTOR(relabel_label)[k] == -1) {
                /* We have seen this label for the first time */
                VECTOR(relabel_label)[k] = j;
                k = j;
                j++;
            } else {
                k = VECTOR(relabel_label)[k];
            }
        } else {
            /* This is an unlabeled vertex */
            unlabelled_left = true;
        }
        VECTOR(*membership)[i] = k;
    }

    /* If any nodes are left unlabelled, we assign the remaining labels to them,
     * as well as to all unlabelled nodes reachable from them.
     *
     * Note that only those nodes could remain unlabelled which were unreachable
     * from any labelled ones. Thus, in the undirected case, fully unlabelled
     * connected components remain unlabelled. Here we label each such component
     * with the same label.
     */
    if (unlabelled_left) {
        igraph_dqueue_int_t q;
        igraph_vector_int_t neis;

        igraph_vector_int_t node_order;
        /* Initialize node ordering vector with only the not fixed nodes */
        if (fixed) {
            no_of_not_fixed_nodes = 0;
            IGRAPH_VECTOR_INT_INIT_FINALLY(&node_order, no_of_nodes);
            for (i = 0; i < no_of_nodes; i++) {
                if (!VECTOR(*fixed)[i]) {
                    VECTOR(node_order)[no_of_not_fixed_nodes] = i;
                    no_of_not_fixed_nodes++;
                }
            }
            IGRAPH_CHECK(igraph_vector_int_resize(&node_order, no_of_not_fixed_nodes));
        } else {
            IGRAPH_CHECK(igraph_vector_int_init_range(&node_order, 0, no_of_nodes));
            IGRAPH_FINALLY(igraph_vector_int_destroy, &node_order);
            no_of_not_fixed_nodes = no_of_nodes;
        }
        /* Shuffle the node ordering vector */
        igraph_vector_int_shuffle(&node_order);

        IGRAPH_VECTOR_INT_INIT_FINALLY(&neis, 0);

        IGRAPH_CHECK(igraph_dqueue_int_init(&q, 0));
        IGRAPH_FINALLY(igraph_dqueue_int_destroy, &q);

<<<<<<< HEAD
        for (i = 0; i < no_of_not_fixed_nodes; ++i) {
=======
        for (i=0; i < no_of_not_fixed_nodes; ++i) {
>>>>>>> f5dbf965
            igraph_integer_t v = VECTOR(node_order)[i];

            /* Is this node unlabelled? */
            if (IS_UNLABELLED(v)) {
                /* If yes, we label it, and do a BFS to apply the same label
                 * to all other unlabelled nodes reachable from it */
                igraph_dqueue_int_push(&q, v);
                VECTOR(*membership)[v] = j;
                while (!igraph_dqueue_int_empty(&q)) {
                    igraph_integer_t ni, num_neis;
                    igraph_integer_t actnode = igraph_dqueue_int_pop(&q);

                    IGRAPH_CHECK(igraph_neighbors(graph, &neis, actnode, mode));
                    num_neis = igraph_vector_int_size(&neis);

                    for (ni = 0; ni < num_neis; ++ni) {
                        igraph_integer_t neighbor = VECTOR(neis)[ni];
                        if (IS_UNLABELLED(neighbor)) {
                            VECTOR(*membership)[neighbor] = j;
                            IGRAPH_CHECK(igraph_dqueue_int_push(&q, neighbor));
                        }
                    }
                }
                j++;
            }
        }

        igraph_vector_int_destroy(&neis);
        igraph_dqueue_int_destroy(&q);
        igraph_vector_int_destroy(&node_order);
        IGRAPH_FINALLY_CLEAN(3);
    }

    igraph_vector_int_destroy(&relabel_label);
    IGRAPH_FINALLY_CLEAN(1);

    if (fixed != fixed_copy) {
        igraph_vector_bool_destroy(fixed_copy);
        IGRAPH_FREE(fixed_copy);
        IGRAPH_FINALLY_CLEAN(2);
    }

    return IGRAPH_SUCCESS;
}<|MERGE_RESOLUTION|>--- conflicted
+++ resolved
@@ -26,7 +26,8 @@
 #include "igraph_memory.h"
 #include "igraph_random.h"
 
-<<<<<<< HEAD
+#include "core/interruption.h"
+
 igraph_error_t igraph_i_community_label_propagation(const igraph_t *graph,
         igraph_vector_int_t *membership,
         igraph_neimode_t mode,
@@ -43,6 +44,7 @@
     igraph_vector_t label_weights;
     igraph_vector_int_t dominant_labels, nonzero_labels, node_order;
     igraph_neimode_t reverse_mode;
+    int iter = 0; /* interruption counter */
 
     reverse_mode = IGRAPH_REVERSE_MODE(mode);
 
@@ -103,6 +105,8 @@
         igraph_vector_int_t *neis;
         igraph_vector_int_t *ineis;
         igraph_bool_t was_zero;
+
+        IGRAPH_ALLOW_INTERRUPTION_LIMITED(iter, 1 << 8);
 
         if (retention) {
             /* We stop in this iteration by default, unless a label changes */
@@ -268,6 +272,7 @@
     igraph_dqueue_int_t queue;
     igraph_vector_bool_t in_queue;
     igraph_neimode_t reverse_mode;
+    int iter = 0; /* interruption counter */
 
     reverse_mode = IGRAPH_REVERSE_MODE(mode);
 
@@ -319,6 +324,8 @@
         igraph_real_t max_count;
         igraph_vector_int_t *neis;
         igraph_bool_t was_zero;
+
+        IGRAPH_ALLOW_INTERRUPTION_LIMITED(iter, 1 << 8);
 
         v1 = igraph_dqueue_int_pop(&queue);
         VECTOR(in_queue)[v1] = 0;
@@ -417,9 +424,6 @@
 
     return IGRAPH_SUCCESS;
 }
-=======
-#include "core/interruption.h"
->>>>>>> f5dbf965
 
 /**
  * \ingroup communities
@@ -558,14 +562,6 @@
     igraph_integer_t no_of_not_fixed_nodes = no_of_nodes;
     igraph_integer_t i, j, k;
     igraph_bool_t unlabelled_left;
-<<<<<<< HEAD
-=======
-    igraph_neimode_t reversed_mode;
-    int iter = 0; /* interruption counter */
-
-    igraph_vector_t label_counters; /* real type, stores weight sums */
-    igraph_vector_int_t dominant_labels, nonzero_labels, node_order;
->>>>>>> f5dbf965
 
     /* We make a copy of 'fixed' as a pointer into 'fixed_copy' after casting
      * away the constness, and promise ourselves that we will make a proper
@@ -672,112 +668,6 @@
     igraph_vector_int_fill(&relabel_label, -1);
     IGRAPH_FINALLY(igraph_vector_int_destroy, &relabel_label);
 
-<<<<<<< HEAD
-=======
-        IGRAPH_ALLOW_INTERRUPTION_LIMITED(iter, 1 << 8);
-
-        if (control_iteration) {
-            /* If we are in the control iteration, we expect in the beginning of
-            the iteration that all vertices meet the end condition, so 'running' is false.
-            If some of them does not, 'running' is set to true later in the code. */
-            running = false;
-        } else {
-            /* Shuffle the node ordering vector if we are in the label updating iteration */
-            igraph_vector_int_shuffle(&node_order);
-        }
-
-        RNG_BEGIN();
-        /* In the prescribed order, loop over the vertices and reassign labels */
-        for (i = 0; i < no_of_not_fixed_nodes; i++) {
-            v1 = VECTOR(node_order)[i];
-
-            /* Count the weights corresponding to different labels */
-            igraph_vector_int_clear(&dominant_labels);
-            igraph_vector_int_clear(&nonzero_labels);
-            max_count = 0.0;
-            if (weights) {
-                ineis = igraph_inclist_get(&il, v1);
-                num_neis = igraph_vector_int_size(ineis);
-                for (j = 0; j < num_neis; j++) {
-                    k = VECTOR(*membership)[IGRAPH_OTHER(graph, VECTOR(*ineis)[j], v1)];
-                    if (k == 0) {
-                        continue;    /* skip if it has no label yet */
-                    }
-                    was_zero = (VECTOR(label_counters)[k] == 0);
-                    VECTOR(label_counters)[k] += VECTOR(*weights)[VECTOR(*ineis)[j]];
-                    if (was_zero && VECTOR(label_counters)[k] != 0) {
-                        /* counter just became nonzero */
-                        IGRAPH_CHECK(igraph_vector_int_push_back(&nonzero_labels, k));
-                    }
-                    if (max_count < VECTOR(label_counters)[k]) {
-                        max_count = VECTOR(label_counters)[k];
-                        IGRAPH_CHECK(igraph_vector_int_resize(&dominant_labels, 1));
-                        VECTOR(dominant_labels)[0] = k;
-                    } else if (max_count == VECTOR(label_counters)[k]) {
-                        IGRAPH_CHECK(igraph_vector_int_push_back(&dominant_labels, k));
-                    }
-                }
-            } else {
-                neis = igraph_adjlist_get(&al, v1);
-                num_neis = igraph_vector_int_size(neis);
-                for (j = 0; j < num_neis; j++) {
-                    k = VECTOR(*membership)[VECTOR(*neis)[j]];
-                    if (k == 0) {
-                        continue;    /* skip if it has no label yet */
-                    }
-                    VECTOR(label_counters)[k]++;
-                    if (VECTOR(label_counters)[k] == 1) {
-                        /* counter just became nonzero */
-                        IGRAPH_CHECK(igraph_vector_int_push_back(&nonzero_labels, k));
-                    }
-                    if (max_count < VECTOR(label_counters)[k]) {
-                        max_count = VECTOR(label_counters)[k];
-                        IGRAPH_CHECK(igraph_vector_int_resize(&dominant_labels, 1));
-                        VECTOR(dominant_labels)[0] = k;
-                    } else if (max_count == VECTOR(label_counters)[k]) {
-                        IGRAPH_CHECK(igraph_vector_int_push_back(&dominant_labels, k));
-                    }
-                }
-            }
-
-            if (igraph_vector_int_size(&dominant_labels) > 0) {
-                if (control_iteration) {
-                    /* Check if the _current_ label of the node is also dominant */
-                    if (VECTOR(label_counters)[VECTOR(*membership)[v1]] != max_count) {
-                        /* Nope, we need at least one more iteration */
-                        running = true;
-                    }
-                }
-                else {
-                    /* Select randomly from the dominant labels */
-                    k = RNG_INTEGER(0, igraph_vector_int_size(&dominant_labels) - 1);
-                    VECTOR(*membership)[v1] = VECTOR(dominant_labels)[k];
-                }
-            }
-
-            /* Clear the nonzero elements in label_counters */
-            num_neis = igraph_vector_int_size(&nonzero_labels);
-            for (j = 0; j < num_neis; j++) {
-                VECTOR(label_counters)[VECTOR(nonzero_labels)[j]] = 0;
-            }
-        }
-        RNG_END();
-
-        /* Alternating between control iterations and label updating iterations */
-        control_iteration = !control_iteration;
-    }
-
-    if (weights) {
-        igraph_inclist_destroy(&il);
-    } else {
-        igraph_adjlist_destroy(&al);
-    }
-    IGRAPH_FINALLY_CLEAN(1);
-
-    /* Shift back the membership vector, permute labels in increasing order */
-    /* We recycle label_counters here :) and use it as an integer vector from now on */
-    igraph_vector_fill(&label_counters, -1);
->>>>>>> f5dbf965
     j = 0;
     unlabelled_left = false;
     for (i = 0; i < no_of_nodes; i++) {
@@ -835,11 +725,7 @@
         IGRAPH_CHECK(igraph_dqueue_int_init(&q, 0));
         IGRAPH_FINALLY(igraph_dqueue_int_destroy, &q);
 
-<<<<<<< HEAD
-        for (i = 0; i < no_of_not_fixed_nodes; ++i) {
-=======
         for (i=0; i < no_of_not_fixed_nodes; ++i) {
->>>>>>> f5dbf965
             igraph_integer_t v = VECTOR(node_order)[i];
 
             /* Is this node unlabelled? */
