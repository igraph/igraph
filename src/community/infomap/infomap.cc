/* -*- mode: C -*-  */
/*
   IGraph library.
   Copyright (C) 2011-2012  Gabor Csardi <csardi.gabor@gmail.com>
   334 Harvard street, Cambridge, MA 02139 USA

   This program is free software; you can redistribute it and/or modify
   it under the terms of the GNU General Public License as published by
   the Free Software Foundation; either version 2 of the License, or
   (at your option) any later version.

   This program is distributed in the hope that it will be useful,
   but WITHOUT ANY WARRANTY; without even the implied warranty of
   MERCHANTABILITY or FITNESS FOR A PARTICULAR PURPOSE.  See the
   GNU General Public License for more details.

   You should have received a copy of the GNU General Public License
   along with this program; if not, write to the Free Software
   Foundation, Inc., 51 Franklin Street, Fifth Floor, Boston, MA
   02110-1301 USA

   ----
   The original version of this file was written by Martin Rosvall
   email: martin.rosvall@physics.umu.se
   homePage: http://www.tp.umu.se/~rosvall/

   It was integrated in igraph by Emmanuel Navarro
   email: navarro@irit.fr
   homePage: http://www.irit.fr/~Emmanuel.Navarro/
*/

#include "igraph_community.h"

#include "core/exceptions.h"
#include "core/interruption.h"

#include "infomap_Node.h"
#include "infomap_FlowGraph.h"
#include "infomap_Greedy.h"

#include <vector>
#include <cmath>

/****************************************************************************/
static igraph_error_t infomap_partition(FlowGraph &fgraph, bool rcall) {

    // save the original graph
    FlowGraph cpy_fgraph(fgraph);

    igraph_integer_t Nnode = cpy_fgraph.Nnode;
    // "real" number of vertex, ie. number of vertex of the graph

    igraph_integer_t iteration = 0;
    double outer_oldCodeLength, newCodeLength;

    std::vector<igraph_integer_t> initial_move;
    bool initial_move_done = true;

    // re-use vector in loop for better performance
    std::vector<igraph_integer_t> subMoveTo;

    do { // Main loop
        outer_oldCodeLength = fgraph.codeLength;

        if (iteration > 0) {
            /**********************************************************************/
            //  FIRST PART: re-split the network (if need)
            // ===========================================

            // intial_move indicate current clustering
            initial_move.resize(Nnode);
            // new_cluster_id --> old_cluster_id (save curent clustering state)

            initial_move_done = false;

            subMoveTo.clear(); // enventual new partitionment of original graph

            if ((iteration % 2 == 0) && (fgraph.Nnode > 1)) {
                // 0/ Submodule movements : partition each module of the
                // current partition (rec. call)

                subMoveTo.resize(Nnode);
                // vid_cpy_fgraph  --> new_cluster_id (new partition)

                igraph_integer_t subModIndex = 0;

                for (igraph_integer_t i = 0 ; i < fgraph.Nnode ; i++) {
                    // partition each non trivial module
                    size_t sub_Nnode = fgraph.node[i].members.size();
                    if (sub_Nnode > 1) { // If the module is not trivial
                        const std::vector<igraph_integer_t> &sub_members = fgraph.node[i].members;

                        // extraction of the subgraph
                        FlowGraph sub_fgraph(cpy_fgraph, sub_members);
                        sub_fgraph.initiate();

                        // recursif call of partitionment on the subgraph
                        infomap_partition(sub_fgraph, true);

                        // Record membership changes
                        for (igraph_integer_t j = 0; j < sub_fgraph.Nnode; j++) {
                            for (const auto &v : sub_fgraph.node[j].members) {
                                subMoveTo[sub_members[v]] = subModIndex;
                            }
                            initial_move[subModIndex] = i;
                            subModIndex++;
                        }
                    } else {
                        subMoveTo[fgraph.node[i].members[0]] = subModIndex;
                        initial_move[subModIndex] = i;
                        subModIndex++;
                    }
                }
            } else {
                // 1/ Single-node movements : allows each node to move (again)
                // save current modules
                for (igraph_integer_t i = 0; i < fgraph.Nnode; i++) { // for each module
                    for (const auto &v : fgraph.node[i].members) { // for each vertex (of the module)
                        initial_move[v] = i;
                    }
                }
            }

            fgraph.back_to(cpy_fgraph);
            if (! subMoveTo.empty()) {
                Greedy cpy_greedy(&fgraph);

                cpy_greedy.setMove(subMoveTo);
                cpy_greedy.apply(false);
            }
        }
        /**********************************************************************/
        //  SECOND PART: greedy optimizing it self
        // ===========================================
        double oldCodeLength;

        do {
            // greedy optimizing object creation
            Greedy greedy(&fgraph);

            // Initial move to apply ?
            if (!initial_move_done && ! initial_move.empty()) {
                initial_move_done = true;
                greedy.setMove(initial_move);
            }

            oldCodeLength = greedy.codeLength;
            bool moved = true;
<<<<<<< HEAD
            // igraph_integer_t Nloops = 0;
=======
>>>>>>> b26d0107
            //igraph_integer_t count = 0;
            double inner_oldCodeLength = 1000;

            while (moved) { // main greedy optimizing loop
                inner_oldCodeLength = greedy.codeLength;
                moved = greedy.optimize();

<<<<<<< HEAD
                // Nloops++;
=======
>>>>>>> b26d0107
                //count++;

                if (fabs(greedy.codeLength - inner_oldCodeLength) < 1.0e-10)
                    // if the move does'n reduce the codelenght -> exit !
                {
                    moved = false;
                }

                //if (count == 10) {
                //  greedy->tune();
                //  count = 0;
                //}
            }

            // transform the network to network of modules:
            greedy.apply(true);
            newCodeLength = greedy.codeLength;
        } while (oldCodeLength - newCodeLength >  1.0e-10);
        // while there is some improvement

        iteration++;
        if (!rcall) {
            IGRAPH_ALLOW_INTERRUPTION();
        }
    } while (outer_oldCodeLength - newCodeLength > 1.0e-10);

    return IGRAPH_SUCCESS;
}


/**
 * \function igraph_community_infomap
 * \brief Find community structure that minimizes the expected description length of a random walker trajectory.
 *
 * Implementation of the InfoMap community detection algorithm of
 * Martin Rosvall and Carl T. Bergstrom.
 *
 * </para><para>
 * For more details, see the visualization of the math and the map generator
 * at https://www.mapequation.org . The original paper describing the algorithm
 * is: M. Rosvall and C. T. Bergstrom, Maps of information flow reveal community
 * structure in complex networks, PNAS 105, 1118 (2008)
 * (http://dx.doi.org/10.1073/pnas.0706851105, http://arxiv.org/abs/0707.0609).
 * A more detailed paper about the algorithm is: M. Rosvall, D. Axelsson, and
 * C. T. Bergstrom, The map equation, Eur. Phys. J. Special Topics 178, 13 (2009).
 * (http://dx.doi.org/10.1140/epjst/e2010-01179-1, http://arxiv.org/abs/0906.1405)

 * </para><para>
 * The original C++ implementation of Martin Rosvall is used,
 * see http://www.tp.umu.se/~rosvall/downloads/infomap_undir.tgz .
 * Intergation in igraph was done by Emmanuel Navarro (who is grateful to
 * Martin Rosvall and Carl T. Bergstrom for providing this source code.)
 *
 * </para><para>
 * Note that the graph must not contain isolated vertices.
 *
 * </para><para>
 * If you want to specify a random seed (as in the original
 * implementation) you can use \ref igraph_rng_seed().
 *
 * \param graph The input graph.
 * \param e_weights Numeric vector giving the weights of the edges.
 *     If it is a NULL pointer then all edges will have equal
 *     weights. The weights are expected to be positive.
 * \param v_weights Numeric vector giving the weights of the vertices.
 *     If it is a NULL pointer then all vertices will have equal
 *     weights. The weights are expected to be positive.
 * \param nb_trials The number of attempts to partition the network
 *     (can be any integer value equal or larger than 1).
 * \param membership Pointer to a vector. The membership vector is
 *    stored here.
 * \param codelength Pointer to a real. If not NULL the code length of the
 *     partition is stored here.
 * \return Error code.
 *
 * \sa \ref igraph_community_spinglass(), \ref
 * igraph_community_edge_betweenness(), \ref igraph_community_walktrap().
 *
 * Time complexity: TODO.
 */
igraph_error_t igraph_community_infomap(const igraph_t * graph,
                             const igraph_vector_t *e_weights,
                             const igraph_vector_t *v_weights,
                             igraph_integer_t nb_trials,
                             igraph_vector_int_t *membership,
                             igraph_real_t *codelength) {

    IGRAPH_HANDLE_EXCEPTIONS(
        FlowGraph fgraph(graph, e_weights, v_weights);

        // compute stationary distribution
        fgraph.initiate();

        double shortestCodeLength = 1000.0;

        // create membership vector
        igraph_integer_t Nnode = fgraph.Nnode;
        IGRAPH_CHECK(igraph_vector_int_resize(membership, Nnode));

        for (igraph_integer_t trial = 0; trial < nb_trials; trial++) {
            FlowGraph cpy_fgraph(fgraph);

            //partition the network
            IGRAPH_CHECK(infomap_partition(cpy_fgraph, false));

            // if better than the better...
            if (cpy_fgraph.codeLength < shortestCodeLength) {
                shortestCodeLength = cpy_fgraph.codeLength;
                // ... store the partition
                for (igraph_integer_t i = 0 ; i < cpy_fgraph.Nnode ; i++) {
                    size_t Nmembers = cpy_fgraph.node[i].members.size();
                    for (size_t k = 0; k < Nmembers; k++) {
                        //cluster[ cpy_fgraph->node[i].members[k] ] = i;
                        VECTOR(*membership)[cpy_fgraph.node[i].members[k]] = i;
                    }
                }
            }
        }

        *codelength = (igraph_real_t) shortestCodeLength / log(2.0);

        IGRAPH_CHECK(igraph_reindex_membership(membership, 0, 0));

        return IGRAPH_SUCCESS;
    );
}<|MERGE_RESOLUTION|>--- conflicted
+++ resolved
@@ -146,10 +146,6 @@
 
             oldCodeLength = greedy.codeLength;
             bool moved = true;
-<<<<<<< HEAD
-            // igraph_integer_t Nloops = 0;
-=======
->>>>>>> b26d0107
             //igraph_integer_t count = 0;
             double inner_oldCodeLength = 1000;
 
@@ -157,10 +153,6 @@
                 inner_oldCodeLength = greedy.codeLength;
                 moved = greedy.optimize();
 
-<<<<<<< HEAD
-                // Nloops++;
-=======
->>>>>>> b26d0107
                 //count++;
 
                 if (fabs(greedy.codeLength - inner_oldCodeLength) < 1.0e-10)
