/* -*- mode: C++ -*-  */
/*
   IGraph library.
   Copyright (C) 2010-2012  Gabor Csardi <csardi.gabor@gmail.com>
   334 Harvard street, Cambridge, MA 02139 USA

   This program is free software; you can redistribute it and/or modify
   it under the terms of the GNU General Public License as published by
   the Free Software Foundation; either version 2 of the License, or
   (at your option) any later version.

   This program is distributed in the hope that it will be useful,
   but WITHOUT ANY WARRANTY; without even the implied warranty of
   MERCHANTABILITY or FITNESS FOR A PARTICULAR PURPOSE.  See the
   GNU General Public License for more details.

   You should have received a copy of the GNU General Public License
   along with this program; if not, write to the Free Software
   Foundation, Inc., 51 Franklin Street, Fifth Floor, Boston, MA
   02110-1301 USA

*/

#include "hrg/dendro.h"
#include "hrg/graph.h"
#include "hrg/graph_simp.h"

#include "igraph_interface.h"
#include "igraph_attributes.h"
#include "igraph_hrg.h"
#include "igraph_random.h"
#include "igraph_structural.h"

#include "core/exceptions.h"

<<<<<<< HEAD
#include "hrg/dendro.h"
#include "hrg/graph.h"
#include "hrg/graph_simp.h"
=======
#include <climits>
>>>>>>> ec996be6

#include <memory>

using namespace fitHRG;

/**
 * \section hrg_intro Introduction
 *
 * <para>A hierarchical random graph is an ensemble of undirected
 * graphs with \c n vertices. It is defined via a binary tree with \c
 * n leaf and \c n-1 internal vertices, where the
 * internal vertices are labeled with probabilities.
 * The probability that two vertices are connected in the random graph
 * is given by the probability label at their closest common
 * ancestor.
 * </para>
 *
 * <para>Please read the following two articles for more about
 * hierarchical random graphs: A. Clauset, C. Moore, and M.E.J. Newman.
 * Hierarchical structure and the prediction of missing links in networks.
 * Nature 453, 98 - 101 (2008); and A. Clauset, C. Moore, and M.E.J. Newman.
 * Structural Inference of Hierarchies in Networks. In E. M. Airoldi
 * et al. (Eds.): ICML 2006 Ws, Lecture Notes in Computer Science
 * 4503, 1-13. Springer-Verlag, Berlin Heidelberg (2007).
 * </para>
 *
 * <para>
 * igraph contains functions for fitting HRG models to a given network
 * (\ref igraph_hrg_fit), for generating networks from a given HRG
 * ensemble (\ref igraph_hrg_game, \ref igraph_hrg_sample), converting
 * an igraph graph to a HRG and back (\ref igraph_hrg_create, \ref
 * igraph_hrg_dendrogram), for calculating a consensus tree from a
 * set of sampled HRGs (\ref igraph_hrg_consensus) and for predicting
 * missing edges in a network based on its HRG models (\ref
 * igraph_hrg_predict).
 * </para>
 *
 * <para>The igraph HRG implementation is heavily based on the code
 * published by Aaron Clauset, at his website,
 * http://tuvalu.santafe.edu/~aaronc/hierarchy/
 * </para>
 */

namespace fitHRG {
struct pblock {
    double L;
    int i;
    int j;
};
}

<<<<<<< HEAD
static int markovChainMonteCarlo(dendro &d, unsigned int period,
=======
static igraph_error_t markovChainMonteCarlo(dendro *d, igraph_integer_t period,
>>>>>>> ec996be6
                          igraph_hrg_t *hrg) {

    igraph_real_t bestL = d.getLikelihood();
    double  dL;
    bool    flag_taken;

    // Because moves in the dendrogram space are chosen (Monte
    // Carlo) so that we sample dendrograms with probability
    // proportional to their likelihood, a likelihood-proportional
    // sampling of the dendrogram models would be equivalent to a
    // uniform sampling of the walk itself. We would still have to
    // decide how often to sample the walk (at most once every n
    // steps is recommended) but for simplicity, the code here
    // simply runs the MCMC itself. To actually compute something
    // over the set of sampled dendrogram models (in a Bayesian
    // model averaging sense), you'll need to code that yourself.

    // do 'period' MCMC moves before doing anything else
    for (igraph_integer_t i = 0; i < period; i++) {

        // make a MCMC move
<<<<<<< HEAD
        d.monteCarloMove(dL, flag_taken, 1.0);
=======
        if (!d->monteCarloMove(dL, flag_taken, 1.0)) {
            return IGRAPH_FAILURE;
        }
>>>>>>> ec996be6

        // get likelihood of this D given G
        igraph_real_t cl = d.getLikelihood();
        if (cl > bestL) {
            // store the current best likelihood
            bestL = cl;
            // record the HRG structure
            d.recordDendrogramStructure(hrg);
        }
    }
    // corrects floating-point errors O(n)
    d.refreshLikelihood();

    return IGRAPH_SUCCESS;
}

<<<<<<< HEAD
static void markovChainMonteCarlo2(dendro &d, int num_samples) {
    bool flag_taken;
    double dL, ptest = 1.0 / (50.0 * (double)(d.getGraph()->numNodes()));
    int sample_num = 0, t = 1, thresh = 200 * d.getGraph()->numNodes();
=======
static igraph_error_t markovChainMonteCarlo2(dendro *d, igraph_integer_t num_samples) {
    bool flag_taken;
    double dL, ptest = 1.0 / (50.0 * (double)(d->g->numNodes()));
    igraph_integer_t sample_num = 0;
    int t = 1, thresh = 200 * d->g->numNodes();
>>>>>>> ec996be6

    // Since we're sampling uniformly at random over the equilibrium
    // walk, we just need to do a bunch of MCMC moves and let the
    // sampling happen on its own.
    while (sample_num < num_samples) {
        // Make a single MCMC move
        d.monteCarloMove(dL, flag_taken, 1.0);

        // We sample the dendrogram space once every n MCMC moves (on
        // average). Depending on the flags on the command line, we sample
        // different aspects of the dendrograph structure.
        if (t > thresh && RNG_UNIF01() < ptest) {
            sample_num++;
            d.sampleSplitLikelihoods(sample_num);
        }

        t++;

        // correct floating-point errors O(n)
        d.refreshLikelihood(); // TODO: less frequently
    }
<<<<<<< HEAD
}

static void MCMCEquilibrium_Find(dendro &d, igraph_hrg_t *hrg) {
=======

    return IGRAPH_SUCCESS;
}

static igraph_error_t MCMCEquilibrium_Find(dendro *d, igraph_hrg_t *hrg) {
>>>>>>> ec996be6

    // We want to run the MCMC until we've found equilibrium; we
    // use the heuristic of the average log-likelihood (which is
    // exactly the entropy) over X steps being very close to the
    // average log-likelihood (entropy) over the X steps that
    // preceded those. In other words, we look for an apparent
    // local convergence of the entropy measure of the MCMC.

    bool flag_taken;
    igraph_real_t dL, Likeli;
    igraph_real_t oldMeanL;
    igraph_real_t newMeanL = -1e-49;

    while (true) {
        oldMeanL = newMeanL;
        newMeanL = 0.0;
        for (int i = 0; i < 65536; i++) {
<<<<<<< HEAD
            d.monteCarloMove(dL, flag_taken, 1.0);
            Likeli = d.getLikelihood();
=======
            if (!d->monteCarloMove(dL, flag_taken, 1.0)) {
                return IGRAPH_FAILURE;
            }
            Likeli = d->getLikelihood();
>>>>>>> ec996be6
            newMeanL += Likeli;
        }
        // corrects floating-point errors O(n)
        d.refreshLikelihood();
        if (fabs(newMeanL - oldMeanL) / 65536.0 < 1.0) {
            break;
        }
    }

    // Record the result
    if (hrg) {
        d.recordDendrogramStructure(hrg);
    }
<<<<<<< HEAD
}

void dendro::setGraph(const igraph_t *igraph) {
    igraph_integer_t no_of_nodes = igraph_vcount(igraph);
    igraph_integer_t no_of_edges = igraph_ecount(igraph);

    // Create graph
    g = new graph(no_of_nodes);

    // Add edges
    for (igraph_integer_t i = 0; i < no_of_edges; i++) {
        int from = IGRAPH_FROM(igraph, i);
        int to = IGRAPH_TO(igraph, i);
=======

    return IGRAPH_SUCCESS;
}

static igraph_error_t igraph_i_hrg_getgraph(const igraph_t *igraph,
                                 dendro *d) {

    igraph_integer_t no_of_nodes = igraph_vcount(igraph);
    igraph_integer_t no_of_edges = igraph_ecount(igraph);
    igraph_integer_t i;

    if (no_of_nodes > INT_MAX) {
        IGRAPH_ERROR("Graph too large for the HRG module.", IGRAPH_EOVERFLOW);
    }

    // TODO: Can this be relaxed? buildDendrogram() creates a tree with n-2 internal edges,
    // i.e. zero internal edges for a 2-vertex graph. This is not handled at the moment.
    if (no_of_nodes < 3) {
        IGRAPH_ERROR("Graph must have at least 3 vertices for HRG, got only %" IGRAPH_PRId " vertices.", IGRAPH_EINVAL);
    }

    // Create graph
    d->g = new graph((int) no_of_nodes);

    // Add edges
    for (i = 0; i < no_of_edges; i++) {
        int from = (int) IGRAPH_FROM(igraph, i);
        int to = (int) IGRAPH_TO(igraph, i);
>>>>>>> ec996be6
        if (from == to) {
            continue;
        }
        if (!g->doesLinkExist(from, to)) {
            g->addLink(from, to);
        }
        if (!g->doesLinkExist(to, from)) {
            g->addLink(to, from);
        }
    }

<<<<<<< HEAD
    buildDendrogram();
}

static std::unique_ptr<simpleGraph> igraph_i_hrg_getsimplegraph(const igraph_t *igraph,
                                                                dendro &d,
                                                                int num_bins) {
=======
    d->buildDendrogram();

    return IGRAPH_SUCCESS;
}

static igraph_error_t igraph_i_hrg_getsimplegraph(const igraph_t *igraph,
                                       dendro *d, simpleGraph **sg,
                                       igraph_integer_t num_bins) {
>>>>>>> ec996be6

    igraph_integer_t no_of_nodes = igraph_vcount(igraph);
    igraph_integer_t no_of_edges = igraph_ecount(igraph);
    igraph_integer_t i;

    if (no_of_nodes > INT_MAX) {
        IGRAPH_ERROR("Graph too large for the HRG module.", IGRAPH_EOVERFLOW);
    }

    // TODO: See analogous TODO item in igraph_i_hrg_getgraph()
    if (no_of_nodes < 3) {
        IGRAPH_ERROR("Graph must have at least 3 vertices for HRG, got only %" IGRAPH_PRId " vertices.", IGRAPH_EINVAL);
    }

    // Create graphs
<<<<<<< HEAD
    std::unique_ptr<graph> g(new graph(no_of_nodes, true));
    g->setAdjacencyHistograms(num_bins);

    std::unique_ptr<simpleGraph> sg(new simpleGraph(no_of_nodes));
=======
    d->g = new graph((int) no_of_nodes, true);
    d->g->setAdjacencyHistograms(num_bins);
    (*sg) = new simpleGraph((int) no_of_nodes);
>>>>>>> ec996be6

    for (i = 0; i < no_of_edges; i++) {
        int from = (int) IGRAPH_FROM(igraph, i);
        int to = (int) IGRAPH_TO(igraph, i);
        if (from == to) {
            continue;
        }
        if (!g->doesLinkExist(from, to)) {
            g->addLink(from, to);
        }
        if (!g->doesLinkExist(to, from)) {
            g->addLink(to, from);
        }
        if (! sg->doesLinkExist(from, to)) {
            sg->addLink(from, to);
        }
        if (! sg->doesLinkExist(to, from)) {
            sg->addLink(to, from);
        }
    }

<<<<<<< HEAD
    d.setGraph(g.release());
    d.buildDendrogram();

    return sg;
=======
    d->buildDendrogram();

    return IGRAPH_SUCCESS;
>>>>>>> ec996be6
}

/**
 * \function igraph_hrg_init
 * \brief Allocate memory for a HRG.
 *
 * This function must be called before passing an \ref igraph_hrg_t to
 * an igraph function.
 *
 * \param hrg Pointer to the HRG data structure to initialize.
 * \param n The number of vertices in the graph that is modeled by
 *    this HRG. It can be zero, if this is not yet known.
 * \return Error code.
 *
 * Time complexity: O(n), the number of vertices in the graph.
 */

igraph_error_t igraph_hrg_init(igraph_hrg_t *hrg, igraph_integer_t n) {
    if (n < 0) {
        IGRAPH_ERRORF("Number of vertices should not be negative, got %" IGRAPH_PRId ".", IGRAPH_EINVAL, n);
    }
    if (n == 0) {
        n = 1;
    }
    IGRAPH_VECTOR_INT_INIT_FINALLY(&hrg->left,      n - 1);
    IGRAPH_VECTOR_INT_INIT_FINALLY(&hrg->right,     n - 1);
    IGRAPH_VECTOR_INIT_FINALLY    (&hrg->prob,      n - 1);
    IGRAPH_VECTOR_INT_INIT_FINALLY(&hrg->edges,     n - 1);
    IGRAPH_VECTOR_INT_INIT_FINALLY(&hrg->vertices,  n - 1);
    IGRAPH_FINALLY_CLEAN(5);
    return IGRAPH_SUCCESS;
}

/**
 * \function igraph_hrg_destroy
 * \brief Deallocate memory for an HRG.
 *
 * The HRG data structure can be reinitialized again with an \ref
 * igraph_hrg_destroy call.
 *
 * \param hrg Pointer to the HRG data structure to deallocate.
 *
 * Time complexity: operating system dependent.
 */

void igraph_hrg_destroy(igraph_hrg_t *hrg) {
    igraph_vector_int_destroy(&hrg->left);
    igraph_vector_int_destroy(&hrg->right);
    igraph_vector_destroy(&hrg->prob);
    igraph_vector_int_destroy(&hrg->edges);
    igraph_vector_int_destroy(&hrg->vertices);
}

/**
 * \function igraph_hrg_size
 * \brief Returns the size of the HRG, the number of leaf nodes.
 *
 * \param hrg Pointer to the HRG.
 * \return The number of leaf nodes in the HRG.
 *
 * Time complexity: O(1).
 */

igraph_integer_t igraph_hrg_size(const igraph_hrg_t *hrg) {
    return igraph_vector_int_size(&hrg->left) + 1;
}

/**
 * \function igraph_hrg_resize
 * \brief Resize a HRG.
 *
 * \param hrg Pointer to an initialized (see \ref igraph_hrg_init)
 *   HRG.
 * \param newsize The new size, i.e. the number of leaf nodes.
 * \return Error code.
 *
 * Time complexity: O(n), n is the new size.
 */

igraph_error_t igraph_hrg_resize(igraph_hrg_t *hrg, igraph_integer_t newsize) {
    igraph_integer_t origsize = igraph_hrg_size(hrg);

    /* The data structure must be left in a consistent state if resizing fails. */

#define CHECK_ERR(expr) \
    do { \
        igraph_error_t err = (expr); \
        if (err != IGRAPH_SUCCESS) { \
            igraph_vector_int_resize(&hrg->left, origsize); \
            igraph_vector_int_resize(&hrg->right, origsize); \
            igraph_vector_resize(&hrg->prob, origsize); \
            igraph_vector_int_resize(&hrg->edges, origsize); \
            igraph_vector_int_resize(&hrg->vertices, origsize); \
            IGRAPH_FINALLY_EXIT(); \
            IGRAPH_ERROR("Cannot resize HRG.", IGRAPH_ENOMEM); /* LCOV_EXCL_LINE */ \
        } \
    } while (0)

    IGRAPH_FINALLY_ENTER();
    {
        CHECK_ERR(igraph_vector_int_resize(&hrg->left, newsize - 1));
        CHECK_ERR(igraph_vector_int_resize(&hrg->right, newsize - 1));
        CHECK_ERR(igraph_vector_resize(&hrg->prob, newsize - 1));
        CHECK_ERR(igraph_vector_int_resize(&hrg->edges, newsize - 1));
        CHECK_ERR(igraph_vector_int_resize(&hrg->vertices, newsize - 1));
    }
    IGRAPH_FINALLY_EXIT();

#undef CHECK_ERR

    return IGRAPH_SUCCESS;
}

/**
 * \function igraph_hrg_fit
 * \brief Fit a hierarchical random graph model to a network.
 *
 * \param graph The igraph graph to fit the model to. Edge directions
 *   are ignored in directed graphs.
 * \param hrg Pointer to an initialized HRG, the result of the fitting
 *   is stored here. It can also be used to pass a HRG to the
 *   function, that can be used as the starting point of the Markov
 *   Chain Monte Carlo fitting, if the \c start argument is true.
 * \param start Logical, whether to start the fitting from the given
 *   HRG model.
 * \param steps Integer, the number of MCMC steps to take in the
 *   fitting procedure. If this is zero, then the fitting stop is a
 *   convergence criteria is fulfilled.
 * \return Error code.
 *
 * Time complexity: TODO.
 */

igraph_error_t igraph_hrg_fit(const igraph_t *graph,
                   igraph_hrg_t *hrg,
                   igraph_bool_t start,
                   igraph_integer_t steps) {

    IGRAPH_HANDLE_EXCEPTIONS_BEGIN

<<<<<<< HEAD
    int no_of_nodes = igraph_vcount(graph);
=======
    igraph_integer_t no_of_nodes = igraph_vcount(graph);
>>>>>>> ec996be6

    RNG_BEGIN();

    dendro d;

    // If we want to start from HRG
    if (start) {
        if (igraph_hrg_size(hrg) != no_of_nodes) {
            IGRAPH_ERROR("Invalid HRG to start from.", IGRAPH_EINVAL);
        }
        // Convert the igraph graph
<<<<<<< HEAD
        d.setGraph(graph);
=======
        IGRAPH_CHECK(igraph_i_hrg_getgraph(graph, &d));
>>>>>>> ec996be6
        d.clearDendrograph();
        d.importDendrogramStructure(hrg);
    } else {
        // Convert the igraph graph
<<<<<<< HEAD
        d.setGraph(graph);
=======
        IGRAPH_CHECK(igraph_i_hrg_getgraph(graph, &d));
>>>>>>> ec996be6
        IGRAPH_CHECK(igraph_hrg_resize(hrg, no_of_nodes));
    }

    // Run fixed number of steps, or until convergence
    if (steps > 0) {
        IGRAPH_CHECK(markovChainMonteCarlo(&d, steps, hrg));
    } else {
<<<<<<< HEAD
        MCMCEquilibrium_Find(d, hrg);
=======
        IGRAPH_CHECK(MCMCEquilibrium_Find(&d, hrg));
>>>>>>> ec996be6
    }

    RNG_END();

    return IGRAPH_SUCCESS;

    IGRAPH_HANDLE_EXCEPTIONS_END
}

/**
 * \function igraph_hrg_sample
 * \brief Sample from a hierarchical random graph model.
 *
 * This function draws a single sample from a hierarchical random graph model.
 *
 * \param hrg A HRG model to sample from
 * \param sample Pointer to an uninitialized graph; the sample is stored here.
 * \return Error code.
 *
 * Time complexity: TODO.
 */

igraph_error_t igraph_hrg_sample(const igraph_hrg_t *hrg, igraph_t *sample) {
    IGRAPH_HANDLE_EXCEPTIONS_BEGIN
    dendro d;

<<<<<<< HEAD
    IGRAPH_HANDLE_EXCEPTIONS_BEGIN

    int i;
=======
    // TODO: error handling
>>>>>>> ec996be6

    RNG_BEGIN();

    d.clearDendrograph();
    d.importDendrogramStructure(hrg);
    d.makeRandomGraph();
    d.recordGraphStructure(sample);

    RNG_END();

    return IGRAPH_SUCCESS;
    IGRAPH_HANDLE_EXCEPTIONS_END
}

/**
 * \function igraph_hrg_sample_many
 * \brief Draw multiple samples from a hierarchical random graph model.
 *
 * This function draws multiple samples from a hierarchical random graph
 * ensemble. The ensemble can be given as a graph (\c input_graph), or as an
 * HRG object (\c hrg). If a graph is given, then first an MCMC optimization is
 * performed to find the optimal fitting model; then the MCMC is used to sample
 * the new graph.
 *
 * \param hrg A HRG model to sample from
 * \param samples An initialized graph list that will contain the sampled
 *   graphs. Note that existing graphs in the graph list are \em not removed
 *   so make sure you supply an empty list if you do not need the old contents
 *   of the list.
 * \param num_samples The number of samples to generate.
 * \return Error code.
 *
 * Time complexity: TODO.
 */

igraph_error_t igraph_hrg_sample_many(
    const igraph_hrg_t *hrg, igraph_graph_list_t *samples,
    igraph_integer_t num_samples
) {
    IGRAPH_HANDLE_EXCEPTIONS_BEGIN
    igraph_t g;
    dendro d;

    if (num_samples < 0) {
        IGRAPH_ERROR("Number of samples must be non-negative.", IGRAPH_EINVAL);
    }

<<<<<<< HEAD
    RNG_BEGIN();

    dendro d;

    // Need to find equilibrium first?
    if (start) {
        d.clearDendrograph();
        d.importDendrogramStructure(hrg);
    } else {
        MCMCEquilibrium_Find(d, hrg);
=======
    if (num_samples == 0) {
        return IGRAPH_SUCCESS;
>>>>>>> ec996be6
    }

    RNG_BEGIN();

<<<<<<< HEAD
    if (sample) {
        // A single graph
        d.makeRandomGraph();
        d.recordGraphStructure(sample);
        if (samples) {
            igraph_t *G = IGRAPH_CALLOC(1, igraph_t);
            if (!G) {
                IGRAPH_ERROR("Cannot sample HRG graphs", IGRAPH_ENOMEM);
            }
            d.recordGraphStructure(G);
            IGRAPH_CHECK(igraph_vector_ptr_resize(samples, 1));
            VECTOR(*samples)[0] = G;
        }
    } else {
        // Sample many
        IGRAPH_CHECK(igraph_vector_ptr_resize(samples, no_samples));
        for (i = 0; i < no_samples; i++) {
            igraph_t *G = IGRAPH_CALLOC(1, igraph_t);
            if (!G) {
                IGRAPH_ERROR("Cannot sample HRG graphs", IGRAPH_ENOMEM);
            }
            d.makeRandomGraph();
            d.recordGraphStructure(G);
            VECTOR(*samples)[i] = G;
        }
=======
    d.clearDendrograph();
    d.importDendrogramStructure(hrg);
    while (num_samples > 0) {
        d.makeRandomGraph();
        d.recordGraphStructure(&g);
        IGRAPH_FINALLY(igraph_destroy, &g);
        IGRAPH_CHECK(igraph_graph_list_push_back(samples, &g));
        IGRAPH_FINALLY_CLEAN(1);
>>>>>>> ec996be6
    }

    RNG_END();

    return IGRAPH_SUCCESS;
<<<<<<< HEAD

=======
>>>>>>> ec996be6
    IGRAPH_HANDLE_EXCEPTIONS_END
}

/**
 * \function igraph_hrg_game
 * \brief Generate a hierarchical random graph.
 *
 * This function is a simple shortcut to \ref igraph_hrg_sample.
 * It creates a single graph from the given HRG.
 *
 * \param graph Pointer to an uninitialized graph, the new graph is
 *   created here.
 * \param hrg The hierarchical random graph model to sample from.
 * \return Error code.
 *
 * Time complexity: TODO.
 */

igraph_error_t igraph_hrg_game(igraph_t *graph,
                    const igraph_hrg_t *hrg) {
<<<<<<< HEAD
    return igraph_hrg_sample(/* input_graph= */ NULL, /* sample= */ graph,
            /* samples= */ NULL, /* no_samples=*/ 1,
            /* hrg= */ (igraph_hrg_t*) hrg,
            /* start= */ 1);
=======
    return igraph_hrg_sample(hrg, graph);
>>>>>>> ec996be6
}

/**
 * \function igraph_hrg_dendrogram
 * \brief Create a dendrogram from a hierarchical random graph.
 *
 * Creates the igraph graph equivalent of an \ref igraph_hrg_t data
 * structure.
 *
 * \param graph Pointer to an uninitialized graph, the result is
 *   stored here.
 * \param hrg The hierarchical random graph to convert.
 * \return Error code.
 *
 * Time complexity: O(n), the number of vertices in the graph.
 */

igraph_error_t igraph_hrg_dendrogram(
    igraph_t *graph, const igraph_hrg_t *hrg
) {

    igraph_integer_t orig_nodes = igraph_hrg_size(hrg);
    igraph_integer_t no_of_nodes = orig_nodes * 2 - 1;
    igraph_integer_t no_of_edges = no_of_nodes > 0 ? no_of_nodes - 1 : 0;
    igraph_vector_int_t edges;
    igraph_integer_t i, idx = 0;
    igraph_vector_ptr_t vattrs;
    igraph_vector_t prob;
    igraph_attribute_record_t rec = { "probability",
                                      IGRAPH_ATTRIBUTE_NUMERIC,
                                      &prob
                                    };

    // Probability labels, for leaf nodes they are IGRAPH_NAN
    IGRAPH_VECTOR_INIT_FINALLY(&prob, no_of_nodes);
    for (i = 0; i < orig_nodes; i++) {
        VECTOR(prob)[i] = IGRAPH_NAN;
    }
    for (i = 0; i < orig_nodes - 1; i++) {
        VECTOR(prob)[orig_nodes + i] = VECTOR(hrg->prob)[i];
    }

    IGRAPH_VECTOR_INT_INIT_FINALLY(&edges, no_of_edges * 2);
    IGRAPH_CHECK(igraph_vector_ptr_init(&vattrs, 1));
    IGRAPH_FINALLY(igraph_vector_ptr_destroy, &vattrs);
    VECTOR(vattrs)[0] = &rec;

    for (i = 0; i < orig_nodes - 1; i++) {
        igraph_integer_t left = VECTOR(hrg->left)[i];
        igraph_integer_t right = VECTOR(hrg->right)[i];

        VECTOR(edges)[idx++] = orig_nodes + i;
        VECTOR(edges)[idx++] = left < 0 ? orig_nodes - left - 1 : left;
        VECTOR(edges)[idx++] = orig_nodes + i;
        VECTOR(edges)[idx++] = right < 0 ? orig_nodes - right - 1 : right;
    }

    IGRAPH_CHECK(igraph_empty(graph, 0, IGRAPH_DIRECTED));
    IGRAPH_FINALLY(igraph_destroy, graph);
    IGRAPH_CHECK(igraph_add_vertices(graph, no_of_nodes, &vattrs));
    IGRAPH_CHECK(igraph_add_edges(graph, &edges, NULL));

    igraph_vector_ptr_destroy(&vattrs);
    igraph_vector_int_destroy(&edges);
    igraph_vector_destroy(&prob);
    IGRAPH_FINALLY_CLEAN(4);  // + 1 for graph

    return IGRAPH_SUCCESS;
}

/**
 * \function igraph_hrg_consensus
 * \brief Calculate a consensus tree for a HRG.
 *
 * The calculation can be started from the given HRG (\c hrg), or (if
 * \c start is false), a HRG is first fitted to the given graph.
 *
 * \param graph The input graph.
 * \param parents An initialized vector, the results are stored
 *   here. For each vertex, the id of its parent vertex is stored, or
 *   -1, if the vertex is the root vertex in the tree. The first n
 *   vertex IDs (from 0) refer to the original vertices of the graph,
 *   the other IDs refer to vertex groups.
 * \param weights Numeric vector, counts the number of times a given
 *   tree split occured in the generated network samples, for each
 *   internal vertices. The order is the same as in \c parents.
 * \param hrg A hierarchical random graph. It is used as a starting
 *   point for the sampling, if the \c start argument is true. It is
 *   modified along the MCMC.
 * \param start Logical, whether to use the supplied HRG (in \c hrg)
 *   as a starting point for the MCMC.
 * \param num_samples The number of samples to generate for creating
 *   the consensus tree.
 * \return Error code.
 *
 * Time complexity: TODO.
 */

igraph_error_t igraph_hrg_consensus(const igraph_t *graph,
                         igraph_vector_int_t *parents,
                         igraph_vector_t *weights,
                         igraph_hrg_t *hrg,
                         igraph_bool_t start,
                         igraph_integer_t num_samples) {
    IGRAPH_HANDLE_EXCEPTIONS_BEGIN

    IGRAPH_HANDLE_EXCEPTIONS_BEGIN

    if (start && !hrg) {
        IGRAPH_ERROR("`hrg' must be given if `start' is true.", IGRAPH_EINVAL);
    }

    RNG_BEGIN();

<<<<<<< HEAD
    dendro d;
=======
    d = new dendro;
>>>>>>> ec996be6

    if (start) {
        d.setGraph(graph);
        d.clearDendrograph();
        d.importDendrogramStructure(hrg);
    } else {
        d.setGraph(graph);
        if (hrg) {
            igraph_hrg_resize(hrg, igraph_vcount(graph));
        }
        MCMCEquilibrium_Find(d, hrg);
    }

    markovChainMonteCarlo2(d, num_samples);

<<<<<<< HEAD
    d.recordConsensusTree(parents, weights);
=======
    delete d;
>>>>>>> ec996be6

    RNG_END();

    return IGRAPH_SUCCESS;

    IGRAPH_HANDLE_EXCEPTIONS_END
}

<<<<<<< HEAD
static void MCMCEquilibrium_Sample(dendro &d, int num_samples) {
=======
static igraph_error_t MCMCEquilibrium_Sample(dendro *d, igraph_integer_t num_samples) {
>>>>>>> ec996be6

    // Because moves in the dendrogram space are chosen (Monte
    // Carlo) so that we sample dendrograms with probability
    // proportional to their likelihood, a likelihood-proportional
    // sampling of the dendrogram models would be equivalent to a
    // uniform sampling of the walk itself. We would still have to
    // decide how often to sample the walk (at most once every n steps
    // is recommended) but for simplicity, the code here simply runs the
    // MCMC itself. To actually compute something over the set of
    // sampled dendrogram models (in a Bayesian model averaging sense),
    // you'll need to code that yourself.

    double dL;
    bool flag_taken;
<<<<<<< HEAD
    int sample_num = 0;
    int t = 1, thresh = 100 * d.getGraph()->numNodes();
    double ptest = 1.0 / 10.0 / d.getGraph()->numNodes();
=======
    igraph_integer_t sample_num = 0;
    igraph_integer_t t = 1, thresh = 100 * d->g->numNodes();
    double ptest = 1.0 / 10.0 / d->g->numNodes();
>>>>>>> ec996be6

    while (sample_num < num_samples) {
        d.monteCarloMove(dL, flag_taken, 1.0);
        if (t > thresh && RNG_UNIF01() < ptest) {
            sample_num++;
            d.sampleAdjacencyLikelihoods();
        }
        d.refreshLikelihood(); // TODO: less frequently
        t++;
    }
<<<<<<< HEAD
}

static int QsortPartition (pblock* array, int left, int right, int index) {
    pblock p_value = array[index];

    std::swap(array[right], array[index]);
=======

    return IGRAPH_SUCCESS;
}

static int QsortPartition (pblock* array, igraph_integer_t left, igraph_integer_t right, igraph_integer_t index) {
    pblock p_value, temp;
    p_value.L = array[index].L;
    p_value.i = array[index].i;
    p_value.j = array[index].j;

    // swap(array[p_value], array[right])
    temp.L = array[right].L;
    temp.i = array[right].i;
    temp.j = array[right].j;
    array[right].L = array[index].L;
    array[right].i = array[index].i;
    array[right].j = array[index].j;
    array[index].L = temp.L;
    array[index].i = temp.i;
    array[index].j = temp.j;
>>>>>>> ec996be6

    igraph_integer_t stored = left;
    for (igraph_integer_t i = left; i < right; i++) {
        if (array[i].L <= p_value.L) {
            std::swap(array[i], array[stored]);
            stored++;
        }
    }
    std::swap(array[right], array[stored]);

    return stored;
}

static void QsortMain (pblock* array, igraph_integer_t left, igraph_integer_t right) {
    if (right > left) {
        igraph_integer_t pivot = left;
        igraph_integer_t part  = QsortPartition(array, left, right, pivot);
        QsortMain(array, left,   part - 1);
        QsortMain(array, part + 1, right  );
    }
}

<<<<<<< HEAD
static void rankCandidatesByProbability(simpleGraph &sg, const dendro &d,
=======
static igraph_error_t rankCandidatesByProbability(simpleGraph *sg, dendro *d,
>>>>>>> ec996be6
                                pblock *br_list, int mk) {
    int mkk = 0;
    int n = sg.getNumNodes();
    for (int i = 0; i < n; i++) {
        for (int j = i + 1; j < n; j++) {
            if (sg.getAdjacency(i, j) < 0.5) {
                double temp = d.getGraph()->getAdjacencyAverage(i, j);
                br_list[mkk].L = temp * (1.0 + RNG_UNIF01() / 1000.0);
                br_list[mkk].i = i;
                br_list[mkk].j = j;
                mkk++;
            }
        }
    }

    // Sort the candidates by their average probability
    QsortMain(br_list, 0, mk - 1);
<<<<<<< HEAD
=======

    return IGRAPH_SUCCESS;
>>>>>>> ec996be6
}

static igraph_error_t recordPredictions(pblock *br_list, igraph_vector_int_t *edges,
                      igraph_vector_t *prob, int mk) {

    IGRAPH_CHECK(igraph_vector_int_resize(edges, mk * 2));
    IGRAPH_CHECK(igraph_vector_resize(prob, mk));

    for (int i = mk - 1, idx = 0, idx2 = 0; i >= 0; i--) {
        VECTOR(*edges)[idx++] = br_list[i].i;
        VECTOR(*edges)[idx++] = br_list[i].j;
        VECTOR(*prob)[idx2++] = br_list[i].L;
    }

    return IGRAPH_SUCCESS;
}

/**
 * \function igraph_hrg_predict
 * \brief Predict missing edges in a graph, based on HRG models.
 *
 * Samples HRG models for a network, and estimated the probability
 * that an edge was falsely observed as non-existent in the network.
 *
 * \param graph The input graph.
 * \param edges The list of missing edges is stored here, the first
 *   two elements are the first edge, the next two the second edge,
 *   etc.
 * \param prob Vector of probabilies for the existence of missing
 *   edges, in the order corresponding to \c edges.
 * \param hrg A HRG, it is used as a starting point if \c start is
 *   true. It is also modified during the MCMC sampling.
 * \param start Logical, whether to start the MCMC from the given HRG.
 * \param num_samples The number of samples to generate.
 * \param num_bins Controls the resolution of the edge
 *   probabilities. Higher numbers result higher resolution.
 * \return Error code.
 *
 * Time complexity: TODO.
 */

igraph_error_t igraph_hrg_predict(const igraph_t *graph,
                       igraph_vector_int_t *edges,
                       igraph_vector_t *prob,
                       igraph_hrg_t *hrg,
                       igraph_bool_t start,
                       igraph_integer_t num_samples,
                       igraph_integer_t num_bins) {
    IGRAPH_HANDLE_EXCEPTIONS_BEGIN

    IGRAPH_HANDLE_EXCEPTIONS_BEGIN

    if (start && !hrg) {
<<<<<<< HEAD
        IGRAPH_ERROR("`hrg' must be given when `start' is true", IGRAPH_EINVAL);
=======
        IGRAPH_ERROR("`hrg' must be given if `start' is true.", IGRAPH_EINVAL);
>>>>>>> ec996be6
    }

    RNG_BEGIN();

<<<<<<< HEAD
    dendro d;

    std::unique_ptr<simpleGraph> sg = igraph_i_hrg_getsimplegraph(graph, d, num_bins);
=======
    d = new dendro;

    IGRAPH_CHECK(igraph_i_hrg_getsimplegraph(graph, d, &sg, num_bins));
>>>>>>> ec996be6

    int mk = sg->getNumNodes() * (sg->getNumNodes() - 1) / 2 - sg->getNumLinks() / 2;
    std::unique_ptr<pblock []> br_list(new pblock[mk]);
    for (int i = 0; i < mk; i++) {
        br_list[i].L = 0.0;
        br_list[i].i = -1;
        br_list[i].j = -1;
    }

    if (start) {
        d.clearDendrograph();
        d.importDendrogramStructure(hrg);
    } else {
        if (hrg) {
            igraph_hrg_resize(hrg, igraph_vcount(graph));
        }
        MCMCEquilibrium_Find(d, hrg);
    }

<<<<<<< HEAD
    MCMCEquilibrium_Sample(d, num_samples);
    rankCandidatesByProbability(*sg, d, br_list.get(), mk);
    IGRAPH_CHECK(recordPredictions(br_list.get(), edges, prob, mk));
=======
    IGRAPH_CHECK(MCMCEquilibrium_Sample(d, num_samples));
    IGRAPH_CHECK(rankCandidatesByProbability(sg, d, br_list, mk));
    IGRAPH_CHECK(recordPredictions(br_list, edges, prob, mk));

    delete d;
    delete sg;
    delete [] br_list;
>>>>>>> ec996be6

    RNG_END();

    return IGRAPH_SUCCESS;

    IGRAPH_HANDLE_EXCEPTIONS_END
}

/**
 * \function igraph_hrg_create
 * \brief Create a HRG from an igraph graph.
 *
 * \param hrg Pointer to an initialized \ref igraph_hrg_t. The result
 *    is stored here.
 * \param graph The igraph graph to convert. It must be a directed
 *    binary tree, with n-1 internal and n leaf vertices. The root
 *    vertex must have in-degree zero.
 * \param prob The vector of probabilities, this is used to label the
 *    internal nodes of the hierarchical random graph.
 * \return Error code.
 *
 * Time complexity: O(n), the number of vertices in the tree.
 */

igraph_error_t igraph_hrg_create(igraph_hrg_t *hrg,
                      const igraph_t *graph,
                      const igraph_vector_t *prob) {

    igraph_integer_t no_of_nodes = igraph_vcount(graph);
    igraph_integer_t no_of_internal = no_of_nodes > 0 ? (no_of_nodes - 1) / 2 : 0;
    igraph_vector_int_t deg, idx;
    igraph_integer_t root = 0;
    igraph_integer_t d0 = 0, d1 = 0, d2 = 0;
    igraph_integer_t ii = 0, il = 0;
    igraph_vector_int_t neis;
    igraph_vector_t path;
    igraph_bool_t simple;

    // --------------------------------------------------------
    // CHECKS
    // --------------------------------------------------------

    // At least three vertices are required
    if (no_of_nodes < 3) {
        IGRAPH_ERROR("HRG tree must have at least three vertices.",
                     IGRAPH_EINVAL);
    }

    // Prob vector was given
    if (!prob) {
        IGRAPH_ERROR("Probability vector must be given for HRG.",
                     IGRAPH_EINVAL);
    }

    // Length of prob vector
    if (igraph_vector_size(prob) != no_of_nodes / 2) {
        IGRAPH_ERRORF("HRG probability vector size (%" IGRAPH_PRId ") should be equal "
                "to the number of internal nodes (%" IGRAPH_PRId ").", IGRAPH_EINVAL,
                igraph_vector_size(prob), no_of_nodes / 2);
    }

    // Must be a directed graph
    if (!igraph_is_directed(graph)) {
        IGRAPH_ERROR("HRG graph must be directed.", IGRAPH_EINVAL);
    }

    // Number of nodes must be odd
    if (no_of_nodes % 2 == 0) {
        IGRAPH_ERROR("Complete HRG graph must have odd number of vertices.",
                     IGRAPH_EINVAL);
    }

    IGRAPH_CHECK(igraph_is_simple(graph, &simple));
    if (!simple) {
        IGRAPH_ERROR("HRG graph must be a simple graph.", IGRAPH_EINVAL);
    }

    IGRAPH_VECTOR_INT_INIT_FINALLY(&deg, 0);

    // Every vertex, except for the root must have in-degree one.
    IGRAPH_CHECK(igraph_degree(graph, &deg, igraph_vss_all(), IGRAPH_IN,
                               IGRAPH_LOOPS));
    for (igraph_integer_t i = 0; i < no_of_nodes; i++) {
        igraph_integer_t d = VECTOR(deg)[i];
        switch (d) {
        case 0: d0++; root = i; break;
        case 1: d1++; break;
        default:
            IGRAPH_ERROR("HRG nodes must have in-degree one, except for the "
                         "root vertex.", IGRAPH_EINVAL);
        }
    }
    if (d1 != no_of_nodes - 1 || d0 != 1) {
        IGRAPH_ERROR("HRG nodes must have in-degree one, except for the "
                     "root vertex.", IGRAPH_EINVAL);
    }

    // Every internal vertex must have out-degree two,
    // leaves out-degree zero
    d0 = d1 = d2 = 0;
    IGRAPH_CHECK(igraph_degree(graph, &deg, igraph_vss_all(), IGRAPH_OUT,
                               IGRAPH_LOOPS));
    for (int i = 0; i < no_of_nodes; i++) {
        igraph_integer_t d = VECTOR(deg)[i];
        switch (d) {
        case 0: d0++; break;
        case 2: d2++; break;
        default:
            IGRAPH_ERROR("HRG nodes must have out-degree 2 (internal nodes) or "
                         "degree 0 (leaves).", IGRAPH_EINVAL);
        }
    }

    // Number of internal and external nodes is correct
    // This basically checks that the graph has one component
    if (d0 != d2 + 1) {
        IGRAPH_ERROR("HRG degrees are incorrect, maybe multiple components?",
                     IGRAPH_EINVAL);
    }

    // --------------------------------------------------------
    // Graph is good, do the conversion
    // --------------------------------------------------------

    // Create an index, that maps the root node as first, then
    // the internal nodes, then the leaf nodes
    IGRAPH_VECTOR_INT_INIT_FINALLY(&idx, no_of_nodes);
    VECTOR(idx)[root] = - (ii++) - 1;
    for (igraph_integer_t i = 0; i < no_of_nodes; i++) {
        igraph_integer_t d = VECTOR(deg)[i];
        if (i == root) {
            continue;
        }
        if (d == 2) {
            VECTOR(idx)[i] = - (ii++) - 1;
        }
        if (d == 0) {
            VECTOR(idx)[i] = (il++);
        }
    }

    IGRAPH_CHECK(igraph_hrg_resize(hrg, no_of_internal + 1));
    IGRAPH_VECTOR_INT_INIT_FINALLY(&neis, 0);
    for (igraph_integer_t i = 0; i < no_of_nodes; i++) {
        igraph_integer_t ri = VECTOR(idx)[i];
        if (ri >= 0) {
            continue;
        }
        IGRAPH_CHECK(igraph_neighbors(graph, &neis, i, IGRAPH_OUT));
        VECTOR(hrg->left )[-ri - 1] = VECTOR(idx)[ VECTOR(neis)[0] ];
        VECTOR(hrg->right)[-ri - 1] = VECTOR(idx)[ VECTOR(neis)[1] ];
        VECTOR(hrg->prob )[-ri - 1] = VECTOR(*prob)[i];
    }

    // Calculate the number of vertices and edges in each subtree
    igraph_vector_int_null(&hrg->edges);
    igraph_vector_int_null(&hrg->vertices);
    IGRAPH_VECTOR_INIT_FINALLY(&path, 0);
    IGRAPH_CHECK(igraph_vector_push_back(&path, VECTOR(idx)[root]));
    while (!igraph_vector_empty(&path)) {
        igraph_integer_t ri = igraph_vector_tail(&path);
        igraph_integer_t lc = VECTOR(hrg->left)[-ri - 1];
        igraph_integer_t rc = VECTOR(hrg->right)[-ri - 1];
        if (lc < 0 && VECTOR(hrg->vertices)[-lc - 1] == 0) {
            // Go left
            IGRAPH_CHECK(igraph_vector_push_back(&path, lc));
        } else if (rc < 0 && VECTOR(hrg->vertices)[-rc - 1] == 0) {
            // Go right
            IGRAPH_CHECK(igraph_vector_push_back(&path, rc));
        } else {
            // Subtrees are done, update node and go up
            VECTOR(hrg->vertices)[-ri - 1] +=
                lc < 0 ? VECTOR(hrg->vertices)[-lc - 1] : 1;
            VECTOR(hrg->vertices)[-ri - 1] +=
                rc < 0 ? VECTOR(hrg->vertices)[-rc - 1] : 1;
            VECTOR(hrg->edges)[-ri - 1] += lc < 0 ? VECTOR(hrg->edges)[-lc - 1] + 1 : 1;
            VECTOR(hrg->edges)[-ri - 1] += rc < 0 ? VECTOR(hrg->edges)[-rc - 1] + 1 : 1;
            igraph_vector_pop_back(&path);
        }
    }

    igraph_vector_destroy(&path);
    igraph_vector_int_destroy(&neis);
    igraph_vector_int_destroy(&idx);
    igraph_vector_int_destroy(&deg);
    IGRAPH_FINALLY_CLEAN(4);

    return IGRAPH_SUCCESS;
}<|MERGE_RESOLUTION|>--- conflicted
+++ resolved
@@ -21,27 +21,19 @@
 
 */
 
-#include "hrg/dendro.h"
-#include "hrg/graph.h"
-#include "hrg/graph_simp.h"
-
 #include "igraph_interface.h"
 #include "igraph_attributes.h"
 #include "igraph_hrg.h"
 #include "igraph_random.h"
 #include "igraph_structural.h"
 
-#include "core/exceptions.h"
-
-<<<<<<< HEAD
 #include "hrg/dendro.h"
 #include "hrg/graph.h"
 #include "hrg/graph_simp.h"
-=======
+
+#include "core/exceptions.h"
+
 #include <climits>
->>>>>>> ec996be6
-
-#include <memory>
 
 using namespace fitHRG;
 
@@ -91,11 +83,7 @@
 };
 }
 
-<<<<<<< HEAD
-static int markovChainMonteCarlo(dendro &d, unsigned int period,
-=======
-static igraph_error_t markovChainMonteCarlo(dendro *d, igraph_integer_t period,
->>>>>>> ec996be6
+static void markovChainMonteCarlo(dendro &d, igraph_integer_t period,
                           igraph_hrg_t *hrg) {
 
     igraph_real_t bestL = d.getLikelihood();
@@ -117,13 +105,7 @@
     for (igraph_integer_t i = 0; i < period; i++) {
 
         // make a MCMC move
-<<<<<<< HEAD
         d.monteCarloMove(dL, flag_taken, 1.0);
-=======
-        if (!d->monteCarloMove(dL, flag_taken, 1.0)) {
-            return IGRAPH_FAILURE;
-        }
->>>>>>> ec996be6
 
         // get likelihood of this D given G
         igraph_real_t cl = d.getLikelihood();
@@ -136,22 +118,13 @@
     }
     // corrects floating-point errors O(n)
     d.refreshLikelihood();
-
-    return IGRAPH_SUCCESS;
-}
-
-<<<<<<< HEAD
+}
+
 static void markovChainMonteCarlo2(dendro &d, int num_samples) {
     bool flag_taken;
     double dL, ptest = 1.0 / (50.0 * (double)(d.getGraph()->numNodes()));
-    int sample_num = 0, t = 1, thresh = 200 * d.getGraph()->numNodes();
-=======
-static igraph_error_t markovChainMonteCarlo2(dendro *d, igraph_integer_t num_samples) {
-    bool flag_taken;
-    double dL, ptest = 1.0 / (50.0 * (double)(d->g->numNodes()));
     igraph_integer_t sample_num = 0;
-    int t = 1, thresh = 200 * d->g->numNodes();
->>>>>>> ec996be6
+    int t = 1, thresh = 200 * d.getGraph()->numNodes();
 
     // Since we're sampling uniformly at random over the equilibrium
     // walk, we just need to do a bunch of MCMC moves and let the
@@ -173,17 +146,9 @@
         // correct floating-point errors O(n)
         d.refreshLikelihood(); // TODO: less frequently
     }
-<<<<<<< HEAD
 }
 
 static void MCMCEquilibrium_Find(dendro &d, igraph_hrg_t *hrg) {
-=======
-
-    return IGRAPH_SUCCESS;
-}
-
-static igraph_error_t MCMCEquilibrium_Find(dendro *d, igraph_hrg_t *hrg) {
->>>>>>> ec996be6
 
     // We want to run the MCMC until we've found equilibrium; we
     // use the heuristic of the average log-likelihood (which is
@@ -201,15 +166,8 @@
         oldMeanL = newMeanL;
         newMeanL = 0.0;
         for (int i = 0; i < 65536; i++) {
-<<<<<<< HEAD
             d.monteCarloMove(dL, flag_taken, 1.0);
             Likeli = d.getLikelihood();
-=======
-            if (!d->monteCarloMove(dL, flag_taken, 1.0)) {
-                return IGRAPH_FAILURE;
-            }
-            Likeli = d->getLikelihood();
->>>>>>> ec996be6
             newMeanL += Likeli;
         }
         // corrects floating-point errors O(n)
@@ -223,12 +181,21 @@
     if (hrg) {
         d.recordDendrogramStructure(hrg);
     }
-<<<<<<< HEAD
-}
-
-void dendro::setGraph(const igraph_t *igraph) {
+}
+
+igraph_error_t dendro::setGraph(const igraph_t *igraph) {
     igraph_integer_t no_of_nodes = igraph_vcount(igraph);
     igraph_integer_t no_of_edges = igraph_ecount(igraph);
+
+    if (no_of_nodes > INT_MAX) {
+        IGRAPH_ERROR("Graph too large for the HRG module.", IGRAPH_EOVERFLOW);
+    }
+
+    // TODO: Can this be relaxed? buildDendrogram() creates a tree with n-2 internal edges,
+    // i.e. zero internal edges for a 2-vertex graph. This is not handled at the moment.
+    if (no_of_nodes < 3) {
+        IGRAPH_ERROR("Graph must have at least 3 vertices for HRG, got only %" IGRAPH_PRId " vertices.", IGRAPH_EINVAL);
+    }
 
     // Create graph
     g = new graph(no_of_nodes);
@@ -237,89 +204,47 @@
     for (igraph_integer_t i = 0; i < no_of_edges; i++) {
         int from = IGRAPH_FROM(igraph, i);
         int to = IGRAPH_TO(igraph, i);
-=======
+        if (from == to) {
+            continue;
+        }
+        if (!g->doesLinkExist(from, to)) {
+            g->addLink(from, to);
+        }
+        if (!g->doesLinkExist(to, from)) {
+            g->addLink(to, from);
+        }
+    }
+
+    buildDendrogram();
 
     return IGRAPH_SUCCESS;
 }
 
-static igraph_error_t igraph_i_hrg_getgraph(const igraph_t *igraph,
-                                 dendro *d) {
+static std::unique_ptr<simpleGraph> igraph_i_hrg_getsimplegraph(const igraph_t *igraph,
+                                                                dendro &d,
+                                                                igraph_integer_t num_bins) {
 
     igraph_integer_t no_of_nodes = igraph_vcount(igraph);
     igraph_integer_t no_of_edges = igraph_ecount(igraph);
     igraph_integer_t i;
 
+    // TODO replace the following throw's with IGRAPH_ERROR
+
     if (no_of_nodes > INT_MAX) {
-        IGRAPH_ERROR("Graph too large for the HRG module.", IGRAPH_EOVERFLOW);
+        throw std::runtime_error("Graph too large for the HRG module.");
     }
 
     // TODO: Can this be relaxed? buildDendrogram() creates a tree with n-2 internal edges,
     // i.e. zero internal edges for a 2-vertex graph. This is not handled at the moment.
     if (no_of_nodes < 3) {
-        IGRAPH_ERROR("Graph must have at least 3 vertices for HRG, got only %" IGRAPH_PRId " vertices.", IGRAPH_EINVAL);
-    }
-
-    // Create graph
-    d->g = new graph((int) no_of_nodes);
-
-    // Add edges
-    for (i = 0; i < no_of_edges; i++) {
-        int from = (int) IGRAPH_FROM(igraph, i);
-        int to = (int) IGRAPH_TO(igraph, i);
->>>>>>> ec996be6
-        if (from == to) {
-            continue;
-        }
-        if (!g->doesLinkExist(from, to)) {
-            g->addLink(from, to);
-        }
-        if (!g->doesLinkExist(to, from)) {
-            g->addLink(to, from);
-        }
-    }
-
-<<<<<<< HEAD
-    buildDendrogram();
-}
-
-static std::unique_ptr<simpleGraph> igraph_i_hrg_getsimplegraph(const igraph_t *igraph,
-                                                                dendro &d,
-                                                                int num_bins) {
-=======
-    d->buildDendrogram();
-
-    return IGRAPH_SUCCESS;
-}
-
-static igraph_error_t igraph_i_hrg_getsimplegraph(const igraph_t *igraph,
-                                       dendro *d, simpleGraph **sg,
-                                       igraph_integer_t num_bins) {
->>>>>>> ec996be6
-
-    igraph_integer_t no_of_nodes = igraph_vcount(igraph);
-    igraph_integer_t no_of_edges = igraph_ecount(igraph);
-    igraph_integer_t i;
-
-    if (no_of_nodes > INT_MAX) {
-        IGRAPH_ERROR("Graph too large for the HRG module.", IGRAPH_EOVERFLOW);
-    }
-
-    // TODO: See analogous TODO item in igraph_i_hrg_getgraph()
-    if (no_of_nodes < 3) {
-        IGRAPH_ERROR("Graph must have at least 3 vertices for HRG, got only %" IGRAPH_PRId " vertices.", IGRAPH_EINVAL);
+        throw std::runtime_error("Graph must have at least 3 vertices for HRG.");
     }
 
     // Create graphs
-<<<<<<< HEAD
     std::unique_ptr<graph> g(new graph(no_of_nodes, true));
     g->setAdjacencyHistograms(num_bins);
 
     std::unique_ptr<simpleGraph> sg(new simpleGraph(no_of_nodes));
-=======
-    d->g = new graph((int) no_of_nodes, true);
-    d->g->setAdjacencyHistograms(num_bins);
-    (*sg) = new simpleGraph((int) no_of_nodes);
->>>>>>> ec996be6
 
     for (i = 0; i < no_of_edges; i++) {
         int from = (int) IGRAPH_FROM(igraph, i);
@@ -341,16 +266,10 @@
         }
     }
 
-<<<<<<< HEAD
     d.setGraph(g.release());
     d.buildDendrogram();
 
     return sg;
-=======
-    d->buildDendrogram();
-
-    return IGRAPH_SUCCESS;
->>>>>>> ec996be6
 }
 
 /**
@@ -491,11 +410,7 @@
 
     IGRAPH_HANDLE_EXCEPTIONS_BEGIN
 
-<<<<<<< HEAD
-    int no_of_nodes = igraph_vcount(graph);
-=======
     igraph_integer_t no_of_nodes = igraph_vcount(graph);
->>>>>>> ec996be6
 
     RNG_BEGIN();
 
@@ -507,32 +422,20 @@
             IGRAPH_ERROR("Invalid HRG to start from.", IGRAPH_EINVAL);
         }
         // Convert the igraph graph
-<<<<<<< HEAD
-        d.setGraph(graph);
-=======
-        IGRAPH_CHECK(igraph_i_hrg_getgraph(graph, &d));
->>>>>>> ec996be6
+        IGRAPH_CHECK(d.setGraph(graph));
         d.clearDendrograph();
         d.importDendrogramStructure(hrg);
     } else {
         // Convert the igraph graph
-<<<<<<< HEAD
-        d.setGraph(graph);
-=======
-        IGRAPH_CHECK(igraph_i_hrg_getgraph(graph, &d));
->>>>>>> ec996be6
+        IGRAPH_CHECK(d.setGraph(graph));
         IGRAPH_CHECK(igraph_hrg_resize(hrg, no_of_nodes));
     }
 
     // Run fixed number of steps, or until convergence
     if (steps > 0) {
-        IGRAPH_CHECK(markovChainMonteCarlo(&d, steps, hrg));
+        markovChainMonteCarlo(d, steps, hrg);
     } else {
-<<<<<<< HEAD
         MCMCEquilibrium_Find(d, hrg);
-=======
-        IGRAPH_CHECK(MCMCEquilibrium_Find(&d, hrg));
->>>>>>> ec996be6
     }
 
     RNG_END();
@@ -559,13 +462,7 @@
     IGRAPH_HANDLE_EXCEPTIONS_BEGIN
     dendro d;
 
-<<<<<<< HEAD
-    IGRAPH_HANDLE_EXCEPTIONS_BEGIN
-
-    int i;
-=======
     // TODO: error handling
->>>>>>> ec996be6
 
     RNG_BEGIN();
 
@@ -613,52 +510,12 @@
         IGRAPH_ERROR("Number of samples must be non-negative.", IGRAPH_EINVAL);
     }
 
-<<<<<<< HEAD
-    RNG_BEGIN();
-
-    dendro d;
-
-    // Need to find equilibrium first?
-    if (start) {
-        d.clearDendrograph();
-        d.importDendrogramStructure(hrg);
-    } else {
-        MCMCEquilibrium_Find(d, hrg);
-=======
     if (num_samples == 0) {
         return IGRAPH_SUCCESS;
->>>>>>> ec996be6
     }
 
     RNG_BEGIN();
 
-<<<<<<< HEAD
-    if (sample) {
-        // A single graph
-        d.makeRandomGraph();
-        d.recordGraphStructure(sample);
-        if (samples) {
-            igraph_t *G = IGRAPH_CALLOC(1, igraph_t);
-            if (!G) {
-                IGRAPH_ERROR("Cannot sample HRG graphs", IGRAPH_ENOMEM);
-            }
-            d.recordGraphStructure(G);
-            IGRAPH_CHECK(igraph_vector_ptr_resize(samples, 1));
-            VECTOR(*samples)[0] = G;
-        }
-    } else {
-        // Sample many
-        IGRAPH_CHECK(igraph_vector_ptr_resize(samples, no_samples));
-        for (i = 0; i < no_samples; i++) {
-            igraph_t *G = IGRAPH_CALLOC(1, igraph_t);
-            if (!G) {
-                IGRAPH_ERROR("Cannot sample HRG graphs", IGRAPH_ENOMEM);
-            }
-            d.makeRandomGraph();
-            d.recordGraphStructure(G);
-            VECTOR(*samples)[i] = G;
-        }
-=======
     d.clearDendrograph();
     d.importDendrogramStructure(hrg);
     while (num_samples > 0) {
@@ -667,16 +524,11 @@
         IGRAPH_FINALLY(igraph_destroy, &g);
         IGRAPH_CHECK(igraph_graph_list_push_back(samples, &g));
         IGRAPH_FINALLY_CLEAN(1);
->>>>>>> ec996be6
     }
 
     RNG_END();
 
     return IGRAPH_SUCCESS;
-<<<<<<< HEAD
-
-=======
->>>>>>> ec996be6
     IGRAPH_HANDLE_EXCEPTIONS_END
 }
 
@@ -697,14 +549,7 @@
 
 igraph_error_t igraph_hrg_game(igraph_t *graph,
                     const igraph_hrg_t *hrg) {
-<<<<<<< HEAD
-    return igraph_hrg_sample(/* input_graph= */ NULL, /* sample= */ graph,
-            /* samples= */ NULL, /* no_samples=*/ 1,
-            /* hrg= */ (igraph_hrg_t*) hrg,
-            /* start= */ 1);
-=======
     return igraph_hrg_sample(hrg, graph);
->>>>>>> ec996be6
 }
 
 /**
@@ -811,26 +656,20 @@
                          igraph_integer_t num_samples) {
     IGRAPH_HANDLE_EXCEPTIONS_BEGIN
 
-    IGRAPH_HANDLE_EXCEPTIONS_BEGIN
-
     if (start && !hrg) {
         IGRAPH_ERROR("`hrg' must be given if `start' is true.", IGRAPH_EINVAL);
     }
 
     RNG_BEGIN();
 
-<<<<<<< HEAD
     dendro d;
-=======
-    d = new dendro;
->>>>>>> ec996be6
 
     if (start) {
-        d.setGraph(graph);
+        IGRAPH_CHECK(d.setGraph(graph));
         d.clearDendrograph();
         d.importDendrogramStructure(hrg);
     } else {
-        d.setGraph(graph);
+        IGRAPH_CHECK(d.setGraph(graph));
         if (hrg) {
             igraph_hrg_resize(hrg, igraph_vcount(graph));
         }
@@ -839,11 +678,7 @@
 
     markovChainMonteCarlo2(d, num_samples);
 
-<<<<<<< HEAD
     d.recordConsensusTree(parents, weights);
-=======
-    delete d;
->>>>>>> ec996be6
 
     RNG_END();
 
@@ -852,11 +687,7 @@
     IGRAPH_HANDLE_EXCEPTIONS_END
 }
 
-<<<<<<< HEAD
-static void MCMCEquilibrium_Sample(dendro &d, int num_samples) {
-=======
-static igraph_error_t MCMCEquilibrium_Sample(dendro *d, igraph_integer_t num_samples) {
->>>>>>> ec996be6
+static void MCMCEquilibrium_Sample(dendro &d, igraph_integer_t num_samples) {
 
     // Because moves in the dendrogram space are chosen (Monte
     // Carlo) so that we sample dendrograms with probability
@@ -871,15 +702,9 @@
 
     double dL;
     bool flag_taken;
-<<<<<<< HEAD
-    int sample_num = 0;
-    int t = 1, thresh = 100 * d.getGraph()->numNodes();
+    igraph_integer_t sample_num = 0;
+    igraph_integer_t t = 1, thresh = 100 * d.getGraph()->numNodes();
     double ptest = 1.0 / 10.0 / d.getGraph()->numNodes();
-=======
-    igraph_integer_t sample_num = 0;
-    igraph_integer_t t = 1, thresh = 100 * d->g->numNodes();
-    double ptest = 1.0 / 10.0 / d->g->numNodes();
->>>>>>> ec996be6
 
     while (sample_num < num_samples) {
         d.monteCarloMove(dL, flag_taken, 1.0);
@@ -890,35 +715,12 @@
         d.refreshLikelihood(); // TODO: less frequently
         t++;
     }
-<<<<<<< HEAD
-}
-
-static int QsortPartition (pblock* array, int left, int right, int index) {
+}
+
+static int QsortPartition (pblock* array, igraph_integer_t left, igraph_integer_t right, igraph_integer_t index) {
     pblock p_value = array[index];
 
     std::swap(array[right], array[index]);
-=======
-
-    return IGRAPH_SUCCESS;
-}
-
-static int QsortPartition (pblock* array, igraph_integer_t left, igraph_integer_t right, igraph_integer_t index) {
-    pblock p_value, temp;
-    p_value.L = array[index].L;
-    p_value.i = array[index].i;
-    p_value.j = array[index].j;
-
-    // swap(array[p_value], array[right])
-    temp.L = array[right].L;
-    temp.i = array[right].i;
-    temp.j = array[right].j;
-    array[right].L = array[index].L;
-    array[right].i = array[index].i;
-    array[right].j = array[index].j;
-    array[index].L = temp.L;
-    array[index].i = temp.i;
-    array[index].j = temp.j;
->>>>>>> ec996be6
 
     igraph_integer_t stored = left;
     for (igraph_integer_t i = left; i < right; i++) {
@@ -941,11 +743,7 @@
     }
 }
 
-<<<<<<< HEAD
-static void rankCandidatesByProbability(simpleGraph &sg, const dendro &d,
-=======
-static igraph_error_t rankCandidatesByProbability(simpleGraph *sg, dendro *d,
->>>>>>> ec996be6
+static void rankCandidatesByProbability(simpleGraph &sg, dendro &d,
                                 pblock *br_list, int mk) {
     int mkk = 0;
     int n = sg.getNumNodes();
@@ -963,11 +761,6 @@
 
     // Sort the candidates by their average probability
     QsortMain(br_list, 0, mk - 1);
-<<<<<<< HEAD
-=======
-
-    return IGRAPH_SUCCESS;
->>>>>>> ec996be6
 }
 
 static igraph_error_t recordPredictions(pblock *br_list, igraph_vector_int_t *edges,
@@ -1018,27 +811,15 @@
                        igraph_integer_t num_bins) {
     IGRAPH_HANDLE_EXCEPTIONS_BEGIN
 
-    IGRAPH_HANDLE_EXCEPTIONS_BEGIN
-
     if (start && !hrg) {
-<<<<<<< HEAD
         IGRAPH_ERROR("`hrg' must be given when `start' is true", IGRAPH_EINVAL);
-=======
-        IGRAPH_ERROR("`hrg' must be given if `start' is true.", IGRAPH_EINVAL);
->>>>>>> ec996be6
     }
 
     RNG_BEGIN();
 
-<<<<<<< HEAD
     dendro d;
 
     std::unique_ptr<simpleGraph> sg = igraph_i_hrg_getsimplegraph(graph, d, num_bins);
-=======
-    d = new dendro;
-
-    IGRAPH_CHECK(igraph_i_hrg_getsimplegraph(graph, d, &sg, num_bins));
->>>>>>> ec996be6
 
     int mk = sg->getNumNodes() * (sg->getNumNodes() - 1) / 2 - sg->getNumLinks() / 2;
     std::unique_ptr<pblock []> br_list(new pblock[mk]);
@@ -1058,19 +839,9 @@
         MCMCEquilibrium_Find(d, hrg);
     }
 
-<<<<<<< HEAD
     MCMCEquilibrium_Sample(d, num_samples);
     rankCandidatesByProbability(*sg, d, br_list.get(), mk);
     IGRAPH_CHECK(recordPredictions(br_list.get(), edges, prob, mk));
-=======
-    IGRAPH_CHECK(MCMCEquilibrium_Sample(d, num_samples));
-    IGRAPH_CHECK(rankCandidatesByProbability(sg, d, br_list, mk));
-    IGRAPH_CHECK(recordPredictions(br_list, edges, prob, mk));
-
-    delete d;
-    delete sg;
-    delete [] br_list;
->>>>>>> ec996be6
 
     RNG_END();
 
