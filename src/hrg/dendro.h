--- conflicted
+++ resolved
@@ -231,11 +231,7 @@
     // compute number of edges between two internal subtrees
     int computeEdgeCount(int, short int, int, short int);
     // (consensus tree) counts children
-<<<<<<< HEAD
-    int countChildren(const std::string &s);
-=======
-    size_t countChildren(const std::string);
->>>>>>> ec996be6
+    size_t countChildren(const std::string &s);
     // find internal node of D that is common ancestor of i,j
     elementd* findCommonAncestor(list**, int, int);
     // return reverse of path to leaf from root
@@ -255,7 +251,7 @@
         paths(nullptr), ctree(nullptr), cancestor(nullptr), g(nullptr) { }
     ~dendro();
 
-    void setGraph(const igraph_t *igraph);
+    igraph_error_t setGraph(const igraph_t *igraph);
     void setGraph(graph *ig) { g = ig; }
     const graph *getGraph() const { return g; }
 
@@ -280,7 +276,7 @@
     // make random G from D
     void makeRandomGraph();
     // make single MCMC move
-    bool monteCarloMove(double &, bool &, double);
+    void monteCarloMove(double &, bool &, double);
     // record consensus tree from splithist
     void recordConsensusTree(igraph_vector_int_t *parents,
                              igraph_vector_t *weights);
@@ -295,13 +291,7 @@
     // reset the dendrograph structures
     void resetDendrograph();
     // sample dendrogram's splits and update the split histogram
-<<<<<<< HEAD
-    bool sampleSplitLikelihoods(int &);
-=======
-    bool sampleSplitLikelihoods(igraph_integer_t&);
-    // reset splits histogram
-    //void resetAllSplits();
->>>>>>> ec996be6
+    bool sampleSplitLikelihoods(igraph_integer_t &);
 };
 
 } // namespace fitHRG
