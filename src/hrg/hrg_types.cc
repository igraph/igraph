--- conflicted
+++ resolved
@@ -43,13 +43,10 @@
 
 using std::string;
 
-<<<<<<< HEAD
-=======
 #include <stdexcept>
 #include <climits>
 
 using namespace std;
->>>>>>> ec996be6
 using namespace fitHRG;
 
 // ******** Red-Black Tree Methods ***************************************
@@ -1303,17 +1300,10 @@
 
 // ***********************************************************************
 
-<<<<<<< HEAD
-int dendro::countChildren(const string &s) {
-    int len = s.size();
-    int numC = 0;
-    for (int i = 0; i < len; i++) {
-=======
-size_t dendro::countChildren(const string s) {
+size_t dendro::countChildren(const string &s) {
     size_t len = s.size();
     size_t numC = 0;
     for (size_t i = 0; i < len; i++) {
->>>>>>> ec996be6
         if (s[i] == 'C') {
             numC++;
         }
@@ -1607,7 +1597,7 @@
 
 // **********************************************************************
 
-bool dendro::monteCarloMove(double &delta, bool &ftaken, const double T) {
+void dendro::monteCarloMove(double &delta, bool &ftaken, const double T) {
     // A single MC move begins with the selection of a random internal
     // edge (a,b) of the dendrogram. This also determines the three
     // subtrees i, j, k that we will rearrange, and we choose uniformly
@@ -1896,7 +1886,6 @@
             }
         }
     }
-    return true;
 }
 
 // **********************************************************************
