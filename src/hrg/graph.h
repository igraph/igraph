--- conflicted
+++ resolved
@@ -136,11 +136,7 @@
     // clear all links from graph
     void resetLinks();
     // allocate edge histograms
-<<<<<<< HEAD
-    void setAdjacencyHistograms(int);
-=======
-    void setAdjacencyHistograms(const igraph_integer_t);
->>>>>>> ec996be6
+    void setAdjacencyHistograms(igraph_integer_t);
     // set name of vertex i
     bool setName(int, const std::string &);
 
