--- conflicted
+++ resolved
@@ -112,13 +112,10 @@
     return IGRAPH_SUCCESS;
 }
 
-<<<<<<< HEAD
 /**
  * \experimental
  *
  * The implementation of procedure CIRCUIT from Johnson's paper
-=======
-/* The implementation of procedure CIRCUIT from Johnson's paper
  *
  * Arguments:
  *
@@ -129,7 +126,6 @@
  * - vertices: vector in which the results with the vertex IDs should be stored
  * - edges: vector in which the results with the edge IDs should be stored
  * - found: output argument, set to true if a cycle was found
->>>>>>> 2a6e4308
  */
 
 static igraph_error_t igraph_i_simple_cycles_circuit(
@@ -183,32 +179,9 @@
                 // times.
                 // this is our naïve filter for now
                 igraph_bool_t persist_result = true;
-<<<<<<< HEAD
-                if (!state->directed && search_mode == IGRAPH_UNDIRECTED_CYCLE_SEARCH_ONE) {
+                if (!state->directed) {
                     print_vector_int(&v_res);
                     igraph_bool_t duplicate_found = igraph_i_cycle_has_been_found_already(state, v_results, e_results, &v_res, &e_res);
-=======
-                if (!state->directed) {
-                    igraph_vector_int_sort(&v_res);
-                    igraph_bool_t duplicate_found = false;
-                    for (igraph_integer_t results_idx = 0; results_idx < igraph_vector_int_list_size(vertices); ++results_idx) {
-                        if (igraph_vector_int_size(igraph_vector_int_list_get_ptr(vertices, results_idx)) != igraph_vector_int_size(&v_res)) {
-                            continue;
-                        }
-                        igraph_bool_t discrepancy_found = false;
-                        for (igraph_integer_t res_idx = 0; res_idx < igraph_vector_int_size(&v_res); ++res_idx) {
-                            if (igraph_vector_int_get(&v_res, res_idx) != igraph_vector_int_get(igraph_vector_int_list_get_ptr(vertices, results_idx), res_idx)) {
-                                discrepancy_found = true;
-                                break;
-                            }
-                        }
-                        if (!discrepancy_found) {
-                            // found this loop already.
-                            duplicate_found = true;
-                            break;
-                        }
-                    }
->>>>>>> 2a6e4308
                     if (duplicate_found) {
                         persist_result = false;
                     }
@@ -390,15 +363,8 @@
  *
  *
  * \param graph The graph to search for
-<<<<<<< HEAD
- * \param v_results Initialized integer vector list; The vertices of each cycle will be stored here
- * \param e_results Initialized integer vector list; The edges of each cycle will be stored here
- * \param search_mode How search should handle undirected graphs.
- *    See \ref igraph_simple_cycles_search_from_one_vertex
-=======
  * \param vertices The vertex IDs of each cycle will be stored here
  * \param edges The edge IDs of each cycle will be stored here
->>>>>>> 2a6e4308
  * \return Error code.
  */
 igraph_error_t igraph_simple_cycles_search_all(
