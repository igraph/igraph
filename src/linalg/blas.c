/* -*- mode: C -*-  */
/* vim:set ts=4 sw=4 sts=4 et: */
/*
   IGraph library.
   Copyright (C) 2007-2012  Gabor Csardi <csardi.gabor@gmail.com>
   334 Harvard street, Cambridge, MA 02139 USA

   This program is free software; you can redistribute it and/or modify
   it under the terms of the GNU General Public License as published by
   the Free Software Foundation; either version 2 of the License, or
   (at your option) any later version.

   This program is distributed in the hope that it will be useful,
   but WITHOUT ANY WARRANTY; without even the implied warranty of
   MERCHANTABILITY or FITNESS FOR A PARTICULAR PURPOSE.  See the
   GNU General Public License for more details.

   You should have received a copy of the GNU General Public License
   along with this program; if not, write to the Free Software
   Foundation, Inc.,  51 Franklin Street, Fifth Floor, Boston, MA
   02110-1301 USA

*/

#include <limits.h>

#include "igraph_error.h"
#include "igraph_blas.h"

#include "linalg/blas_internal.h"

/**
 * \function igraph_blas_dgemv
 * \brief Matrix-vector multiplication using BLAS, vector version.
 *
 * This function is a somewhat more user-friendly interface to
 * the \c dgemv function in BLAS. \c dgemv performs the operation
 * y = alpha*A*x + beta*y, where x and y are vectors and A is an
 * appropriately sized matrix (symmetric or non-symmetric).
 *
 * \param transpose whether to transpose the matrix \p A
 * \param alpha     the constant \p alpha
 * \param a         the matrix \p A
 * \param x         the vector \p x
 * \param beta      the constant \p beta
 * \param y         the vector \p y (which will be modified in-place)
 *
 * Time complexity: O(nk) if the matrix is of size n x k
 *
 * \return \c IGRAPH_EOVERFLOW if the matrix is too large for BLAS,
 *         \c IGRAPH_SUCCESS otherwise.
 * \sa \ref igraph_blas_dgemv_array if you have arrays instead of
 *     vectors.
 *
 * \example examples/simple/blas.c
 */
igraph_error_t igraph_blas_dgemv(igraph_bool_t transpose, igraph_real_t alpha,
                       const igraph_matrix_t* a, const igraph_vector_t* x,
                       igraph_real_t beta, igraph_vector_t* y) {
    char trans = transpose ? 'T' : 'N';
    int m, n;
    int inc = 1;

    if (igraph_matrix_nrow(a) > INT_MAX || igraph_matrix_ncol(a) > INT_MAX) {
        IGRAPH_ERROR("Matrix too large for BLAS", IGRAPH_EOVERFLOW);
    }

    m = (int) igraph_matrix_nrow(a);
    n = (int) igraph_matrix_ncol(a);

    IGRAPH_ASSERT(igraph_vector_size(x) == transpose ? m : n);
    IGRAPH_ASSERT(igraph_vector_size(y) == transpose ? n : m);

#ifdef HAVE_GFORTRAN
    igraphdgemv_(&trans, &m, &n, &alpha, VECTOR(a->data), &m,
                 VECTOR(*x), &inc, &beta, VECTOR(*y), &inc, /* trans_len = */ 1);
#else
    igraphdgemv_(&trans, &m, &n, &alpha, VECTOR(a->data), &m,
                 VECTOR(*x), &inc, &beta, VECTOR(*y), &inc);
<<<<<<< HEAD

    return IGRAPH_SUCCESS;
=======
#endif
>>>>>>> 85f21675
}

/**
 * \function igraph_blas_dgemv_array
 * \brief Matrix-vector multiplication using BLAS, array version.
 *
 * This function is a somewhat more user-friendly interface to
 * the \c dgemv function in BLAS. \c dgemv performs the operation
 * y = alpha*A*x + beta*y, where x and y are vectors and A is an
 * appropriately sized matrix (symmetric or non-symmetric).
 *
 * \param transpose whether to transpose the matrix \p A
 * \param alpha     the constant \p alpha
 * \param a         the matrix \p A
 * \param x         the vector \p x as a regular C array
 * \param beta      the constant \p beta
 * \param y         the vector \p y as a regular C array
 *                  (which will be modified in-place)
 *
 * Time complexity: O(nk) if the matrix is of size n x k
 *
 * \return \c IGRAPH_EOVERFLOW if the matrix is too large for BLAS,
 *         \c IGRAPH_SUCCESS otherwise.
 *
 * \sa \ref igraph_blas_dgemv if you have vectors instead of
 *     arrays.
 */
igraph_error_t igraph_blas_dgemv_array(igraph_bool_t transpose, igraph_real_t alpha,
                             const igraph_matrix_t* a, const igraph_real_t* x,
                             igraph_real_t beta, igraph_real_t* y) {
    char trans = transpose ? 'T' : 'N';
    int m, n;
    int inc = 1;

    if (igraph_matrix_nrow(a) > INT_MAX || igraph_matrix_ncol(a) > INT_MAX) {
        IGRAPH_ERROR("Matrix too large for BLAS", IGRAPH_EOVERFLOW);
    }

    m = (int) igraph_matrix_nrow(a);
    n = (int) igraph_matrix_ncol(a);

#ifdef HAVE_GFORTRAN
    igraphdgemv_(&trans, &m, &n, &alpha, VECTOR(a->data), &m,
                 (igraph_real_t*)x, &inc, &beta, y, &inc, /* trans_len = */ 1);
#else
    igraphdgemv_(&trans, &m, &n, &alpha, VECTOR(a->data), &m,
                 (igraph_real_t*)x, &inc, &beta, y, &inc);
<<<<<<< HEAD

    return IGRAPH_SUCCESS;
=======
#endif
>>>>>>> 85f21675
}

igraph_real_t igraph_blas_dnrm2(const igraph_vector_t *v) {
    if (igraph_vector_size(v) > INT_MAX) {
        IGRAPH_ERROR("Vector too large for BLAS", IGRAPH_EOVERFLOW);
    }

    int n = (int) igraph_vector_size(v);
    int one = 1;
    return igraphdnrm2_(&n, VECTOR(*v), &one);
}

/**
 * \function igraph_blas_ddot
 * \brief Dot product of two vectors.
 *
 * \param v1 The first vector.
 * \param v2 The second vector.
 * \param res Pointer to a real, the result will be stored here.
 *
 * Time complexity: O(n) where n is the length of the vectors.
 *
 * \example examples/simple/blas.c
 */
igraph_error_t igraph_blas_ddot(const igraph_vector_t *v1, const igraph_vector_t *v2,
                       igraph_real_t *res) {

    if (igraph_vector_size(v1) > INT_MAX) {
        IGRAPH_ERROR("Vector too large for BLAS", IGRAPH_EOVERFLOW);
    }

    int n = (int) igraph_vector_size(v1);
    int one = 1;

    if (igraph_vector_size(v2) != n) {
        IGRAPH_ERROR("Dot product of vectors with different dimensions.",
                     IGRAPH_EINVAL);
    }

    *res = igraphddot_(&n, VECTOR(*v1), &one, VECTOR(*v2), &one);

    return IGRAPH_SUCCESS;
}<|MERGE_RESOLUTION|>--- conflicted
+++ resolved
@@ -77,12 +77,9 @@
 #else
     igraphdgemv_(&trans, &m, &n, &alpha, VECTOR(a->data), &m,
                  VECTOR(*x), &inc, &beta, VECTOR(*y), &inc);
-<<<<<<< HEAD
+#endif
 
     return IGRAPH_SUCCESS;
-=======
-#endif
->>>>>>> 85f21675
 }
 
 /**
@@ -130,12 +127,9 @@
 #else
     igraphdgemv_(&trans, &m, &n, &alpha, VECTOR(a->data), &m,
                  (igraph_real_t*)x, &inc, &beta, y, &inc);
-<<<<<<< HEAD
+#endif
 
     return IGRAPH_SUCCESS;
-=======
-#endif
->>>>>>> 85f21675
 }
 
 igraph_real_t igraph_blas_dnrm2(const igraph_vector_t *v) {
