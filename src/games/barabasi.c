--- conflicted
+++ resolved
@@ -681,12 +681,8 @@
         no_of_edges = (no_of_nodes - 1) * no_of_neighbors;
     } else {
         no_of_edges = 0;
-<<<<<<< HEAD
-        for (i = 1; i < igraph_vector_int_size(outseq); i++) {
-=======
         /* the length of 'outseq' is verified to be no_of_nodes above */
         for (i = 1; i < no_of_nodes; i++) {
->>>>>>> 05fd9929
             no_of_edges += VECTOR(*outseq)[i];
         }
     }
