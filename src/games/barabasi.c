--- conflicted
+++ resolved
@@ -645,17 +645,10 @@
     if (no_of_nodes < 0) {
         IGRAPH_ERRORF("Number of nodes must not be negative, got %" IGRAPH_PRId ".", IGRAPH_EINVAL, no_of_nodes);
     }
-<<<<<<< HEAD
     if (outseq != 0 && igraph_vector_int_size(outseq) != 0 && igraph_vector_int_size(outseq) != no_of_nodes) {
         IGRAPH_ERRORF("The length of the out-degree sequence (%" IGRAPH_PRId ") does not agree with the number of nodes (%" IGRAPH_PRId ").",
-                       IGRAPH_EINVAL,
-                       igraph_vector_int_size(outseq), no_of_nodes);
-=======
-    if (outseq != 0 && igraph_vector_size(outseq) != 0 && igraph_vector_size(outseq) != no_of_nodes) {
-        IGRAPH_ERRORF("The length of the out-degree sequence (%ld) does not agree with the number of nodes (%ld).",
                       IGRAPH_EINVAL,
-                      igraph_vector_size(outseq), no_of_nodes);
->>>>>>> 1adf37eb
+                      igraph_vector_int_size(outseq), no_of_nodes);
     }
     if ( (outseq == 0 || igraph_vector_int_size(outseq) == 0) && m < 0) {
         IGRAPH_ERRORF("The number of edges per time step must not be negative, got %" IGRAPH_PRId ".",
