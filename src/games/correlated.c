--- conflicted
+++ resolved
@@ -78,17 +78,10 @@
  * \param p The probability of an edge between two vertices. It must in the
  *        open (0,1) interval. Typically, the density of \p old_graph.
  * \param permutation A permutation to apply to the vertices of the
-<<<<<<< HEAD
  *        generated graph. The i-th element of the vector specifies the index
- *        of the vertex in the original graph that will become vertex i in the
+ *        of the vertex in the \em original graph that will become vertex i in the
  *        new graph. It can also be a null pointer, in which case the vertices
  *        will not be permuted.
-=======
- *        generated graph. The i-th element of the permutation vector
- *        encodes the index of the vertex in the \em original graph that will
- *        become the i-th vertex in the generated graph. It can also be a null
- *        pointer, in which case the vertices will not be permuted.
->>>>>>> c7eb91bf
  * \return Error code
  *
  * \sa \ref igraph_correlated_pair_game() for generating a pair
@@ -146,31 +139,18 @@
         IGRAPH_VECTOR_INT_INIT_FINALLY(&edges, no_of_edges * 2);
         IGRAPH_CHECK(igraph_get_edgelist(old_graph, &edges, /* bycol= */ false));
         if (permutation) {
-            igraph_vector_int_t index;
-
-            IGRAPH_VECTOR_INT_INIT_FINALLY(&index, no_of_nodes);
-
+            const igraph_int_t newec = igraph_vector_int_size(&edges);
+
+            IGRAPH_VECTOR_INT_INIT_FINALLY(&inverted_permutation, no_of_nodes);
             /* Also checks that 'permutation' is valid: */
-            IGRAPH_CHECK(igraph_invert_permutation(permutation, &index));
-
-            const igraph_int_t newec = igraph_vector_int_size(&edges);
-
-            IGRAPH_VECTOR_INT_INIT_FINALLY(&inverted_permutation, no_of_nodes);
             IGRAPH_CHECK(igraph_invert_permutation(permutation, &inverted_permutation));
 
             for (igraph_int_t i = 0; i < newec; i++) {
                 igraph_int_t tmp = VECTOR(edges)[i];
-<<<<<<< HEAD
-                VECTOR(edges)[i] = VECTOR(index)[tmp];
-            }
-
-            igraph_vector_int_destroy(&index);
-=======
                 VECTOR(edges)[i] = VECTOR(inverted_permutation)[tmp];
             }
 
             igraph_vector_int_destroy(&inverted_permutation);
->>>>>>> c7eb91bf
             IGRAPH_FINALLY_CLEAN(1);
         }
         IGRAPH_CHECK(igraph_create(new_graph, &edges, no_of_nodes, directed));
@@ -291,31 +271,18 @@
     IGRAPH_FINALLY_CLEAN(3);
 
     if (permutation) {
-        igraph_vector_int_t index;
-
-        IGRAPH_VECTOR_INT_INIT_FINALLY(&index, no_of_nodes);
-
+        igraph_int_t newec = igraph_vector_int_size(&newedges);
+
+        IGRAPH_VECTOR_INT_INIT_FINALLY(&inverted_permutation, no_of_nodes);
         /* Also checks that 'permutation' is valid: */
-        IGRAPH_CHECK(igraph_invert_permutation(permutation, &index));
-
-        igraph_int_t newec = igraph_vector_int_size(&newedges);
-
-        IGRAPH_VECTOR_INT_INIT_FINALLY(&inverted_permutation, no_of_nodes);
         IGRAPH_CHECK(igraph_invert_permutation(permutation, &inverted_permutation));
 
         for (igraph_int_t i = 0; i < newec; i++) {
             igraph_int_t tmp = VECTOR(newedges)[i];
-<<<<<<< HEAD
-            VECTOR(newedges)[i] = VECTOR(index)[tmp];
-        }
-
-        igraph_vector_int_destroy(&index);
-=======
             VECTOR(newedges)[i] = VECTOR(inverted_permutation)[tmp];
         }
 
         igraph_vector_int_destroy(&inverted_permutation);
->>>>>>> c7eb91bf
         IGRAPH_FINALLY_CLEAN(1);
     }
 
@@ -351,17 +318,10 @@
  *        vertices, it must in the open (0,1) interval.
  * \param directed Whether to generate directed graphs.
  * \param permutation A permutation to apply to the vertices of the
-<<<<<<< HEAD
  *        generated graph. The i-th element of the vector specifies the index
- *        of the vertex in the original graph that will become vertex i in the
- *        new graph. It can also be a null pointer, in which case the vertices
+ *        of the vertex in the \em first graph that will become vertex i in the
+ *        second graph. It can also be a null pointer, in which case the vertices
  *        will not be permuted.
-=======
- *        second graph. The i-th element of the permutation vector
- *        encodes the index of the vertex in the \em first graph that will
- *        become the i-th vertex in the second graph. It can also be a null
- *        pointer, in which case the vertices will not be permuted.
->>>>>>> c7eb91bf
  * \return Error code
  *
  * \sa \ref igraph_correlated_game() for generating a correlated pair
