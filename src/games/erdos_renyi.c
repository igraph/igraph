/* -*- mode: C -*-  */
/* vim:set ts=4 sw=4 sts=4 et: */
/*
   IGraph library.
   Copyright (C) 2003-2021 The igraph development team

   This program is free software; you can redistribute it and/or modify
   it under the terms of the GNU General Public License as published by
   the Free Software Foundation; either version 2 of the License, or
   (at your option) any later version.

   This program is distributed in the hope that it will be useful,
   but WITHOUT ANY WARRANTY; without even the implied warranty of
   MERCHANTABILITY or FITNESS FOR A PARTICULAR PURPOSE.  See the
   GNU General Public License for more details.

   You should have received a copy of the GNU General Public License
   along with this program; if not, write to the Free Software
   Foundation, Inc., 51 Franklin Street, Fifth Floor, Boston, MA
   02110-1301 USA

*/

#include "igraph_games.h"

#include "igraph_constructors.h"
#include "igraph_interface.h"
#include "igraph_random.h"

#include "core/interruption.h"
#include "math/safe_intop.h"
#include "random/random_internal.h"

/**
 * \section about_games
 *
 * <para>Games are random graph generators, i.e. they generate a different
 * graph every time they are called. igraph includes many such generators.
 * Some implement stochastic graph construction processes inspired by real-world
 * mechanics, such as preferential attachment, while others are designed to
 * produce graphs with certain used properties (e.g. fixed number of edges,
 * fixed degrees, etc.)</para>
 */

/* This implementation is used only with very large vertex counts, above
 * sqrt(MAX_EXACT_REAL) ~ 100 million, when the default implementation would
 * fail due to overflow. While this version avoids overflow and uses less memory,
 * it is also slower than the default implementation. */
static igraph_error_t gnp_large(
    igraph_t *graph, igraph_integer_t n, igraph_real_t p,
    igraph_bool_t directed, igraph_bool_t loops, igraph_integer_t ecount_estimate
) {

    igraph_vector_int_t edges;
    int iter = 0;

    /* Necessitated by floating point arithmetic used in the implementation. */
    if (n >= IGRAPH_MAX_EXACT_REAL) {
        IGRAPH_ERROR("Number of vertices is too large.", IGRAPH_EOVERFLOW);
    }

    if (ecount_estimate > IGRAPH_ECOUNT_MAX) {
        ecount_estimate = IGRAPH_ECOUNT_MAX;
    }

    IGRAPH_VECTOR_INT_INIT_FINALLY(&edges, 0);
    IGRAPH_CHECK(igraph_vector_int_reserve(&edges, 2*ecount_estimate));

    RNG_BEGIN();
    for (igraph_integer_t i=0; i < n; i++) {
        igraph_integer_t j = directed ? 0 : i;

        while (true) {
            igraph_real_t gap = RNG_GEOM(p);

            /* This formulation not only terminates the loop when necessary,
             * but also protects against overflow when 'p' is very small
             * and 'gap' becomes very large, perhaps larger than representable
             * in an igraph_integer_t. */
            if (gap >= n - j) {
                break;
            }

            j += gap;

            if (loops || i != j) {
                IGRAPH_CHECK(igraph_vector_int_push_back(&edges, i));
                IGRAPH_CHECK(igraph_vector_int_push_back(&edges, j));
            }

            j++;

            IGRAPH_ALLOW_INTERRUPTION_LIMITED(iter, 1 << 14);
        }
    }
    RNG_END();

    IGRAPH_CHECK(igraph_create(graph, &edges, n, directed));
    igraph_vector_int_destroy(&edges);
    IGRAPH_FINALLY_CLEAN(1);

    return IGRAPH_SUCCESS;
}

/**
 * \ingroup generators
 * \function igraph_erdos_renyi_game_gnp
 * \brief Generates a random (Erdős-Rényi) graph with fixed edge probabilities.
 *
 * In the <code>G(n, p)</code> Erdős-Rényi model, also known as the Gilbert model,
 * or Bernoulli random graph, a graph with \p n vertices is generated such that
 * every possible edge is included in the graph independently with probability
 * \p p. This is equivalent to a maximum entropy random graph model model with
 * a constraint on the \em expected edge count. Setting <code>p = 1/2</code>
 * generates all graphs on \p n vertices with the same probability.
 *
 * </para><para>
 * The expected mean degree of the graph is approximately <code>p n</code>;
 * set <code>p = k/n</code> when a mean degree of approximately \c k is
 * desired. More precisely, the expected mean degree is <code>p(n-1)</code>
 * in (undirected or directed) graphs without self-loops,
 * <code>p(n+1)</code> in undirected graphs with self-loops, and
 * <code>p n</code> in directed graphs with self-loops.
 *
 * \param graph Pointer to an uninitialized graph object.
 * \param n The number of vertices in the graph.
 * \param p The probability of the existence of an edge in the graph.
 * \param directed Whether to generate a directed graph.
 * \param loops Whether to generate self-loops.
 * \return Error code:
 *         \c IGRAPH_EINVAL: invalid \p n or \p p parameter.
 *         \c IGRAPH_ENOMEM: there is not enough memory for the operation.
 *
 * Time complexity: O(|V|+|E|), the
 * number of vertices plus the number of edges in the graph.
 *
 * \sa \ref igraph_erdos_renyi_game_gnm() to generate random graphs with
 * a sharply fixed edge count; \ref igraph_chung_lu_game() and
 * \ref igraph_static_fitness_game() to generate random graphs with a
 * fixed expected degree sequence; \ref igraph_bipartite_game_gnm() for the
 * bipartite version of this model; \ref igraph_barabasi_game() and
 * \ref igraph_growing_random_game() for other commonly used random graph models.
 *
 * \example examples/simple/igraph_erdos_renyi_game_gnp.c
 */
igraph_error_t igraph_erdos_renyi_game_gnp(
    igraph_t *graph, igraph_integer_t n, igraph_real_t p,
    igraph_bool_t directed, igraph_bool_t loops
) {
    /* This function uses doubles in its `s` vector, and for `maxedges` and `last`.
     * This is because on a system with 32-bit ints, maxedges will be larger than
     * IGRAPH_INTEGER_MAX and this will cause overflows when calculating `from` and `to`
     * for tests on large graphs.
    */
    igraph_integer_t no_of_nodes = n;
    igraph_real_t no_of_nodes_real = (igraph_real_t) no_of_nodes;   /* for divisions below */
    igraph_vector_int_t edges = IGRAPH_VECTOR_NULL;
    igraph_vector_t s = IGRAPH_VECTOR_NULL;
    int iter = 0;

    if (n < 0) {
        IGRAPH_ERROR("Invalid number of vertices.", IGRAPH_EINVAL);
    }
    if (p < 0.0 || p > 1.0) {
        IGRAPH_ERROR("Invalid probability given.", IGRAPH_EINVAL);
    }

    if (p == 0.0 || no_of_nodes == 0) {
        IGRAPH_CHECK(igraph_empty(graph, n, directed));
    } else if (p == 1.0) {
        IGRAPH_CHECK(igraph_full(graph, n, directed, loops));
    } else {
        igraph_real_t maxedges = n, last;
        igraph_integer_t ecount_estimate, ecount;

        if (directed && loops) {
            maxedges *= n;
        } else if (directed && !loops) {
            maxedges *= (n - 1);
        } else if (!directed && loops) {
            maxedges *= (n + 1) / 2.0;
        } else {
            maxedges *= (n - 1) / 2.0;
        }

        IGRAPH_CHECK(igraph_i_safe_floor(maxedges * p * 1.1, &ecount_estimate));

        if (maxedges > IGRAPH_MAX_EXACT_REAL) {
            /* Use a slightly slower, but overflow-free implementation. */
            return gnp_large(graph, n, p, directed, loops, ecount_estimate);
        }

        IGRAPH_VECTOR_INIT_FINALLY(&s, 0);
        IGRAPH_CHECK(igraph_vector_reserve(&s, ecount_estimate));

        RNG_BEGIN();

        last = RNG_GEOM(p);
        while (last < maxedges) {
            IGRAPH_CHECK(igraph_vector_push_back(&s, last));
            last += RNG_GEOM(p);
            last += 1;
            IGRAPH_ALLOW_INTERRUPTION_LIMITED(iter, 1 << 14);
        }

        RNG_END();

        ecount = igraph_vector_size(&s);
        if (ecount > IGRAPH_ECOUNT_MAX) {
            IGRAPH_ERROR("Overflow in number of edges.", IGRAPH_EOVERFLOW);
        }

        IGRAPH_VECTOR_INT_INIT_FINALLY(&edges, 0);
        IGRAPH_CHECK(igraph_vector_int_reserve(&edges, 2*ecount));

        iter = 0;
        if (directed && loops) {
            for (igraph_integer_t i = 0; i < ecount; i++) {
                igraph_integer_t to = floor(VECTOR(s)[i] / no_of_nodes_real);
                igraph_integer_t from = VECTOR(s)[i] - to * no_of_nodes_real;
                igraph_vector_int_push_back(&edges, from);
                igraph_vector_int_push_back(&edges, to);
                IGRAPH_ALLOW_INTERRUPTION_LIMITED(iter, 1 << 14);
            }
        } else if (directed && !loops) {
            for (igraph_integer_t i = 0; i < ecount; i++) {
                igraph_integer_t to = floor(VECTOR(s)[i] / no_of_nodes_real);
                igraph_integer_t from = VECTOR(s)[i] - to * no_of_nodes_real;
                if (from == to) {
                    to = no_of_nodes - 1;
                }
                igraph_vector_int_push_back(&edges, from);
                igraph_vector_int_push_back(&edges, to);
                IGRAPH_ALLOW_INTERRUPTION_LIMITED(iter, 1 << 14);
            }
        } else if (!directed && loops) {
            for (igraph_integer_t i = 0; i < ecount; i++) {
                igraph_integer_t to = floor((sqrt(8 * VECTOR(s)[i] + 1) - 1) / 2);
                igraph_integer_t from = VECTOR(s)[i] - (((igraph_real_t)to) * (to + 1)) / 2;
                igraph_vector_int_push_back(&edges, from);
                igraph_vector_int_push_back(&edges, to);
                IGRAPH_ALLOW_INTERRUPTION_LIMITED(iter, 1 << 14);
            }
        } else { /* !directed && !loops */
            for (igraph_integer_t i = 0; i < ecount; i++) {
                igraph_integer_t to = floor((sqrt(8 * VECTOR(s)[i] + 1) + 1) / 2);
                igraph_integer_t from = VECTOR(s)[i] - (((igraph_real_t)to) * (to - 1)) / 2;
                igraph_vector_int_push_back(&edges, from);
                igraph_vector_int_push_back(&edges, to);
                IGRAPH_ALLOW_INTERRUPTION_LIMITED(iter, 1 << 14);
            }
        }

        igraph_vector_destroy(&s);
        IGRAPH_FINALLY_CLEAN(1);
        IGRAPH_CHECK(igraph_create(graph, &edges, n, directed));
        igraph_vector_int_destroy(&edges);
        IGRAPH_FINALLY_CLEAN(1);
    }

    return IGRAPH_SUCCESS;
}

/**
 * \ingroup generators
 * \function igraph_erdos_renyi_game_gnm_multi
 * \brief Generates a random (Erdős-Rényi) graph with multi-edges.
 *
 * \param graph Pointer to an uninitialized graph object.
 * \param n The number of vertices in the graph.
 * \param m The number of edges in the graph.
 * \param directed Logical, whether to generate a directed graph.
 * \param loops Logical, whether to generate loops (self) edges.
 * \return Error code:
 *         \c IGRAPH_EINVAL: invalid \p n or \p m parameter.
 *         \c IGRAPH_ENOMEM: there is not enough
 *         memory for the operation.
 *
 * Time complexity: O(|V|+|E|), the
 * number of vertices plus the number of edges in the graph.
 */
static igraph_error_t igraph_i_erdos_renyi_game_gnm_multi(
    igraph_t *graph, igraph_integer_t n, igraph_integer_t m,
    igraph_bool_t directed, igraph_bool_t loops
) {

    igraph_vector_int_t edges;
    int iter = 0;

    /* No need for checking n or m here; it has already been done in
     * igraph_erdos_renyi_game_gnm() */

    IGRAPH_VECTOR_INT_INIT_FINALLY(&edges, 0);
    IGRAPH_CHECK(igraph_vector_int_reserve(&edges, m * 2));

    RNG_BEGIN();
    for (igraph_integer_t i = 0; i < m; i++) {
        igraph_integer_t from, to;
        from = RNG_INTEGER(0, n - 1);
        if (loops) {
            to = RNG_INTEGER(0, n - 1);
        } else {
            to = RNG_INTEGER(0, n - 2);
            if (from == to) {
                to = n - 1;
            }
        }
        igraph_vector_int_push_back(&edges, from); /* reserved */
        igraph_vector_int_push_back(&edges, to); /* reserved */
        IGRAPH_ALLOW_INTERRUPTION_LIMITED(iter, 1 << 14);
    }
    RNG_END();

    IGRAPH_CHECK(igraph_create(graph, &edges, n, directed));
    igraph_vector_int_destroy(&edges);
    IGRAPH_FINALLY_CLEAN(1);

    return IGRAPH_SUCCESS;
}

/**
 * \ingroup generators
 * \function igraph_erdos_renyi_game_gnm
 * \brief Generates a random (Erdős-Rényi) graph with a fixed number of edges.
 *
 * In the <code>G(n, m)</code> Erdős-Rényi model, a graph with \p n vertices
 * and \p m edges is generated uniformly at random.
 *
 * \param graph Pointer to an uninitialized graph object.
 * \param n The number of vertices in the graph.
 * \param m The number of edges in the graph.
<<<<<<< HEAD
 * \param directed Logical, whether to generate a directed graph.
 * \param loops Logical, whether to generate self-loops.
 * \param multiple Logical, whether it is allowed to generate more than one
 *        edge between the same pair of vertices.
=======
 * \param directed Whether to generate a directed graph.
 * \param loops Whether to generate self-loops.
>>>>>>> 198fe375
 * \return Error code:
 *         \c IGRAPH_EINVAL: invalid \p n or \p m parameter.
 *         \c IGRAPH_ENOMEM: there is not enough memory for the operation.
 *
 * Time complexity: O(|V|+|E|), the
 * number of vertices plus the number of edges in the graph.
 *
 * \sa \ref igraph_erdos_renyi_game_gnp() to sample from the related
 * <code>G(n, p)</code> model, which constrains the \em expected edge count;
 * \ref igraph_degree_sequence_game() to constrain the degree sequence;
 * \ref igraph_bipartite_game_gnm() for the bipartite version of this model;
 * \ref igraph_barabasi_game() and \ref igraph_growing_random_game() for other
 * commonly used random graph models.
 *
 * \example examples/simple/igraph_erdos_renyi_game_gnm.c
 */
igraph_error_t igraph_erdos_renyi_game_gnm(
    igraph_t *graph, igraph_integer_t n, igraph_integer_t m,
    igraph_bool_t directed, igraph_bool_t loops, igraph_bool_t multiple
) {

    /* This function uses doubles in its `s` vector, and for `maxedges` and `last`.
     * This is because on a system with 32-bit ints, maxedges will be larger than
     * IGRAPH_INTEGER_MAX and this will cause overflows when calculating `from` and `to`
     * for tests on large graphs. This is also why we need a 'real' version of random_sample.
    */
    igraph_integer_t no_of_nodes = n;
    igraph_integer_t no_of_edges = m;
    igraph_real_t no_of_nodes_real = (igraph_real_t) no_of_nodes;   /* for divisions below */
    igraph_vector_int_t edges = IGRAPH_VECTOR_NULL;
    igraph_vector_t s = IGRAPH_VECTOR_NULL;
    int iter = 0;

    if (n < 0) {
        IGRAPH_ERROR("Invalid number of vertices.", IGRAPH_EINVAL);
    }
    if (m < 0 || m > IGRAPH_ECOUNT_MAX) {
        IGRAPH_ERROR("Invalid number of edges.", IGRAPH_EINVAL);
    }

    if (multiple) {
        return igraph_i_erdos_renyi_game_gnm_multi(graph, n, m, directed, loops);
    }

    if (m == 0.0 || no_of_nodes == 0) {
        IGRAPH_CHECK(igraph_empty(graph, n, directed));
    } else {

        igraph_integer_t i;
        igraph_real_t maxedges = n;
        if (directed && loops) {
            maxedges *= n;
        } else if (directed && !loops) {
            maxedges *= (n - 1);
        } else if (!directed && loops) {
            maxedges *= (n + 1) / 2.0;
        } else {
            maxedges *= (n - 1) / 2.0;
        }

        if (no_of_edges > maxedges) {
            IGRAPH_ERROR("Too many edges requested compared to the number of vertices.", IGRAPH_EINVAL);
        }

        if (maxedges == no_of_edges) {
            IGRAPH_CHECK(igraph_full(graph, n, directed, loops));
        } else {

            igraph_integer_t slen;

            IGRAPH_VECTOR_INIT_FINALLY(&s, 0);
            IGRAPH_CHECK(igraph_random_sample_real(&s, 0, maxedges - 1, no_of_edges));

            IGRAPH_VECTOR_INT_INIT_FINALLY(&edges, 0);
            IGRAPH_CHECK(igraph_vector_int_reserve(&edges, igraph_vector_size(&s) * 2));

            slen = igraph_vector_size(&s);
            if (directed && loops) {
                for (i = 0; i < slen; i++) {
                    igraph_integer_t to = floor(VECTOR(s)[i] / no_of_nodes_real);
                    igraph_integer_t from = VECTOR(s)[i] - to * no_of_nodes_real;
                    igraph_vector_int_push_back(&edges, from);
                    igraph_vector_int_push_back(&edges, to);
                    IGRAPH_ALLOW_INTERRUPTION_LIMITED(iter, 1 << 14);
                }
            } else if (directed && !loops) {
                for (i = 0; i < slen; i++) {
                    igraph_integer_t from = floor(VECTOR(s)[i] / (no_of_nodes_real - 1));
                    igraph_integer_t to = VECTOR(s)[i] - from * (no_of_nodes_real - 1);
                    if (from == to) {
                        to = no_of_nodes - 1;
                    }
                    igraph_vector_int_push_back(&edges, from);
                    igraph_vector_int_push_back(&edges, to);
                    IGRAPH_ALLOW_INTERRUPTION_LIMITED(iter, 1 << 14);
                }
            } else if (!directed && loops) {
                for (i = 0; i < slen; i++) {
                    igraph_integer_t to = floor((sqrt(8 * VECTOR(s)[i] + 1) - 1) / 2);
                    igraph_integer_t from = VECTOR(s)[i] - (((igraph_real_t)to) * (to + 1)) / 2;
                    igraph_vector_int_push_back(&edges, from);
                    igraph_vector_int_push_back(&edges, to);
                    IGRAPH_ALLOW_INTERRUPTION_LIMITED(iter, 1 << 14);
                }
            } else { /* !directed && !loops */
                for (i = 0; i < slen; i++) {
                    igraph_integer_t to = floor((sqrt(8 * VECTOR(s)[i] + 1) + 1) / 2);
                    igraph_integer_t from = VECTOR(s)[i] - (((igraph_real_t)to) * (to - 1)) / 2;
                    igraph_vector_int_push_back(&edges, from);
                    igraph_vector_int_push_back(&edges, to);
                    IGRAPH_ALLOW_INTERRUPTION_LIMITED(iter, 1 << 14);
                }
            }

            igraph_vector_destroy(&s);
            IGRAPH_FINALLY_CLEAN(1);
            IGRAPH_CHECK(igraph_create(graph, &edges, n, directed));
            igraph_vector_int_destroy(&edges);
            IGRAPH_FINALLY_CLEAN(1);
        }
    }

    return IGRAPH_SUCCESS;
<<<<<<< HEAD
=======
}

/**
 * \ingroup generators
 * \function igraph_erdos_renyi_game
 * \brief Generates a random (Erdős-Rényi) graph.
 *
 * This function is deprecated; use \ref igraph_erdos_renyi_game_gnm() or
 * \ref igraph_erdos_renyi_game_gnp() instead.
 *
 * \param graph Pointer to an uninitialized graph object.
 * \param type The type of the random graph, possible values:
 *        \clist
 *        \cli IGRAPH_ERDOS_RENYI_GNM
 *          G(n,m) graph,
 *          m edges are
 *          selected uniformly randomly in a graph with
 *          n vertices.
 *        \cli IGRAPH_ERDOS_RENYI_GNP
 *          G(n,p) graph,
 *          every possible edge is included in the graph with
 *          probability p.
 *        \endclist
 * \param n The number of vertices in the graph.
 * \param p_or_m This is the p parameter for
 *        G(n,p) graphs and the
 *        m
 *        parameter for G(n,m) graphs.
 * \param directed Whether to generate a directed graph.
 * \param loops Whether to generate loops (self) edges.
 * \return Error code:
 *         \c IGRAPH_EINVAL: invalid
 *         \p type, \p n,
 *         \p p or \p m
 *          parameter.
 *         \c IGRAPH_ENOMEM: there is not enough
 *         memory for the operation.
 *
 * Time complexity: O(|V|+|E|), the
 * number of vertices plus the number of edges in the graph.
 *
 * \sa \ref igraph_barabasi_game(), \ref igraph_growing_random_game(),
 * \ref igraph_erdos_renyi_game_gnm(), \ref igraph_erdos_renyi_game_gnp()
 */
igraph_error_t igraph_erdos_renyi_game(igraph_t *graph, igraph_erdos_renyi_t type,
                            igraph_integer_t n, igraph_real_t p_or_m,
                            igraph_bool_t directed, igraph_bool_t loops) {

    if (type == IGRAPH_ERDOS_RENYI_GNP) {
        return igraph_erdos_renyi_game_gnp(graph, n, p_or_m, directed, loops);
    } else if (type == IGRAPH_ERDOS_RENYI_GNM) {
        return igraph_erdos_renyi_game_gnm(graph, n, (igraph_integer_t) p_or_m, directed, loops);
    } else {
        IGRAPH_ERROR("Invalid type", IGRAPH_EINVAL);
    }
>>>>>>> 198fe375
}<|MERGE_RESOLUTION|>--- conflicted
+++ resolved
@@ -329,15 +329,10 @@
  * \param graph Pointer to an uninitialized graph object.
  * \param n The number of vertices in the graph.
  * \param m The number of edges in the graph.
-<<<<<<< HEAD
- * \param directed Logical, whether to generate a directed graph.
- * \param loops Logical, whether to generate self-loops.
- * \param multiple Logical, whether it is allowed to generate more than one
- *        edge between the same pair of vertices.
-=======
  * \param directed Whether to generate a directed graph.
  * \param loops Whether to generate self-loops.
->>>>>>> 198fe375
+ * \param multiple Whether it is allowed to generate more than one edge between
+ *    the same pair of vertices.
  * \return Error code:
  *         \c IGRAPH_EINVAL: invalid \p n or \p m parameter.
  *         \c IGRAPH_ENOMEM: there is not enough memory for the operation.
@@ -461,62 +456,4 @@
     }
 
     return IGRAPH_SUCCESS;
-<<<<<<< HEAD
-=======
-}
-
-/**
- * \ingroup generators
- * \function igraph_erdos_renyi_game
- * \brief Generates a random (Erdős-Rényi) graph.
- *
- * This function is deprecated; use \ref igraph_erdos_renyi_game_gnm() or
- * \ref igraph_erdos_renyi_game_gnp() instead.
- *
- * \param graph Pointer to an uninitialized graph object.
- * \param type The type of the random graph, possible values:
- *        \clist
- *        \cli IGRAPH_ERDOS_RENYI_GNM
- *          G(n,m) graph,
- *          m edges are
- *          selected uniformly randomly in a graph with
- *          n vertices.
- *        \cli IGRAPH_ERDOS_RENYI_GNP
- *          G(n,p) graph,
- *          every possible edge is included in the graph with
- *          probability p.
- *        \endclist
- * \param n The number of vertices in the graph.
- * \param p_or_m This is the p parameter for
- *        G(n,p) graphs and the
- *        m
- *        parameter for G(n,m) graphs.
- * \param directed Whether to generate a directed graph.
- * \param loops Whether to generate loops (self) edges.
- * \return Error code:
- *         \c IGRAPH_EINVAL: invalid
- *         \p type, \p n,
- *         \p p or \p m
- *          parameter.
- *         \c IGRAPH_ENOMEM: there is not enough
- *         memory for the operation.
- *
- * Time complexity: O(|V|+|E|), the
- * number of vertices plus the number of edges in the graph.
- *
- * \sa \ref igraph_barabasi_game(), \ref igraph_growing_random_game(),
- * \ref igraph_erdos_renyi_game_gnm(), \ref igraph_erdos_renyi_game_gnp()
- */
-igraph_error_t igraph_erdos_renyi_game(igraph_t *graph, igraph_erdos_renyi_t type,
-                            igraph_integer_t n, igraph_real_t p_or_m,
-                            igraph_bool_t directed, igraph_bool_t loops) {
-
-    if (type == IGRAPH_ERDOS_RENYI_GNP) {
-        return igraph_erdos_renyi_game_gnp(graph, n, p_or_m, directed, loops);
-    } else if (type == IGRAPH_ERDOS_RENYI_GNM) {
-        return igraph_erdos_renyi_game_gnm(graph, n, (igraph_integer_t) p_or_m, directed, loops);
-    } else {
-        IGRAPH_ERROR("Invalid type", IGRAPH_EINVAL);
-    }
->>>>>>> 198fe375
 }