--- conflicted
+++ resolved
@@ -155,12 +155,8 @@
         for (i = 0; i < no_of_nodes; i++) {
             s = ent = 0.0;
             IGRAPH_CHECK(igraph_incident(graph, &incident, i, /*mode=*/ IGRAPH_ALL));
-<<<<<<< HEAD
-            for (j = 0, k = igraph_vector_int_size(&incident); j < k; j++) {
-=======
             igraph_integer_t incident_count = igraph_vector_int_size(&incident);
             for (j = 0, k = incident_count; j < k; j++) {
->>>>>>> 05fd9929
                 w = VECTOR(*weights)[ VECTOR(incident)[j] ];
                 s += w;
                 ent += (w * log(w));
@@ -179,12 +175,8 @@
             s = ent = 0.0;
             IGRAPH_CHECK(igraph_incident(graph, &incident, v,
                                          /*mode=*/ IGRAPH_ALL));
-<<<<<<< HEAD
-            for (j = 0, k = igraph_vector_int_size(&incident); j < k; j++) {
-=======
             igraph_integer_t incident_count = igraph_vector_int_size(&incident);
             for (j = 0, k = incident_count; j < k; j++) {
->>>>>>> 05fd9929
                 w = VECTOR(*weights)[ VECTOR(incident)[j] ];
                 s += w;
                 ent += (w * log(w));
