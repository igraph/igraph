--- conflicted
+++ resolved
@@ -35,109 +35,6 @@
 #include "nanoflann/nanoflann.hpp"
 
 #include <vector>
-
-<<<<<<< HEAD
-=======
-class ig_point_adaptor {
-    const igraph_matrix_t *points;
-    const igraph_int_t point_count;
-
-public:
-    explicit ig_point_adaptor(const igraph_matrix_t *points) :
-        points(points), point_count(igraph_matrix_nrow(points)) { }
-
-    size_t kdtree_get_point_count() const {
-        return point_count;
-    }
-
-    igraph_real_t kdtree_get_pt(const size_t idx, const size_t dim) const {
-        return MATRIX(*points, idx, dim);
-    }
-
-    template <typename BoundingBox>
-    bool kdtree_get_bbox(BoundingBox &bb) const {
-        IGRAPH_UNUSED(bb);
-        return false; // indicates that it should use default
-    }
-};
-
-
-class GraphBuildingResultSet {
-    igraph_int_t current_vertex = 0;
-    igraph_int_t added_count = 0;
-    const igraph_real_t max_distance;
-    const igraph_int_t max_neighbors;
-
-public:
-    std::vector<igraph_int_t> neighbors;
-    std::vector<igraph_real_t> distances;
-
-    using DistanceType = igraph_real_t;
-    using IndexType = igraph_int_t;
-
-    GraphBuildingResultSet(const igraph_int_t max_neighbors, const igraph_real_t max_distance) :
-        max_distance(max_distance),
-        max_neighbors(max_neighbors),
-        neighbors(max_neighbors),
-        distances(max_neighbors) { }
-
-    bool addPoint(const igraph_real_t distance, const igraph_int_t index) {
-        igraph_int_t i;
-
-        if (index == current_vertex) {
-            return true;
-        }
-
-        for (i = added_count; i > 0; i--) {
-            // TODO: Stabilize result in case of multiple points at exactly the same distance?
-            // See NANOFLANN_FIRST_MATCH in RKNNResultSet in nanoflann.hpp for reference.
-            if (distances[i-1] > distance) {
-                if (i < max_neighbors) {
-                    distances[i] = distances[i-1];
-                    neighbors[i] = neighbors[i-1];
-                }
-            } else {
-                break;
-            }
-        }
-        if (i < max_neighbors) {
-            neighbors[i] = index;
-            distances[i] = distance;
-        }
-        if (added_count != max_neighbors) {
-            added_count++;
-        }
-        return true;
-    }
-
-    void reset(igraph_int_t current_vertex_) {
-        added_count = 0;
-        current_vertex = current_vertex_;
-    }
-
-    // Never called. Necessary to conform to the interface.
-    void sort() { }
-
-    igraph_int_t size() const {
-        return added_count;
-    }
-
-    bool full() const {
-        return added_count == max_neighbors;
-    }
-
-    bool empty() const {
-        return added_count == 0;
-    }
-
-    igraph_real_t worstDist() const {
-        if (added_count < max_neighbors || added_count == 0) {
-            return  max_distance;
-        }
-        return distances[added_count-1];
-    }
-};
->>>>>>> e2f9682f
 
 template <typename Metric, igraph_int_t Dimension>
 static igraph_error_t neighbor_helper(
