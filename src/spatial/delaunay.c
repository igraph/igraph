/*
   IGraph library.
   Copyright (C) 2025  The igraph development team <igraph@igraph.org>

   This program is free software; you can redistribute it and/or modify
   it under the terms of the GNU General Public License as published by
   the Free Software Foundation; either version 2 of the License, or
   (at your option) any later version.

   This program is distributed in the hope that it will be useful,
   but WITHOUT ANY WARRANTY; without even the implied warranty of
   MERCHANTABILITY or FITNESS FOR A PARTICULAR PURPOSE.  See the
   GNU General Public License for more details.

   You should have received a copy of the GNU General Public License
   along with this program.  If not, see <https://www.gnu.org/licenses/>.
*/

#include "igraph_foreign.h"
#include "igraph_spatial.h"

#include "spatial_internal.h"

#include "igraph_constructors.h"
#include "igraph_error.h"
#include "igraph_matrix.h"
#include "igraph_qsort.h"
#include "igraph_vector.h"

#include "qhull/libqhull_r/libqhull_r.h"
#include "qhull/libqhull_r/poly_r.h"

static void add_clique(igraph_vector_int_t *destination, igraph_vector_int_t *source) {
    igraph_integer_t num_points = igraph_vector_int_size(source);
    for (igraph_integer_t a = 0; a < num_points - 1; a++) {
        for (igraph_integer_t b = a + 1; b < num_points; b++) {
            igraph_vector_int_push_back(destination, VECTOR(*source)[a]);
            igraph_vector_int_push_back(destination, VECTOR(*source)[b]);
        }
    }
}

static int edge_comparator(const void *a, const void *b) {
    igraph_integer_t * A = (igraph_integer_t *)a;
    igraph_integer_t * B = (igraph_integer_t *)b;
    if (A[0] < B[0]) {
        return -1;
    }
    if (A[0] > B[0]) {
        return  1;
    }
    //first are equal
    if (A[1] < B[1]) {
        return -1;
    }
    if (A[1] > B[1]) {
        return  1;
    }

    // second are equal
    return 0;
}

// Simplify an edge list
static void simplify_edge_list(igraph_vector_int_t *in, igraph_vector_int_t *out, igraph_integer_t except) {
    igraph_integer_t size = igraph_vector_int_size(in);
    if (size == 0) {
        return;
    }
    // reorder
    igraph_integer_t temp;
    for (igraph_integer_t i = 0; i < size; i += 2) {
        if (VECTOR(*in)[i] > VECTOR(*in)[i + 1]) {
            temp = VECTOR(*in)[i];
            VECTOR(*in)[i] = VECTOR(*in)[i+1];
            VECTOR(*in)[i+1] = temp;
        }
    }
    // sort
    igraph_qsort(VECTOR(*in), size / 2, 2 * sizeof(igraph_integer_t), &edge_comparator);

    igraph_vector_int_push_back(out, VECTOR(*in)[0]);
    igraph_vector_int_push_back(out, VECTOR(*in)[1]);
    // nub and filter out point at infinity
    for (igraph_integer_t i = 2; i < size; i += 2) {
        if ((VECTOR(*in)[i] != VECTOR(*in)[i - 2] || VECTOR(*in)[i + 1] != VECTOR(*in)[i - 1]) && VECTOR(*in)[i+1] != except) {
            igraph_vector_int_push_back(out, VECTOR(*in)[i]);
            igraph_vector_int_push_back(out, VECTOR(*in)[i + 1]);
        }
    }
}


// Make a transposed copy with space for added point at infinity.
igraph_error_t copy_transpose(const igraph_matrix_t *in, igraph_matrix_t *out) {
    igraph_integer_t rows = igraph_matrix_nrow(in), columns = igraph_matrix_ncol(in);

    // add extra space for point at infinity
    IGRAPH_CHECK(igraph_matrix_init(out, columns, rows+1));

    for (igraph_integer_t row = 0; row < rows; row++) {
        for (igraph_integer_t col = 0; col < columns; col++) {
            MATRIX(*out, col, row) = MATRIX(*in, row, col);
        }
    }

    return IGRAPH_SUCCESS;
}

igraph_error_t igraph_i_delaunay_edges(igraph_vector_int_t *edges, const igraph_matrix_t *points) {
    int curlong, totlong; /* used !qh_NOmem */
    int exitcode;
    igraph_integer_t numpoints = igraph_matrix_nrow(points) ;
    igraph_integer_t dim = igraph_matrix_ncol(points);
    boolT ismalloc = False; // handle memory allocation of points explicitly
    qhT qh_qh;
    qhT *qh = &qh_qh;

    igraph_vector_int_t int_edges;
<<<<<<< HEAD

    igraph_matrix_t int_points;
=======
    igraph_vector_t int_points;
>>>>>>> c0a7b4db

    if (numpoints > INT_MAX) {
        IGRAPH_ERROR("Too many points for Qhull.", IGRAPH_EOVERFLOW);
    }

<<<<<<< HEAD
    IGRAPH_CHECK(copy_transpose(points, &int_points));
=======
    // get in row-major order
    IGRAPH_CHECK(igraph_matrix_transpose(points));

    // allocate space for extra point added due to
    IGRAPH_VECTOR_INIT_FINALLY(&int_points, numpoints * dim);

    igraph_matrix_copy_to(points, VECTOR(int_points));

    // Transpose = Transpose ^ -1, so this returns the point set to the initial state.
    IGRAPH_CHECK(igraph_matrix_transpose(points));
>>>>>>> c0a7b4db

    QHULL_LIB_CHECK; /* Check for compatible library */

    qh_init_A(qh, NULL, NULL, NULL, 0, NULL);  /* sets qh->qhull_command */
    exitcode = setjmp(qh->errexit); /* simple statement for CRAY J916 */
    if (!exitcode) {
        qh->NOerrexit = False;
        qh_option(qh, "delaunay  Qbbound-last QJ", NULL, NULL);
        qh->PROJECTdelaunay = True; // project points to parabola to calculate delaunay
        qh->USEstdout = False;
        qh->DELAUNAY = True;    /* 'd'   */
        qh->SCALElast = True;   /* 'Qbb' */
        qh->KEEPcoplanar = True; /* 'Qc', to keep coplanars in 'p' */
        qh->TRIangulate = True;
        qh_checkflags(qh, qh->qhull_command, "  ");
        qh_initflags(qh, qh->qhull_command);
        qh->ATinfinity = True;
        qh->MERGEvertices = False;
        qh_init_B(qh, &MATRIX(int_points,0,0), numpoints, dim, ismalloc); // read points and fiddle with them a little.
        qh_qhull(qh);
        qh_triangulate(qh);

        facetT *facet;
        vertexT *vertex, **vertexp;

        IGRAPH_VECTOR_INT_INIT_FINALLY(&int_edges, 0);

        igraph_vector_int_t simplex;
        IGRAPH_VECTOR_INT_INIT_FINALLY(&simplex, dim + 1); // a simplex in n dimensions has n+1 incident vertices.

        igraph_integer_t curr_vert;

        FORALLfacets {
            if (!facet->upperdelaunay) {
                curr_vert = 0;
                FOREACHvertex_(facet->vertices) {
                    VECTOR(simplex)[curr_vert++] = qh_pointid(qh, vertex->point);
                }
                add_clique(&int_edges, &simplex);
            }
        }
        simplify_edge_list(&int_edges, edges, numpoints + 1);

        igraph_matrix_destroy(&int_points);
        igraph_vector_int_destroy(&int_edges);
        igraph_vector_int_destroy(&simplex);
        IGRAPH_FINALLY_CLEAN(3);
    } else {
        qh->NOerrexit = True; /* no more setjmp */
        qh_freeqhull(qh, !qh_ALL);
        qh_memfreeshort(qh, &curlong, &totlong);
        switch (qh->last_errcode) {
            default:
                IGRAPH_ERRORF("Error while computing delaunay triangulation, Qhull error code %d.", IGRAPH_EINVAL, qh->last_errcode);
        }
    }

    qh->NOerrexit = True; /* no more setjmp */
    qh_freeqhull(qh, !qh_ALL);
    qh_memfreeshort(qh, &curlong, &totlong);

    return IGRAPH_SUCCESS;
}

/**
 * \function igraph_delaunay_triangulation
 * \brief Computes the Delaunay graph of a spatial point set.
 *
 * \experimental
 *
 * This function constructs the graph corresponding to the Delaunay triangulation
 * of an n-dimensional spatial point set.
 *
 * </para><para>
 * The current implementation uses Qhull.
 *
 * \param graph A pointer to the graph that will be created.
 * \param points A matrix containing the points that will be used to create the graph.
 *     Each row is a point, dimensionality is inferred from the column count.
 *
 * \return Error code.
 *
 */
igraph_error_t igraph_delaunay_graph(igraph_t *graph, const igraph_matrix_t *points) {
    igraph_vector_int_t edges;

    IGRAPH_VECTOR_INT_INIT_FINALLY(&edges, 0);

    IGRAPH_CHECK(igraph_i_delaunay_edges(&edges, points));
    IGRAPH_CHECK(igraph_create(graph, &edges, igraph_matrix_nrow(points), false));

    igraph_vector_int_destroy(&edges);
    IGRAPH_FINALLY_CLEAN(1);

    return IGRAPH_SUCCESS;
}<|MERGE_RESOLUTION|>--- conflicted
+++ resolved
@@ -117,31 +117,14 @@
     qhT *qh = &qh_qh;
 
     igraph_vector_int_t int_edges;
-<<<<<<< HEAD
 
     igraph_matrix_t int_points;
-=======
-    igraph_vector_t int_points;
->>>>>>> c0a7b4db
 
     if (numpoints > INT_MAX) {
         IGRAPH_ERROR("Too many points for Qhull.", IGRAPH_EOVERFLOW);
     }
 
-<<<<<<< HEAD
     IGRAPH_CHECK(copy_transpose(points, &int_points));
-=======
-    // get in row-major order
-    IGRAPH_CHECK(igraph_matrix_transpose(points));
-
-    // allocate space for extra point added due to
-    IGRAPH_VECTOR_INIT_FINALLY(&int_points, numpoints * dim);
-
-    igraph_matrix_copy_to(points, VECTOR(int_points));
-
-    // Transpose = Transpose ^ -1, so this returns the point set to the initial state.
-    IGRAPH_CHECK(igraph_matrix_transpose(points));
->>>>>>> c0a7b4db
 
     QHULL_LIB_CHECK; /* Check for compatible library */
 
