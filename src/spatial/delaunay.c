--- conflicted
+++ resolved
@@ -61,15 +61,9 @@
     return 0;
 }
 
-<<<<<<< HEAD
 // Simplify an edge list in place
 // except is the vertex "at infinity", and should not be included in the edge list.
 static igraph_error_t simplify_edge_list(igraph_vector_int_t *in, igraph_integer_t except) {
-=======
-
-// Simplify an edge list
-static igraph_error_t simplify_edge_list(const igraph_vector_int_t *in, igraph_vector_int_t *out, igraph_integer_t except) {
->>>>>>> 98187fb8
     igraph_integer_t size = igraph_vector_int_size(in);
     if (size == 0) {
         return IGRAPH_SUCCESS;
