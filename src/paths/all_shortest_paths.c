--- conflicted
+++ resolved
@@ -339,23 +339,15 @@
             while (fatherptr != 0) {
                 if (vertices) {
                     VECTOR(*vertices)[j++] = VECTOR(paths)[fatherptr - 1];
-<<<<<<< HEAD
-                } else{
-                    /* If dont return the vertex or the edge path then release*/
-=======
                 } else {
                     /* if we do not need to return the vertex path, release */
->>>>>>> 22ca5ecd
                     igraph_vector_destroy(VECTOR(paths)[fatherptr - 1]);
                     igraph_Free(VECTOR(paths)[fatherptr - 1]);
                 }
                 if (edges) {
                     VECTOR(*edges)[t++] = VECTOR(path_edge)[fatherptr - 1];
                 } else {
-<<<<<<< HEAD
-=======
                     /* if we do not need to return the edge path, release */
->>>>>>> 22ca5ecd
                     igraph_vector_destroy(VECTOR(path_edge)[fatherptr - 1]);
                     igraph_Free(VECTOR(path_edge)[fatherptr - 1]);
                 }
