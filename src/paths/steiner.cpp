--- conflicted
+++ resolved
@@ -298,12 +298,8 @@
 
             E1 = *D.begin();
             F1 = *next(D.begin(), 1);
-<<<<<<< HEAD
-            
-=======
-
-
->>>>>>> ce2cb4a0
+
+
             igraph_vector_int_t vectorlist_1;
             IGRAPH_CHECK(igraph_vector_int_init(&vectorlist_1, 1));
             IGRAPH_FINALLY(igraph_vector_int_destroy, &vectorlist_1);
