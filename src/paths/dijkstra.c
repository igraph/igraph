--- conflicted
+++ resolved
@@ -640,13 +640,8 @@
  *   paths to vertex 0, then to vertex 1, etc. No data is included 
  *   for unreachable vertices.
  * \param edges Pointer to an initialized pointer vector or NULL. If 
-<<<<<<< HEAD
- *   not null then each vector object contains the edges along a 
- *   shortest path from \p from  to another vertex. The vectors are 
-=======
  *   not null, then each vector object contains the edges along a 
  *   shortest path from \p from to another vertex. The vectors are 
->>>>>>> 22ca5ecd
  *   ordered according to their target vertex: first the shortest 
  *   paths to vertex 0, then to vertex 1, etc. No data is included for
  *   unreachable vertices.
@@ -714,16 +709,10 @@
     igraph_2wheap_t Q;
     igraph_lazy_inclist_t inclist;
     igraph_vector_t dists, order;
-<<<<<<< HEAD
     igraph_vector_long_t index, index_temp, mapping;
     igraph_vector_ptr_t parents, parents_edge;
 
-    igraph_finally_func_t *edge_item_destructor, *vertices_item_destructor;
-=======
-    igraph_vector_ptr_t parents, parents_edge;
-
     igraph_finally_func_t *old_edge_item_destructor, *old_vertices_item_destructor;
->>>>>>> 22ca5ecd
     unsigned char *is_target;
     long int i, n, to_reach;
     igraph_bool_t free_vertices = 0;
@@ -998,48 +987,6 @@
         n = igraph_vector_size(&order);
         igraph_vector_null(paths_index);
 
-<<<<<<< HEAD
-        if (edges){
-            igraph_vector_ptr_clear(edges);
-            edge_item_destructor = igraph_vector_ptr_get_item_destructor(edges);
-            igraph_vector_ptr_set_item_destructor(edges,
-                                                (igraph_finally_func_t*)igraph_vector_destroy);
-        }
-        if (vertices){
-            igraph_vector_ptr_clear(vertices);
-            vertices_item_destructor = igraph_vector_ptr_get_item_destructor(vertices);
-            igraph_vector_ptr_set_item_destructor(vertices,
-                                                (igraph_finally_func_t*)igraph_vector_destroy);
-        }
-
-
-        /* by definition, the shortest path leading to the starting vertex
-         * consists of the vertex itself only */
-        path = IGRAPH_CALLOC(1, igraph_vector_t);
-        if (path == 0)
-            IGRAPH_ERROR("cannot run igraph_get_all_shortest_paths_dijkstra",
-                        IGRAPH_ENOMEM);
-        IGRAPH_FINALLY(igraph_free, path);
-        IGRAPH_CHECK(igraph_vector_init(path, 1));
-
-        /* clear the paths vector */
-        /* If res doesn't exist, then create one, in order for the algorithm to work. */
-        if (!vertices) {
-            vertices = IGRAPH_CALLOC(1, igraph_vector_ptr_t);
-            if (vertices == 0) {
-                IGRAPH_ERROR("cannot run igraph_get_all_shortest_paths", IGRAPH_ENOMEM);
-            }
-            IGRAPH_CHECK(igraph_vector_ptr_init(vertices, 0));
-            IGRAPH_FINALLY(igraph_vector_ptr_destroy, vertices);
-            igraph_vector_ptr_set_item_destructor(vertices, (igraph_finally_func_t*)igraph_vector_destroy);
-            free_vertices = 1;
-            IGRAPH_CHECK(igraph_vector_ptr_push_back(vertices, path));
-        } else {
-            IGRAPH_CHECK(igraph_vector_ptr_push_back(vertices, path));
-        }
-        
-        IGRAPH_FINALLY_CLEAN(1);  /* ownership of path passed to vertices */
-=======
         if (edges) {
             igraph_vector_ptr_clear(edges);
             old_edge_item_destructor = igraph_vector_ptr_get_item_destructor(edges);
@@ -1066,19 +1013,33 @@
         igraph_vector_ptr_set_item_destructor(vertices, (igraph_finally_func_t*)igraph_vector_destroy);
 
         /* by definition, the shortest path leading to the starting vertex
-        * consists of the vertex itself only */
-        path = igraph_Calloc(1, igraph_vector_t);
-        if (path == 0) {
+         * consists of the vertex itself only */
+        path = IGRAPH_CALLOC(1, igraph_vector_t);
+        if (path == 0)
             IGRAPH_ERROR("cannot run igraph_get_all_shortest_paths_dijkstra",
                         IGRAPH_ENOMEM);
         }
         IGRAPH_FINALLY(igraph_free, path);
         IGRAPH_CHECK(igraph_vector_init(path, 1));
 
-        IGRAPH_CHECK(igraph_vector_ptr_push_back(vertices, path));
+        /* clear the paths vector */
+        /* If res doesn't exist, then create one, in order for the algorithm to work. */
+        if (!vertices) {
+            vertices = IGRAPH_CALLOC(1, igraph_vector_ptr_t);
+            if (vertices == 0) {
+                IGRAPH_ERROR("cannot run igraph_get_all_shortest_paths", IGRAPH_ENOMEM);
+            }
+            IGRAPH_CHECK(igraph_vector_ptr_init(vertices, 0));
+            IGRAPH_FINALLY(igraph_vector_ptr_destroy, vertices);
+            igraph_vector_ptr_set_item_destructor(vertices, (igraph_finally_func_t*)igraph_vector_destroy);
+            free_vertices = 1;
+            IGRAPH_CHECK(igraph_vector_ptr_push_back(vertices, path));
+        } else {
+            IGRAPH_CHECK(igraph_vector_ptr_push_back(vertices, path));
+        }
+        
         IGRAPH_FINALLY_CLEAN(1);  /* ownership of path passed to vertices */
 
->>>>>>> 22ca5ecd
         VECTOR(*path)[0] = from;
         if (edges) {
             path = igraph_Calloc(1, igraph_vector_t);
@@ -1161,20 +1122,12 @@
                             parent_path_edge = (igraph_vector_t*)VECTOR(*edges)[parent_path_idx];
                             IGRAPH_CHECK(igraph_vector_copy(path, parent_path_edge));
                             IGRAPH_CHECK(igraph_vector_ptr_push_back(edges, path));
-<<<<<<< HEAD
                             IGRAPH_FINALLY_CLEAN(1);  /* ownership of path passed to edges */
-=======
-                            IGRAPH_FINALLY_CLEAN(1);  /* ownership of path passed to vertices */
->>>>>>> 22ca5ecd
                             IGRAPH_CHECK(igraph_vector_push_back(path, parent_edge));
                         } else {
                             IGRAPH_CHECK(igraph_vector_init(path, 1));
                             IGRAPH_CHECK(igraph_vector_ptr_push_back(edges, path));
-<<<<<<< HEAD
                             IGRAPH_FINALLY_CLEAN(1);  /* ownership of path passed to edges */
-=======
-                            IGRAPH_FINALLY_CLEAN(1);  /* ownership of path passed to vertices */
->>>>>>> 22ca5ecd
                             VECTOR(*path)[0] = parent_edge;
                         }
                     }
@@ -1183,17 +1136,10 @@
         }
         if (!free_vertices) {
             /* remove the destructor from the path vector */
-<<<<<<< HEAD
-            igraph_vector_ptr_set_item_destructor(vertices, vertices_item_destructor);
-        }
-        if (edges) {
-            igraph_vector_ptr_set_item_destructor(edges, edge_item_destructor);
-=======
             igraph_vector_ptr_set_item_destructor(vertices, old_vertices_item_destructor);
         }
         if (edges) {
             igraph_vector_ptr_set_item_destructor(edges, old_edge_item_destructor);
->>>>>>> 22ca5ecd
         }
 
         /* free those paths from the result vector which we won't need */
@@ -1205,37 +1151,20 @@
             tmp = igraph_vector_tail(path);
             if (is_target[(long int)tmp] == 1) {
                 /* we need this path, keep it */
-<<<<<<< HEAD
                 //inserting permutation index for sorting
                 VECTOR(*vertices)[j] = path;
                 if (edges) {
                     path = (igraph_vector_t*)VECTOR(*edges)[i];
-=======
-                if (!free_vertices) {
-                    VECTOR(*vertices)[j] = path;
-                }
-                if (edges) {
-                    path = (igraph_vector_t*)VECTOR(*edges)[i];
-                    // for sorting purpuse add the terget to the end of the path
-                    igraph_vector_push_back(path, (igraph_real_t) tmp);
->>>>>>> 22ca5ecd
                     VECTOR(*edges)[j] = path;
                 }
                 j++;
             } else {
                 /* we don't need this path, free it */
-<<<<<<< HEAD
                 igraph_vector_destroy(path); free(path);
-=======
-                if (!free_vertices) {
-                    igraph_vector_destroy(path); free(path);
-                }
->>>>>>> 22ca5ecd
                 if (edges) {
                     path = (igraph_vector_t*)VECTOR(*edges)[i];
                     igraph_vector_destroy(path); free(path);
                 }
-<<<<<<< HEAD
             }   
         }
         IGRAPH_CHECK(igraph_vector_ptr_resize(vertices, j));
@@ -1280,26 +1209,6 @@
         igraph_vector_long_destroy(&index_temp);
         igraph_vector_long_destroy(&mapping);
         IGRAPH_FINALLY_CLEAN(3);
-=======
-            }
-        }
-        if (!free_vertices) {
-            IGRAPH_CHECK(igraph_vector_ptr_resize(vertices, j));
-            /* sort the paths by the target vertices */
-            igraph_vector_ptr_sort(vertices, igraph_i_vector_tail_cmp);
-        }
-        
-        if (edges) {
-            IGRAPH_CHECK(igraph_vector_ptr_resize(edges, j));
-            igraph_vector_ptr_sort(edges, igraph_i_vector_tail_cmp);
-            /* removing the target from the tail of each vector in edges; these
-             * were used earlier to get the sort order right */
-            for (i = 0; i < igraph_vector_ptr_size(edges); i++) {
-                path = (igraph_vector_t *) VECTOR(*edges)[i];
-                igraph_vector_pop_back(path);
-            }
-        }
->>>>>>> 22ca5ecd
     }
 
     /* free the allocated memory */
@@ -1308,16 +1217,6 @@
     igraph_vector_destroy(&dists);
     igraph_vector_ptr_destroy_all(&parents);
     igraph_vector_ptr_destroy_all(&parents_edge);
-<<<<<<< HEAD
-    if (free_vertices){
-        igraph_vector_ptr_destroy_all(vertices);
-        IGRAPH_FINALLY_CLEAN(1);
-        igraph_free(vertices);
-    }
-    IGRAPH_FINALLY_CLEAN(5);
-    return IGRAPH_SUCCESS;
-}
-=======
     IGRAPH_FINALLY_CLEAN(5);
 
     if (free_vertices) {
@@ -1325,7 +1224,6 @@
         igraph_free(vertices);
         IGRAPH_FINALLY_CLEAN(1);
     }
-
-    return 0;
+    IGRAPH_FINALLY_CLEAN(5);
+    return IGRAPH_SUCCESS;
 }
->>>>>>> 22ca5ecd
