--- conflicted
+++ resolved
@@ -703,11 +703,8 @@
     igraph_2wheap_t Q;
     igraph_lazy_inclist_t inclist;
     igraph_vector_t dists, order;
-<<<<<<< HEAD
     igraph_vector_ptr_t parents, parents_edge;
-=======
-    igraph_vector_ptr_t parents;
->>>>>>> ded4d402
+
     igraph_finally_func_t *res_item_destructor;
     unsigned char *is_target;
     long int i, n, to_reach;
@@ -979,7 +976,6 @@
         n = igraph_vector_size(&order);
         igraph_vector_null(paths_index);
 
-<<<<<<< HEAD
         if (edges){
             igraph_vector_ptr_clear(edges);
             res_item_destructor = igraph_vector_ptr_get_item_destructor(edges);
@@ -992,13 +988,7 @@
             igraph_vector_ptr_set_item_destructor(vertices,
                                                 (igraph_finally_func_t*)igraph_vector_destroy);
         }
-=======
-        /* clear the paths vector */
-        igraph_vector_ptr_clear(res);
-        res_item_destructor = igraph_vector_ptr_get_item_destructor(res);
-        igraph_vector_ptr_set_item_destructor(res,
-                                              (igraph_finally_func_t*)igraph_vector_destroy);
->>>>>>> ded4d402
+
 
         /* by definition, the shortest path leading to the starting vertex
         * consists of the vertex itself only */
@@ -1125,16 +1115,10 @@
                 }
             }
         }
-<<<<<<< HEAD
         if (!free_vertices) {
             /* remove the destructor from the path vector */
             igraph_vector_ptr_set_item_destructor(vertices, 0);
         }
-=======
-
-        /* remove the path vector's original item destructor */
-        igraph_vector_ptr_set_item_destructor(res, res_item_destructor);
->>>>>>> ded4d402
 
         /* free those paths from the result vector which we won't need */
         n = igraph_vector_ptr_size(vertices);
