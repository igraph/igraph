--- conflicted
+++ resolved
@@ -396,12 +396,8 @@
         igraph_integer_t actdist = igraph_dqueue_int_pop(&q);
         IGRAPH_CHECK(igraph_neighbors(graph, &neis, actvect,
                                       mode));
-<<<<<<< HEAD
-        for (i = 0; i < igraph_vector_int_size(&neis); i++) {
-=======
         igraph_integer_t nei_count = igraph_vector_int_size(&neis);
         for (i = 0; i < nei_count; i++) {
->>>>>>> 05fd9929
             igraph_integer_t neighbor = VECTOR(neis)[i];
             if (added[neighbor] == 0) {
                 added[neighbor] = 1;
