/* -*- mode: C -*-  */
/*
   IGraph library.
   Copyright (C) 2005-2012  Gabor Csardi <csardi.gabor@gmail.com>
   334 Harvard street, Cambridge, MA 02139 USA

   This program is free software; you can redistribute it and/or modify
   it under the terms of the GNU General Public License as published by
   the Free Software Foundation; either version 2 of the License, or
   (at your option) any later version.

   This program is distributed in the hope that it will be useful,
   but WITHOUT ANY WARRANTY; without even the implied warranty of
   MERCHANTABILITY or FITNESS FOR A PARTICULAR PURPOSE.  See the
   GNU General Public License for more details.

   You should have received a copy of the GNU General Public License
   along with this program; if not, write to the Free Software
   Foundation, Inc., 51 Franklin Street, Fifth Floor, Boston, MA
   02110-1301 USA

*/

#include "igraph_iterators.h"
#include "igraph_memory.h"
#include "igraph_interface.h"
#include "igraph_structural.h"

#include <string.h>
#include <stdarg.h>

/**
 * \section about_iterators About selectors, iterators
 *
 * <para>Everything about vertices and vertex selectors also applies
 * to edges and edge selectors unless explicitly noted otherwise.</para>
 *
 * <para>The vertex (and edge) selector notion was introduced in igraph 0.2.
 * It is a way to reference a sequence of vertices or edges
 * independently of the graph.</para>
 *
 * <para>While this might sound quite mysterious, it is actually very
 * simple. For example, all vertices of a graph can be selected by
 * \ref igraph_vs_all() and the graph independence means that
 * \ref igraph_vs_all() is not parametrized by a graph object. That is,
 * \ref igraph_vs_all() is the general \em concept of selecting all vertices
 * of a graph. A vertex selector is then a way to specify the class of vertices
 * to be visited. The selector might specify that all vertices of a graph or
 * all the neighbours of a vertex are to be visited. A vertex selector is a
 * way of saying that you want to visit a bunch of vertices, as opposed to a
 * vertex iterator which is a concrete plan for visiting each of the
 * chosen vertices of a specific graph.</para>
 *
 * <para>To determine the actual vertex IDs implied by a vertex selector, you
 * need to apply the concept of selecting vertices to a specific graph object.
 * This can be accomplished by instantiating a vertex iterator using a
 * specific vertex selection concept and a specific graph object. The notion
 * of vertex iterators can be thought of in the following way. Given a
 * specific graph object and the class of vertices to be visited, a vertex
 * iterator is a road map, plan or route for how to visit the chosen
 * vertices.</para>
 *
 * <para>Some vertex selectors have \em immediate versions. These have the
 * prefix \c igraph_vss instead of \c igraph_vs, e.g. \ref igraph_vss_all()
 * instead of \ref igraph_vs_all(). The immediate versions are to be used in
 * the parameter list of the igraph functions, such as \ref igraph_degree().
 * These functions are not associated with any \type igraph_vs_t object, so
 * they have no separate constructors and destructors
 * (destroy functions).</para>
 */

/**
 * \section about_vertex_selectors
 *
 * <para>Vertex selectors are created by vertex selector constructors,
 * can be instantiated with \ref igraph_vit_create(), and are
 * destroyed with \ref igraph_vs_destroy().</para>
 */

/**
 * \function igraph_vs_all
 * \brief Vertex set, all vertices of a graph.
 *
 * \param vs Pointer to an uninitialized \type igraph_vs_t object.
 * \return Error code.
 * \sa \ref igraph_vss_all(), \ref igraph_vs_destroy()
 *
 * This selector includes all vertices of a given graph in
 * increasing vertex ID order.
 *
 * </para><para>
 * Time complexity: O(1).
 */

igraph_error_t igraph_vs_all(igraph_vs_t *vs) {
    vs->type = IGRAPH_VS_ALL;
    return IGRAPH_SUCCESS;
}

/**
 * \function igraph_vss_all
 * \brief All vertices of a graph (immediate version).
 *
 * Immediate vertex selector for all vertices in a graph. It can
 * be used conveniently when some vertex property (e.g. betweenness,
 * degree, etc.) should be calculated for all vertices.
 *
 * \return A vertex selector for all vertices in a graph.
 * \sa \ref igraph_vs_all()
 *
 * Time complexity: O(1).
 */

igraph_vs_t igraph_vss_all(void) {
    igraph_vs_t allvs;
    allvs.type = IGRAPH_VS_ALL;
    return allvs;
}

/**
 * \function igraph_vs_adj
 * \brief Adjacent vertices of a vertex.
 *
 * All neighboring vertices of a given vertex are selected by this
 * selector. The \c mode argument controls the type of the neighboring
 * vertices to be selected. The vertices are visited in increasing vertex
 * ID order, as of igraph version 0.4.
 *
 * \param vs Pointer to an uninitialized vertex selector object.
 * \param vid Vertex ID, the center of the neighborhood.
 * \param mode Decides the type of the neighborhood for directed
 *        graphs. This parameter is ignored for undirected graphs.
 *        Possible values:
 *        \clist
 *        \cli IGRAPH_OUT
 *          All vertices to which there is a directed edge from \c vid. That
 *          is, all the out-neighbors of \c vid.
 *        \cli IGRAPH_IN
 *          All vertices from which there is a directed edge to \c vid. In
 *          other words, all the in-neighbors of \c vid.
 *        \cli IGRAPH_ALL
 *          All vertices to which or from which there is a directed edge
 *          from/to \c vid. That is, all the neighbors of \c vid considered
 *          as if the graph is undirected.
 *        \endclist
 * \return Error code.
 * \sa \ref igraph_vs_destroy()
 *
 * Time complexity: O(1).
 */

igraph_error_t igraph_vs_adj(igraph_vs_t *vs,
                  igraph_integer_t vid, igraph_neimode_t mode) {
    vs->type = IGRAPH_VS_ADJ;
    vs->data.adj.vid = vid;
    vs->data.adj.mode = mode;
    return IGRAPH_SUCCESS;
}

/**
 * \function igraph_vs_nonadj
 * \brief Non-adjacent vertices of a vertex.
 *
 * All non-neighboring vertices of a given vertex. The \p mode
 * argument controls the type of neighboring vertices \em not to
 * select. Instead of selecting immediate neighbors of \c vid as is done by
 * \ref igraph_vs_adj(), the current function selects vertices that are \em not
 * immediate neighbors of \c vid.
 *
 * \param vs Pointer to an uninitialized vertex selector object.
 * \param vid Vertex ID, the \quote center \endquote of the
 *        non-neighborhood.
 * \param mode The type of neighborhood not to select in directed
 *        graphs. Possible values:
 *        \clist
 *        \cli IGRAPH_OUT
 *          All vertices will be selected except those to which there is a
 *          directed edge from \c vid. That is, we select all vertices
 *          excluding the out-neighbors of \c vid.
 *        \cli IGRAPH_IN
 *          All vertices will be selected except those from which there is a
 *          directed edge to \c vid. In other words, we select all vertices
 *          but the in-neighbors of \c vid.
 *        \cli IGRAPH_ALL
 *          All vertices will be selected except those from or to which there
 *          is a directed edge to or from \c vid. That is, we select all
 *          vertices of \c vid except for its immediate neighbors.
 *        \endclist
 * \return Error code.
 * \sa \ref igraph_vs_destroy()
 *
 * Time complexity: O(1).
 *
 * \example examples/simple/igraph_vs_nonadj.c
 */

igraph_error_t igraph_vs_nonadj(igraph_vs_t *vs, igraph_integer_t vid,
                     igraph_neimode_t mode) {
    vs->type = IGRAPH_VS_NONADJ;
    vs->data.adj.vid = vid;
    vs->data.adj.mode = mode;
    return IGRAPH_SUCCESS;
}

/**
 * \function igraph_vs_none
 * \brief Empty vertex set.
 *
 * Creates an empty vertex selector.
 *
 * \param vs Pointer to an uninitialized vertex selector object.
 * \return Error code.
 * \sa \ref igraph_vss_none(), \ref igraph_vs_destroy()
 *
 * Time complexity: O(1).
 */

igraph_error_t igraph_vs_none(igraph_vs_t *vs) {
    vs->type = IGRAPH_VS_NONE;
    return IGRAPH_SUCCESS;
}

/**
 * \function igraph_vss_none
 * \brief Empty vertex set (immediate version).
 *
 * The immediate version of the empty vertex selector.
 *
 * \return An empty vertex selector.
 * \sa \ref igraph_vs_none()
 *
 * Time complexity: O(1).
 */

igraph_vs_t igraph_vss_none(void) {
    igraph_vs_t nonevs;
    nonevs.type = IGRAPH_VS_NONE;
    return nonevs;
}

/**
 * \function igraph_vs_1
 * \brief Vertex set with a single vertex.
 *
 * This vertex selector selects a single vertex.
 *
 * \param vs Pointer to an uninitialized vertex selector object.
 * \param vid The vertex ID to be selected.
 * \return Error Code.
 * \sa \ref igraph_vss_1(), \ref igraph_vs_destroy()
 *
 * Time complexity: O(1).
 */

igraph_error_t igraph_vs_1(igraph_vs_t *vs, igraph_integer_t vid) {
    vs->type = IGRAPH_VS_1;
    vs->data.vid = vid;
    return IGRAPH_SUCCESS;
}

/**
 * \function igraph_vss_1
 * \brief Vertex set with a single vertex (immediate version).
 *
 * The immediate version of the single-vertex selector.
 *
 * \param vid The vertex to be selected.
 * \return A vertex selector containing a single vertex.
 * \sa \ref igraph_vs_1()
 *
 * Time complexity: O(1).
 */

igraph_vs_t igraph_vss_1(igraph_integer_t vid) {
    igraph_vs_t onevs;
    onevs.type = IGRAPH_VS_1;
    onevs.data.vid = vid;
    return onevs;
}

/**
 * \function igraph_vs_vector
 * \brief Vertex set based on a vector.
 *
 * This function makes it possible to handle a \type vector_t
 * temporarily as a vertex selector. The vertex selector should be
 * thought of like a \em view to the vector. If you make changes to
 * the vector that also affects the vertex selector. Destroying the
 * vertex selector does not destroy the vector. (Of course.) Do not
 * destroy the vector before destroying the vertex selector, or you
 * might get strange behavior.
 *
 * \param vs Pointer to an uninitialized vertex selector.
 * \param v Pointer to a \type igraph_vector_int_t object.
 * \return Error code.
 * \sa \ref igraph_vss_vector(), \ref igraph_vs_destroy()
 *
 * Time complexity: O(1).
 *
 * \example examples/simple/igraph_vs_vector.c
 */

igraph_error_t igraph_vs_vector(igraph_vs_t *vs,
                     const igraph_vector_int_t *v) {
    vs->type = IGRAPH_VS_VECTORPTR;
    vs->data.vecptr = v;
    return IGRAPH_SUCCESS;
}

/**
 * \function igraph_vss_vector
 * \brief Vertex set based on a vector (immediate version).
 *
 * This is the immediate version of \ref igraph_vs_vector.
 *
 * \param v Pointer to a \type igraph_vector_int_t object.
 * \return A vertex selector object containing the vertices in the
 *         vector.
 * \sa \ref igraph_vs_vector()
 *
 * Time complexity: O(1).
 */

igraph_vs_t igraph_vss_vector(const igraph_vector_int_t *v) {
    igraph_vs_t vecvs;
    vecvs.type = IGRAPH_VS_VECTORPTR;
    vecvs.data.vecptr = v;
    return vecvs;
}

/**
 * \function igraph_vs_vector_small
 * \brief Create a vertex set by giving its elements.
 *
 * This function can be used to create a vertex selector with a couple
 * of vertices. Do not forget to include a <code>-1</code> after the
 * last vertex ID. The behavior of the function is undefined if you
 * don't use a <code>-1</code> properly.
 *
 * </para><para>
 * Note that the vertex IDs supplied will be parsed as
 * <code>int</code>'s so you cannot supply arbitrarily large (too
 * large for int) vertex IDs here.
 *
 * \param vs Pointer to an uninitialized vertex selector object.
 * \param ... Additional parameters, these will be the vertex IDs to
 *        be included in the vertex selector. Supply a <code>-1</code>
 *        after the last vertex ID.
 * \return Error code.
 * \sa \ref igraph_vs_destroy()
 *
 * Time complexity: O(n), the number of vertex IDs supplied.
 */

igraph_error_t igraph_vs_vector_small(igraph_vs_t *vs, ...) {
    va_list ap;
    igraph_integer_t i, n = 0;
    igraph_vector_int_t* vec;

    vec = IGRAPH_CALLOC(1, igraph_vector_int_t);
    if (vec == 0) {
        IGRAPH_ERROR("Cannot create vertex selector", IGRAPH_ENOMEM);
    }
    IGRAPH_FINALLY(igraph_free, vec);

    va_start(ap, vs);
    while (1) {
        int num = va_arg(ap, int);
        if (num == -1) {
            break;
        }
        n++;
    }
    va_end(ap);

    IGRAPH_VECTOR_INT_INIT_FINALLY(vec, n);

    va_start(ap, vs);
    for (i = 0; i < n; i++) {
        VECTOR(*vec)[i] = va_arg(ap, int);
    }
    va_end(ap);

    IGRAPH_FINALLY_CLEAN(2);

    vs->type = IGRAPH_VS_VECTOR;
    vs->data.vecptr = vec;

    return IGRAPH_SUCCESS;
}

/**
 * \function igraph_vs_vector_copy
 * \brief Vertex set based on a vector, with copying.
 *
 * This function makes it possible to handle a \type vector_t
 * permanently as a vertex selector. The vertex selector creates a
 * copy of the original vector, so the vector can safely be destroyed
 * after creating the vertex selector. Changing the original vector
 * will not affect the vertex selector. The vertex selector is
 * responsible for deleting the copy made by itself.
 *
 * \param vs Pointer to an uninitialized vertex selector.
 * \param v Pointer to a \type igraph_vector_int_t object.
 * \return Error code.
 * \sa \ref igraph_vs_destroy()
 *
 * Time complexity: O(1).
 */

igraph_error_t igraph_vs_vector_copy(igraph_vs_t *vs, const igraph_vector_int_t *v) {
    igraph_vector_int_t* vec;

    vec = IGRAPH_CALLOC(1, igraph_vector_int_t);
    if (vec == 0) {
        IGRAPH_ERROR("Cannot create vertex selector", IGRAPH_ENOMEM);
    }
    IGRAPH_FINALLY(igraph_free, vec);
    IGRAPH_CHECK(igraph_vector_int_copy(vec, v));
    IGRAPH_FINALLY_CLEAN(1);

    vs->type = IGRAPH_VS_VECTOR;
    vs->data.vecptr = vec;

    return IGRAPH_SUCCESS;
}

/**
 * \function igraph_vs_seq
 * \brief Vertex set, an interval of vertices.
 *
 * Creates a vertex selector containing all vertices with vertex ID
 * equal to or bigger than \c from and equal to or smaller than \c
 * to.
 *
 * \param vs Pointer to an uninitialized vertex selector object.
 * \param from The first vertex ID to be included in the vertex
 *        selector.
 * \param to The last vertex ID to be included in the vertex
 *        selector.
 * \return Error code.
 * \sa \ref igraph_vss_seq(), \ref igraph_vs_destroy()
 *
 * Time complexity: O(1).
 *
 * \example examples/simple/igraph_vs_seq.c
 */

igraph_error_t igraph_vs_seq(igraph_vs_t *vs,
                  igraph_integer_t from, igraph_integer_t to) {
    vs->type = IGRAPH_VS_SEQ;
    vs->data.seq.from = from;
    vs->data.seq.to = to + 1;
    return IGRAPH_SUCCESS;
}

/**
 * \function igraph_vss_seq
 * \brief An interval of vertices (immediate version).
 *
 * The immediate version of \ref igraph_vs_seq().
 *
 * \param from The first vertex ID to be included in the vertex
 *        selector.
 * \param to The last vertex ID to be included in the vertex
 *        selector.
 * \return Error code.
 * \sa \ref igraph_vs_seq()
 *
 * Time complexity: O(1).
 */

igraph_vs_t igraph_vss_seq(igraph_integer_t from, igraph_integer_t to) {
    igraph_vs_t vs;
    vs.type = IGRAPH_VS_SEQ;
    vs.data.seq.from = from;
    vs.data.seq.to = to + 1;
    return vs;
}

/**
 * \function igraph_vs_destroy
 * \brief Destroy a vertex set.
 *
 * This function should be called for all vertex selectors when they
 * are not needed. The memory allocated for the vertex selector will
 * be deallocated. Do not call this function on vertex selectors
 * created with the immediate versions of the vertex selector
 * constructors (starting with <code>igraph_vss</code>).
 *
 * \param vs Pointer to a vertex selector object.
 *
 * Time complexity: operating system dependent, usually O(1).
 */

void igraph_vs_destroy(igraph_vs_t *vs) {
    switch (vs->type) {
    case IGRAPH_VS_ALL:
    case IGRAPH_VS_ADJ:
    case IGRAPH_VS_NONE:
    case IGRAPH_VS_1:
    case IGRAPH_VS_VECTORPTR:
    case IGRAPH_VS_SEQ:
    case IGRAPH_VS_NONADJ:
        break;
    case IGRAPH_VS_VECTOR:
        igraph_vector_int_destroy((igraph_vector_int_t*) vs->data.vecptr);
        IGRAPH_FREE(vs->data.vecptr);
        break;
    default:
        break;
    }
}

/**
 * \function igraph_vs_is_all
 * \brief Check whether all vertices are included.
 *
 * This function checks whether the vertex selector object was created
 * by \ref igraph_vs_all() or \ref igraph_vss_all(). Note that the
 * vertex selector might contain all vertices in a given graph but if
 * it wasn't created by the two constructors mentioned here the return
 * value will be FALSE.
 *
 * \param vs Pointer to a vertex selector object.
 * \return TRUE (1) if the vertex selector contains all vertices and
 *         FALSE (0) otherwise.
 *
 * Time complexity: O(1).
 */

igraph_bool_t igraph_vs_is_all(const igraph_vs_t *vs) {
    return vs->type == IGRAPH_VS_ALL;
}

igraph_error_t igraph_vs_as_vector(const igraph_t *graph, igraph_vs_t vs,
                        igraph_vector_int_t *v) {
    igraph_vit_t vit;

    IGRAPH_CHECK(igraph_vit_create(graph, vs, &vit));
    IGRAPH_FINALLY(igraph_vit_destroy, &vit);
    IGRAPH_CHECK(igraph_vit_as_vector(&vit, v));

    igraph_vit_destroy(&vit);
    IGRAPH_FINALLY_CLEAN(1);
    return IGRAPH_SUCCESS;
}

/**
 * \function igraph_vs_copy
 * \brief Creates a copy of a vertex selector.
 * \param src The selector being copied.
 * \param dest An uninitialized selector that will contain the copy.
 */
igraph_error_t igraph_vs_copy(igraph_vs_t* dest, const igraph_vs_t* src) {
    igraph_vector_int_t *vec;

    memcpy(dest, src, sizeof(igraph_vs_t));

    switch (dest->type) {
    case IGRAPH_VS_VECTOR:
        vec = IGRAPH_CALLOC(1, igraph_vector_int_t);
        if (!vec) {
            IGRAPH_ERROR("Cannot copy vertex selector", IGRAPH_ENOMEM);
        }
        IGRAPH_CHECK(igraph_vector_int_copy(vec, src->data.vecptr));
        dest->data.vecptr = vec;
        break;
    default:
        break;
    }

    return IGRAPH_SUCCESS;
}

/**
 * \function igraph_vs_type
 * \brief Returns the type of the vertex selector.
 */
igraph_vs_type_t igraph_vs_type(const igraph_vs_t *vs) {
    return vs->type;
}

/**
 * \function igraph_vs_size
 * \brief Returns the size of the vertex selector.
 *
 * The size of the vertex selector is the number of vertices it will
 * yield when it is iterated over.
 *
 * \param graph The graph over which we will iterate.
 * \param result The result will be returned here.
 */
igraph_error_t igraph_vs_size(const igraph_t *graph, const igraph_vs_t *vs,
                   igraph_integer_t *result) {
    igraph_vector_int_t vec;
    igraph_bool_t *seen;
    igraph_integer_t i;
    igraph_integer_t vec_len;

    switch (vs->type) {
    case IGRAPH_VS_NONE:
        *result = 0; return IGRAPH_SUCCESS;

    case IGRAPH_VS_1:
        *result = 0;
        if (vs->data.vid < igraph_vcount(graph) && vs->data.vid >= 0) {
            *result = 1;
        }
        return IGRAPH_SUCCESS;

    case IGRAPH_VS_SEQ:
        *result = vs->data.seq.to - vs->data.seq.from;
        return IGRAPH_SUCCESS;

    case IGRAPH_VS_ALL:
        *result = igraph_vcount(graph); return IGRAPH_SUCCESS;

    case IGRAPH_VS_ADJ:
        IGRAPH_VECTOR_INT_INIT_FINALLY(&vec, 0);
        IGRAPH_CHECK(igraph_neighbors(graph, &vec, vs->data.adj.vid, vs->data.adj.mode));
        *result = igraph_vector_int_size(&vec);
        igraph_vector_int_destroy(&vec);
        IGRAPH_FINALLY_CLEAN(1);
        return IGRAPH_SUCCESS;

    case IGRAPH_VS_NONADJ:
        IGRAPH_VECTOR_INT_INIT_FINALLY(&vec, 0);
        IGRAPH_CHECK(igraph_neighbors(graph, &vec, vs->data.adj.vid, vs->data.adj.mode));
        vec_len = igraph_vector_int_size(&vec);
        *result = igraph_vcount(graph);
        seen = IGRAPH_CALLOC(*result, igraph_bool_t);
        if (seen == 0) {
            IGRAPH_ERROR("Cannot calculate selector length", IGRAPH_ENOMEM);
        }
        IGRAPH_FINALLY(igraph_free, seen);
<<<<<<< HEAD
        for (i = 0; i < igraph_vector_int_size(&vec); i++) {
=======
        for (i = 0; i < vec_len; i++) {
>>>>>>> 05fd9929
            if (!seen[ VECTOR(vec)[i] ]) {
                (*result)--;
                seen[ VECTOR(vec)[i] ] = 1;
            }
        }
        igraph_free(seen);
        igraph_vector_int_destroy(&vec);
        IGRAPH_FINALLY_CLEAN(2);
        return IGRAPH_SUCCESS;

    case IGRAPH_VS_VECTOR:
    case IGRAPH_VS_VECTORPTR:
        *result = igraph_vector_int_size(vs->data.vecptr);
        return IGRAPH_SUCCESS;
    }

    IGRAPH_ERROR("Cannot calculate selector length, invalid selector type",
                 IGRAPH_EINVAL);
}

/***************************************************/

/**
 * \function igraph_vit_create
 * \brief Creates a vertex iterator from a vertex selector.
 *
 * This function instantiates a vertex selector object with a given
 * graph. This is the step when the actual vertex IDs are created from
 * the \em logical notion of the vertex selector based on the graph.
 * E.g. a vertex selector created with \ref igraph_vs_all() contains
 * knowledge that \em all vertices are included in a (yet indefinite)
 * graph. When instantiating it a vertex iterator object is created,
 * this contains the actual vertex IDs in the graph supplied as a
 * parameter.
 *
 * </para><para>
 * The same vertex selector object can be used to instantiate any
 * number vertex iterators.
 *
 * \param graph An \type igraph_t object, a graph.
 * \param vs A vertex selector object.
 * \param vit Pointer to an uninitialized vertex iterator object.
 * \return Error code.
 * \sa \ref igraph_vit_destroy().
 *
 * Time complexity: it depends on the vertex selector type. O(1) for
 * vertex selectors created with \ref igraph_vs_all(), \ref
 * igraph_vs_none(), \ref igraph_vs_1, \ref igraph_vs_vector, \ref
 * igraph_vs_seq(), \ref igraph_vs_vector(), \ref
 * igraph_vs_vector_small(). O(d) for \ref igraph_vs_adj(), d is the
 * number of vertex IDs to be included in the iterator. O(|V|) for
 * \ref igraph_vs_nonadj(), |V| is the number of vertices in the graph.
 */

igraph_error_t igraph_vit_create(const igraph_t *graph,
                      igraph_vs_t vs, igraph_vit_t *vit) {
    igraph_vector_int_t vec;
    igraph_vector_int_t *vec_int;
    igraph_bool_t *seen;
    igraph_integer_t i, j, n;
<<<<<<< HEAD
=======
    igraph_integer_t vec_len;
>>>>>>> 05fd9929

    switch (vs.type) {
    case IGRAPH_VS_ALL:
        vit->type = IGRAPH_VIT_SEQ;
        vit->pos = 0;
        vit->start = 0;
        vit->end = igraph_vcount(graph);
        break;
    case IGRAPH_VS_ADJ:
        vec_int = IGRAPH_CALLOC(1, igraph_vector_int_t);
        if (vec_int == 0) {
            IGRAPH_ERROR("Cannot create iterator", IGRAPH_ENOMEM);
        }
        IGRAPH_FINALLY(igraph_free, vec_int);
        IGRAPH_VECTOR_INT_INIT_FINALLY(vec_int, 0);
        IGRAPH_VECTOR_INT_INIT_FINALLY(&vec, 0);
        IGRAPH_CHECK(igraph_neighbors(graph, &vec, vs.data.adj.vid, vs.data.adj.mode));
        n = igraph_vector_int_size(&vec);
        IGRAPH_CHECK(igraph_vector_int_resize(vec_int, n));
        for (i = 0; i < n; i++) {
            VECTOR(*vec_int)[i] = VECTOR(vec)[i];
        }

        igraph_vector_int_destroy(&vec);
        IGRAPH_FINALLY_CLEAN(3);

        vit->type = IGRAPH_VIT_VECTOR;
        vit->pos = 0;
        vit->start = 0;
        vit->vec = vec_int;
        vit->end = n;

        break;
    case IGRAPH_VS_NONADJ:
        vec_int = IGRAPH_CALLOC(1, igraph_vector_int_t);
        if (vec_int == 0) {
            IGRAPH_ERROR("Cannot create iterator", IGRAPH_ENOMEM);
        }
        IGRAPH_FINALLY(igraph_free, vec_int);
        IGRAPH_VECTOR_INT_INIT_FINALLY(vec_int, 0);
        IGRAPH_VECTOR_INT_INIT_FINALLY(&vec, 0);
        IGRAPH_CHECK(igraph_neighbors(graph, &vec, vs.data.adj.vid, vs.data.adj.mode));
<<<<<<< HEAD
=======
        vec_len = igraph_vector_int_size(&vec);
>>>>>>> 05fd9929
        n = igraph_vcount(graph);
        seen = IGRAPH_CALLOC(n, igraph_bool_t);
        if (seen == 0) {
            IGRAPH_ERROR("Cannot create iterator", IGRAPH_ENOMEM);
        }
        IGRAPH_FINALLY(igraph_free, seen);
<<<<<<< HEAD
        for (i = 0; i < igraph_vector_int_size(&vec); i++) {
=======
        for (i = 0; i < vec_len; i++) {
>>>>>>> 05fd9929
            if (! seen [ VECTOR(vec)[i] ] ) {
                n--;
                seen[ VECTOR(vec)[i] ] = 1;
            }
        }
        IGRAPH_CHECK(igraph_vector_int_resize(vec_int, n));
        for (i = 0, j = 0; j < n; i++) {
            if (!seen[i]) {
                VECTOR(*vec_int)[j++] = i;
            }
        }

        IGRAPH_FREE(seen);
        igraph_vector_int_destroy(&vec);
        IGRAPH_FINALLY_CLEAN(4);

        vit->type = IGRAPH_VIT_VECTOR;
        vit->pos = 0;
        vit->start = 0;
        vit->vec = vec_int;
        vit->end = n;
        break;
    case IGRAPH_VS_NONE:
        vit->type = IGRAPH_VIT_SEQ;
        vit->pos = 0;
        vit->start = 0;
        vit->end = 0;
        break;
    case IGRAPH_VS_1:
        vit->type = IGRAPH_VIT_SEQ;
        vit->pos = vs.data.vid;
        vit->start = vs.data.vid;
        vit->end = vs.data.vid + 1;
        if (vit->pos >= igraph_vcount(graph)) {
            IGRAPH_ERROR("Cannot create iterator, invalid vertex ID", IGRAPH_EINVVID);
        }
        break;
    case IGRAPH_VS_VECTORPTR:
    case IGRAPH_VS_VECTOR:
        vit->type = IGRAPH_VIT_VECTORPTR;
        vit->pos = 0;
        vit->start = 0;
        vit->vec = vs.data.vecptr;
        vit->end = igraph_vector_int_size(vit->vec);
        if (!igraph_vector_int_isininterval(vit->vec, 0, igraph_vcount(graph) - 1)) {
            IGRAPH_ERROR("Cannot create iterator, invalid vertex ID", IGRAPH_EINVVID);
        }
        break;
    case IGRAPH_VS_SEQ:
        vit->type = IGRAPH_VIT_SEQ;
        vit->pos = vs.data.seq.from;
        vit->start = vs.data.seq.from;
        vit->end = vs.data.seq.to;
        break;
    default:
        IGRAPH_ERROR("Cannot create iterator, invalid selector", IGRAPH_EINVAL);
        break;
    }
    return IGRAPH_SUCCESS;
}

/**
 * \function igraph_vit_destroy
 * \brief Destroys a vertex iterator.
 *
 * </para><para>
 * Deallocates memory allocated for a vertex iterator.
 *
 * \param vit Pointer to an initialized vertex iterator object.
 * \sa \ref igraph_vit_create()
 *
 * Time complexity: operating system dependent, usually O(1).
 */

void igraph_vit_destroy(const igraph_vit_t *vit) {
    switch (vit->type) {
    case IGRAPH_VIT_SEQ:
    case IGRAPH_VIT_VECTORPTR:
        break;
    case IGRAPH_VIT_VECTOR:
        igraph_vector_int_destroy((igraph_vector_int_t*) vit->vec);
        igraph_free((igraph_vector_int_t*) vit->vec);
        break;
    default:
        /*     IGRAPH_ERROR("Cannot destroy iterator, unknown type", IGRAPH_EINVAL); */
        break;
    }
}

igraph_error_t igraph_vit_as_vector(const igraph_vit_t *vit, igraph_vector_int_t *v) {
    igraph_integer_t i;

    IGRAPH_CHECK(igraph_vector_int_resize(v, IGRAPH_VIT_SIZE(*vit)));

    switch (vit->type) {
    case IGRAPH_VIT_SEQ:
        for (i = 0; i < IGRAPH_VIT_SIZE(*vit); i++) {
            VECTOR(*v)[i] = vit->start + i;
        }
        break;
    case IGRAPH_VIT_VECTOR:
    case IGRAPH_VIT_VECTORPTR:
        for (i = 0; i < IGRAPH_VIT_SIZE(*vit); i++) {
            VECTOR(*v)[i] = VECTOR(*vit->vec)[i];
        }
        break;
    default:
        IGRAPH_ERROR("Cannot convert to vector, unknown iterator type",
                     IGRAPH_EINVAL);
        break;
    }

    return IGRAPH_SUCCESS;
}

/*******************************************************/

/**
 * \function igraph_es_all
 * \brief Edge set, all edges.
 *
 * \param es Pointer to an uninitialized edge selector object.
 * \param order Constant giving the order in which the edges will be
 *        included in the selector. Possible values:
 *        \c IGRAPH_EDGEORDER_ID, edge ID order.
 *        \c IGRAPH_EDGEORDER_FROM, vertex ID order, the id of the
 *           \em source vertex counts for directed graphs. The order
 *           of the incident edges of a given vertex is arbitrary.
 *        \c IGRAPH_EDGEORDER_TO, vertex ID order, the id of the \em
 *           target vertex counts for directed graphs. The order
 *           of the incident edges of a given vertex is arbitrary.
 *        For undirected graph the latter two is the same.
 * \return Error code.
 * \sa \ref igraph_ess_all(), \ref igraph_es_destroy()
 *
 * Time complexity: O(1).
 */

igraph_error_t igraph_es_all(igraph_es_t *es,
                  igraph_edgeorder_type_t order) {
    switch (order) {
    case IGRAPH_EDGEORDER_ID:
        es->type = IGRAPH_ES_ALL;
        break;
    case IGRAPH_EDGEORDER_FROM:
        es->type = IGRAPH_ES_ALLFROM;
        break;
    case IGRAPH_EDGEORDER_TO:
        es->type = IGRAPH_ES_ALLTO;
        break;
    default:
        IGRAPH_ERROR("Invalid edge order, cannot create selector", IGRAPH_EINVAL);
        break;
    }
    return IGRAPH_SUCCESS;
}

/**
 * \function igraph_ess_all
 * \brief Edge set, all edges (immediate version)
 *
 * The immediate version of the all-edges selector.
 *
 * \param order Constant giving the order of the edges in the edge
 *        selector. See \ref igraph_es_all() for the possible values.
 * \return The edge selector.
 * \sa \ref igraph_es_all()
 *
 * Time complexity: O(1).
 */

igraph_es_t igraph_ess_all(igraph_edgeorder_type_t order) {
    igraph_es_t es;
    igraph_es_all(&es, order); /* cannot fail */
    return es;
}

/**
 * \function igraph_es_incident
 * \brief Edges incident on a given vertex.
 *
 * \param es Pointer to an uninitialized edge selector object.
 * \param vid Vertex id, of which the incident edges will be
 *        selected.
 * \param mode Constant giving the type of the incident edges to
 *        select. This is ignored for undirected graphs. Possible values:
 *        \c IGRAPH_OUT, outgoing edges;
 *        \c IGRAPH_IN, incoming edges;
 *        \c IGRAPH_ALL, all edges.
 * \return Error code.
 * \sa \ref igraph_es_destroy()
 *
 * Time complexity: O(1).
 */

igraph_error_t igraph_es_incident(igraph_es_t *es,
                       igraph_integer_t vid, igraph_neimode_t mode) {
    es->type = IGRAPH_ES_INCIDENT;
    es->data.incident.vid = vid;
    es->data.incident.mode = mode;
    return IGRAPH_SUCCESS;
}

/**
 * \function igraph_es_none
 * \brief Empty edge selector.
 *
 * \param es Pointer to an uninitialized edge selector object to
 * initialize.
 * \return Error code.
 * \sa \ref igraph_ess_none(), \ref igraph_es_destroy()
 *
 * Time complexity: O(1).
 */

igraph_error_t igraph_es_none(igraph_es_t *es) {
    es->type = IGRAPH_ES_NONE;
    return IGRAPH_SUCCESS;
}

/**
 * \function igraph_ess_none
 * \brief Immediate empty edge selector.
 *
 * </para><para>
 * Immediate version of the empty edge selector.
 *
 * \return Initialized empty edge selector.
 * \sa \ref igraph_es_none()
 *
 * Time complexity: O(1).
 */

igraph_es_t igraph_ess_none(void) {
    igraph_es_t es;
    es.type = IGRAPH_ES_NONE;
    return es;
}

/**
 * \function igraph_es_1
 * \brief Edge selector containing a single edge.
 *
 * \param es Pointer to an uninitialized edge selector object.
 * \param eid Edge id of the edge to select.
 * \return Error code.
 * \sa \ref igraph_ess_1(), \ref igraph_es_destroy()
 *
 * Time complexity: O(1).
 */

igraph_error_t igraph_es_1(igraph_es_t *es, igraph_integer_t eid) {
    es->type = IGRAPH_ES_1;
    es->data.eid = eid;
    return IGRAPH_SUCCESS;
}

/**
 * \function igraph_ess_1
 * \brief Immediate version of the single edge edge selector.
 *
 * \param eid The id of the edge.
 * \return The edge selector.
 * \sa \ref igraph_es_1()
 *
 * Time complexity: O(1).
 */

igraph_es_t igraph_ess_1(igraph_integer_t eid) {
    igraph_es_t es;
    es.type = IGRAPH_ES_1;
    es.data.eid = eid;
    return es;
}

/**
 * \function igraph_es_vector
 * \brief Handle a vector as an edge selector.
 *
 * </para><para>
 * Creates an edge selector which serves as a view to a vector
 * containing edge IDs. Do not destroy the vector before destroying
 * the view.
 *
 * Many views can be created to the same vector.
 *
 * \param es Pointer to an uninitialized edge selector.
 * \param v Vector containing edge IDs.
 * \return Error code.
 * \sa \ref igraph_ess_vector(), \ref igraph_es_destroy()
 *
 * Time complexity: O(1).
 */

igraph_error_t igraph_es_vector(igraph_es_t *es, const igraph_vector_int_t *v) {
    es->type = IGRAPH_ES_VECTORPTR;
    es->data.vecptr = v;
    return IGRAPH_SUCCESS;
}

/**
 * \function igraph_es_vector_copy
 * \brief Edge set, based on a vector, with copying.
 *
 * This function makes it possible to handle a \type vector_int_t
 * permanently as an edge selector. The edge selector creates a
 * copy of the original vector, so the vector can safely be destroyed
 * after creating the edge selector. Changing the original vector
 * will not affect the edge selector. The edge selector is
 * responsible for deleting the copy made by itself.
 *
 * \param es Pointer to an uninitialized edge selector.
 * \param v Pointer to a \type igraph_vector_int_t object.
 * \return Error code.
 * \sa \ref igraph_es_destroy()
 *
 * Time complexity: O(1).
 */

igraph_error_t igraph_es_vector_copy(igraph_es_t *es, const igraph_vector_int_t *v) {
    igraph_vector_int_t* vec;

    vec = IGRAPH_CALLOC(1, igraph_vector_int_t);
    if (vec == 0) {
        IGRAPH_ERROR("Cannot create edge selector", IGRAPH_ENOMEM);
    }
    IGRAPH_FINALLY(igraph_free, vec);
    IGRAPH_CHECK(igraph_vector_int_copy(vec, v));
    IGRAPH_FINALLY_CLEAN(1);

    es->type = IGRAPH_ES_VECTOR;
    es->data.vecptr = vec;

    return IGRAPH_SUCCESS;
}

/**
 * \function igraph_ess_vector
 * \brief Immediate vector view edge selector.
 *
 * </para><para>
 * This is the immediate version of the vector of edge IDs edge
 * selector.
 *
 * \param v The vector of edge IDs.
 * \return Edge selector, initialized.
 * \sa \ref igraph_es_vector()
 *
 * Time complexity: O(1).
 */

igraph_es_t igraph_ess_vector(const igraph_vector_int_t *v) {
    igraph_es_t es;
    es.type = IGRAPH_ES_VECTORPTR;
    es.data.vecptr = v;
    return es;
}

/**
 * \function igraph_es_fromto
 * \brief Edge selector, all edges between two vertex sets.
 *
 * </para><para>
 * This function is not implemented yet.
 *
 * \param es Pointer to an uninitialized edge selector.
 * \param from Vertex selector, their outgoing edges will be
 *        selected.
 * \param to Vertex selector, their incoming edges will be selected
 *        from the previous selection.
 * \return Error code.
 * \sa \ref igraph_es_destroy()
 *
 * Time complexity: O(1).
 */

igraph_error_t igraph_es_fromto(igraph_es_t *es, igraph_vs_t from, igraph_vs_t to) {
    IGRAPH_UNUSED(es); IGRAPH_UNUSED(from); IGRAPH_UNUSED(to);
    IGRAPH_ERROR("igraph_es_fromto not implemented yet", IGRAPH_UNIMPLEMENTED);
    /* TODO */
}

/**
 * \function igraph_es_seq
 * \brief Edge selector, a sequence of edge IDs.
 *
 * All edge IDs between <code>from</code> and <code>to</code> will be
 * included in the edge selection. This includes <code>from</code> and
 * excludes <code>to</code>.
 *
 * \param es Pointer to an uninitialized edge selector object.
 * \param from The first edge ID to be included.
 * \param to The last edge ID to be included.
 * \return Error code.
 * \sa \ref igraph_ess_seq(), \ref igraph_es_destroy()
 *
 * Time complexity: O(1).
 */

igraph_error_t igraph_es_seq(igraph_es_t *es, igraph_integer_t from, igraph_integer_t to) {
    es->type = IGRAPH_ES_SEQ;
    es->data.seq.from = from;
    es->data.seq.to = to;
    return IGRAPH_SUCCESS;
}

/**
 * \function igraph_ess_seq
 * \brief Immediate version of the sequence edge selector.
 *
 * \param from The first edge ID to include.
 * \param to The last edge ID to include.
 * \return The initialized edge selector.
 * \sa \ref igraph_es_seq()
 *
 * Time complexity: O(1).
 */

igraph_es_t igraph_ess_seq(igraph_integer_t from, igraph_integer_t to) {
    igraph_es_t es;
    es.type = IGRAPH_ES_SEQ;
    es.data.seq.from = from;
    es.data.seq.to = to;
    return es;
}

/**
 * \function igraph_es_pairs
 * \brief Edge selector, multiple edges defined by their endpoints in a vector.
 *
 * The edges between the given pairs of vertices will be included in the
 * edge selection. The vertex pairs must be defined in the vector <code>v</code>,
 * the first element of the vector is the first vertex of the first edge
 * to be selected, the second element is the second vertex of the first
 * edge, the third element is the first vertex of the second edge and
 * so on.
 *
 * \param es Pointer to an uninitialized edge selector object.
 * \param v The vector containing the endpoints of the edges.
 * \param directed Whether the graph is directed or not.
 * \return Error code.
 * \sa \ref igraph_es_pairs_small(), \ref igraph_es_destroy()
 *
 * Time complexity: O(n), the number of edges being selected.
 *
 * \example examples/simple/igraph_es_pairs.c
 */

igraph_error_t igraph_es_pairs(igraph_es_t *es, const igraph_vector_int_t *v,
                    igraph_bool_t directed) {
    igraph_vector_int_t* vec;

    vec = IGRAPH_CALLOC(1, igraph_vector_int_t);
    if (vec == 0) {
        IGRAPH_ERROR("Cannot create edge selector", IGRAPH_ENOMEM);
    }
    IGRAPH_FINALLY(igraph_free, vec);
    IGRAPH_CHECK(igraph_vector_int_copy(vec, v));
    IGRAPH_FINALLY_CLEAN(1);

    es->type = IGRAPH_ES_PAIRS;
    es->data.path.mode = directed;
    es->data.path.ptr = vec;

    return IGRAPH_SUCCESS;
}

/**
 * \function igraph_es_pairs_small
 * \brief Edge selector, multiple edges defined by their endpoints as arguments.
 *
 * The edges between the given pairs of vertices will be included in the
 * edge selection. The vertex pairs must be given as the arguments of the
 * function call, the third argument is the first vertex of the first edge,
 * the fourth argument is the second vertex of the first edge, the fifth
 * is the first vertex of the second edge and so on. The last element of the
 * argument list must be -1 to denote the end of the argument list.
 *
 * </para><para>
 * Note that the vertex IDs supplied will be parsed as
 * <code>int</code>'s so you cannot supply arbitrarily large (too
 * large for int) vertex IDs here.
 *
 * \param es Pointer to an uninitialized edge selector object.
 * \param directed Whether the graph is directed or not.
 * \return Error code.
 * \sa \ref igraph_es_pairs(), \ref igraph_es_destroy()
 *
 * Time complexity: O(n), the number of edges being selected.
 */

igraph_error_t igraph_es_pairs_small(igraph_es_t *es, igraph_bool_t directed, ...) {
    va_list ap;
    igraph_integer_t i, n = 0;
    igraph_vector_int_t *vec;

    vec = IGRAPH_CALLOC(1, igraph_vector_int_t);
    if (vec == 0) {
        IGRAPH_ERROR("Cannot create edge selector", IGRAPH_ENOMEM);
    }
    IGRAPH_FINALLY(igraph_free, vec);

    va_start(ap, directed);
    while (1) {
        int num = va_arg(ap, int);
        if (num == -1) {
            break;
        }
        n++;
    }
    va_end(ap);

    IGRAPH_VECTOR_INT_INIT_FINALLY(vec, n);

    va_start(ap, directed);
    for (i = 0; i < n; i++) {
        VECTOR(*vec)[i] = va_arg(ap, int);
    }
    va_end(ap);

    IGRAPH_FINALLY_CLEAN(2);
<<<<<<< HEAD

    es->type = IGRAPH_ES_PAIRS;
=======

    es->type = IGRAPH_ES_PAIRS;
    es->data.path.mode = directed;
    es->data.path.ptr = vec;

    return IGRAPH_SUCCESS;
}

igraph_error_t igraph_es_multipairs(igraph_es_t *es, const igraph_vector_int_t *v,
                         igraph_bool_t directed) {
    igraph_vector_int_t *vec;

    vec = IGRAPH_CALLOC(1, igraph_vector_int_t);
    if (vec == 0) {
        IGRAPH_ERROR("Cannot create edge selector", IGRAPH_ENOMEM);
    }
    IGRAPH_FINALLY(igraph_free, vec);
    IGRAPH_CHECK(igraph_vector_int_copy(vec, v));
    IGRAPH_FINALLY_CLEAN(1);

    es->type = IGRAPH_ES_MULTIPAIRS;
>>>>>>> 05fd9929
    es->data.path.mode = directed;
    es->data.path.ptr = vec;

    return IGRAPH_SUCCESS;
}

/**
 * \function igraph_es_path
 * \brief Edge selector, edge IDs on a path.
 *
 * This function takes a vector of vertices and creates a selector of
 * edges between those vertices. Vector {0, 3, 4, 7} will select edges
 * (0 -> 3), (3 -> 4), (4 -> 7). If these edges don't exist then trying
 * to create an iterator using this selector will fail.
 *
 * \param es Pointer to an uninitialized edge selector object.
 * \param v Pointer to a vector of vertex ID's along the path.
 * \param directed If edge directions should be taken into account. This
 *                 will be ignored if the graph to select from is undirected.
 * \return Error code.
 * \sa \ref igraph_es_destroy()
 *
 * Time complexity: O(n), the number of vertices.
 */
igraph_error_t igraph_es_path(igraph_es_t *es, const igraph_vector_int_t *v,
                   igraph_bool_t directed) {
    igraph_vector_int_t *vec;

    vec = IGRAPH_CALLOC(1, igraph_vector_int_t);
    if (vec == 0) {
        IGRAPH_ERROR("Cannot create edge selector", IGRAPH_ENOMEM);
    }
    IGRAPH_FINALLY(igraph_free, vec);
    IGRAPH_CHECK(igraph_vector_int_copy(vec, v));
    IGRAPH_FINALLY_CLEAN(1);

    es->type = IGRAPH_ES_PATH;
    es->data.path.mode = directed;
    es->data.path.ptr = vec;

    return IGRAPH_SUCCESS;
}

igraph_error_t igraph_es_path_small(igraph_es_t *es, igraph_bool_t directed, ...) {
    va_list ap;
    igraph_integer_t i, n = 0;
    igraph_vector_int_t *vec;

    vec = IGRAPH_CALLOC(1, igraph_vector_int_t);
    if (vec == 0) {
        IGRAPH_ERROR("Cannot create edge selector", IGRAPH_ENOMEM);
    }
    IGRAPH_FINALLY(igraph_free, vec);

    va_start(ap, directed);
    while (1) {
        int num = va_arg(ap, int);
        if (num == -1) {
            break;
        }
        n++;
    }
    va_end(ap);

    IGRAPH_VECTOR_INT_INIT_FINALLY(vec, n);

    va_start(ap, directed);
    for (i = 0; i < n; i++) {
        VECTOR(*vec)[i] = va_arg(ap, int);
    }
    va_end(ap);

    IGRAPH_FINALLY_CLEAN(2);

    es->type = IGRAPH_ES_PATH;
    es->data.path.mode = directed;
    es->data.path.ptr = vec;

    return IGRAPH_SUCCESS;
<<<<<<< HEAD
}

/**
 * \function igraph_es_all_between
 * \brief Edge selector, all edge IDs between a pair of vertices.
 *
 * This function takes a pair of vertices and creates a selector that matches
 * all edges between those vertices.
 *
 * \param es Pointer to an uninitialized edge selector object.
 * \param from The ID of the source vertex.
 * \param to The ID of the target vertex.
 * \param direectd If edge directions should be taken into account. This
 *      will be ignored if the graph to select from is undirected.
 * \return Error code.
 * \sa \ref igraph_es_destroy()
 *
 * Time complexity: O(1).
 */
IGRAPH_EXPORT igraph_error_t igraph_es_all_between(
    igraph_es_t *es, igraph_integer_t from, igraph_integer_t to,
    igraph_bool_t directed
) {
    es->type = IGRAPH_ES_ALL_BETWEEN;
    es->data.between.from = from;
    es->data.between.to = to;
    es->data.between.directed = directed;
    return IGRAPH_SUCCESS;
=======
>>>>>>> 05fd9929
}

/**
 * \function igraph_es_destroy
 * \brief Destroys an edge selector object.
 *
 * </para><para>
 * Call this function on an edge selector when it is not needed any
 * more. Do \em not call this function on edge selectors created by
 * immediate constructors, those don't need to be destroyed.
 *
 * \param es Pointer to an edge selector object.
 *
 * Time complexity: operating system dependent, usually O(1).
 */

void igraph_es_destroy(igraph_es_t *es) {
    switch (es->type) {
    case IGRAPH_ES_ALL:
    case IGRAPH_ES_ALLFROM:
    case IGRAPH_ES_ALLTO:
    case IGRAPH_ES_INCIDENT:
    case IGRAPH_ES_NONE:
    case IGRAPH_ES_1:
    case IGRAPH_ES_VECTORPTR:
    case IGRAPH_ES_SEQ:
    case IGRAPH_ES_ALL_BETWEEN:
        break;
    case IGRAPH_ES_VECTOR:
        igraph_vector_int_destroy((igraph_vector_int_t*)es->data.vecptr);
        IGRAPH_FREE(es->data.vecptr);
        break;
    case IGRAPH_ES_PAIRS:
    case IGRAPH_ES_PATH:
<<<<<<< HEAD
=======
    case IGRAPH_ES_MULTIPAIRS:
>>>>>>> 05fd9929
        igraph_vector_int_destroy((igraph_vector_int_t*)es->data.path.ptr);
        IGRAPH_FREE(es->data.path.ptr);
        break;
    default:
        break;
    }
}

/**
 * \function igraph_es_is_all
 * \brief Check whether an edge selector includes all edges.
 *
 * \param es Pointer to an edge selector object.
 * \return TRUE (1) if <code>es</code> was created with \ref
 * igraph_es_all() or \ref igraph_ess_all(), and FALSE (0) otherwise.
 *
 * Time complexity: O(1).
 */

igraph_bool_t igraph_es_is_all(const igraph_es_t *es) {
    return es->type == IGRAPH_ES_ALL;
}

/**
 * \function igraph_es_copy
 * \brief Creates a copy of an edge selector.
 * \param src The selector being copied.
 * \param dest An uninitialized selector that will contain the copy.
 * \sa \ref igraph_es_destroy()
 */
igraph_error_t igraph_es_copy(igraph_es_t* dest, const igraph_es_t* src) {
    igraph_vector_int_t *vec;

    memcpy(dest, src, sizeof(igraph_es_t));
    switch (dest->type) {
    case IGRAPH_ES_VECTOR:
        vec = IGRAPH_CALLOC(1, igraph_vector_int_t);
        if (!vec) {
            IGRAPH_ERROR("Cannot copy edge selector", IGRAPH_ENOMEM);
        }
        IGRAPH_CHECK(igraph_vector_int_copy(vec, src->data.vecptr));
        dest->data.vecptr = vec;
        break;
    case IGRAPH_ES_PATH:
    case IGRAPH_ES_PAIRS:
<<<<<<< HEAD
=======
    case IGRAPH_ES_MULTIPAIRS:
>>>>>>> 05fd9929
        vec = IGRAPH_CALLOC(1, igraph_vector_int_t);
        if (!vec) {
            IGRAPH_ERROR("Cannot copy edge selector", IGRAPH_ENOMEM);
        }
        IGRAPH_CHECK(igraph_vector_int_copy(vec, src->data.path.ptr));
        dest->data.path.ptr = vec;
        break;
    default:
        break;
    }
    return IGRAPH_SUCCESS;
}

/**
 * \function igraph_es_as_vector
 * \brief Transform edge selector into vector.
 *
 * </para><para>
 * Call this function on an edge selector to transform it into a vector.
 * This is only implemented for sequence and vector selectors. If the
 * edges do not exist in the graph, this will result in an error.
 *
 * \param graph Pointer to a graph to check if the edges in the selector exist.
 * \param es An edge selector object.
 * \param v Pointer to initialized vector. The result will be stored here.
 *
 * Time complexity: O(n), the number of edges in the selector.
 */
igraph_error_t igraph_es_as_vector(const igraph_t *graph, igraph_es_t es,
                        igraph_vector_int_t *v) {
    igraph_eit_t eit;

    IGRAPH_CHECK(igraph_eit_create(graph, es, &eit));
    IGRAPH_FINALLY(igraph_eit_destroy, &eit);
    IGRAPH_CHECK(igraph_eit_as_vector(&eit, v));

    igraph_eit_destroy(&eit);
    IGRAPH_FINALLY_CLEAN(1);
    return IGRAPH_SUCCESS;
}

/**
 * \function igraph_es_type
 * \brief Returns the type of the edge selector.
 */
igraph_es_type_t igraph_es_type(const igraph_es_t *es) {
    return es->type;
}

static igraph_error_t igraph_i_es_pairs_size(const igraph_t *graph,
                                  const igraph_es_t *es, igraph_integer_t *result);
static igraph_error_t igraph_i_es_path_size(const igraph_t *graph,
<<<<<<< HEAD
                                 const igraph_es_t *es, igraph_integer_t *result);
static igraph_error_t igraph_i_es_all_between_size(const igraph_t *graph,
                                 const igraph_es_t *es, igraph_integer_t *result);
=======
                                 const igraph_es_t *es, igraph_integer_t *result);
static igraph_error_t igraph_i_es_multipairs_size(const igraph_t *graph,
                                       const igraph_es_t *es, igraph_integer_t *result);
>>>>>>> 05fd9929

/**
 * \function igraph_es_size
 * \brief Returns the size of the edge selector.
 *
 * The size of the edge selector is the number of edges it will
 * yield when it is iterated over.
 *
 * \param graph The graph over which we will iterate.
 * \param result The result will be returned here.
 */
igraph_error_t igraph_es_size(const igraph_t *graph, const igraph_es_t *es,
                   igraph_integer_t *result) {
    igraph_vector_int_t v;

    switch (es->type) {
    case IGRAPH_ES_ALL:
        *result = igraph_ecount(graph);
        return IGRAPH_SUCCESS;

    case IGRAPH_ES_ALLFROM:
        *result = igraph_ecount(graph);
        return IGRAPH_SUCCESS;

    case IGRAPH_ES_ALLTO:
        *result = igraph_ecount(graph);
        return IGRAPH_SUCCESS;

    case IGRAPH_ES_INCIDENT:
        IGRAPH_VECTOR_INT_INIT_FINALLY(&v, 0);
        IGRAPH_CHECK(igraph_incident(graph, &v,
                                     es->data.incident.vid, es->data.incident.mode));
        *result = igraph_vector_int_size(&v);
        igraph_vector_int_destroy(&v);
        IGRAPH_FINALLY_CLEAN(1);
        return IGRAPH_SUCCESS;

    case IGRAPH_ES_NONE:
        *result = 0;
        return IGRAPH_SUCCESS;

    case IGRAPH_ES_1:
        if (es->data.eid < igraph_ecount(graph) && es->data.eid >= 0) {
            *result = 1;
        } else {
            *result = 0;
        }
        return IGRAPH_SUCCESS;

    case IGRAPH_ES_VECTOR:
    case IGRAPH_ES_VECTORPTR:
        *result = igraph_vector_int_size(es->data.vecptr);
        return IGRAPH_SUCCESS;

    case IGRAPH_ES_SEQ:
        *result = es->data.seq.to - es->data.seq.from;
        return IGRAPH_SUCCESS;

    case IGRAPH_ES_PAIRS:
        IGRAPH_CHECK(igraph_i_es_pairs_size(graph, es, result));
        return IGRAPH_SUCCESS;

    case IGRAPH_ES_PATH:
        IGRAPH_CHECK(igraph_i_es_path_size(graph, es, result));
        return IGRAPH_SUCCESS;

<<<<<<< HEAD
    case IGRAPH_ES_ALL_BETWEEN:
        IGRAPH_CHECK(igraph_i_es_all_between_size(graph, es, result));
=======
    case IGRAPH_ES_MULTIPAIRS:
        IGRAPH_CHECK(igraph_i_es_multipairs_size(graph, es, result));
>>>>>>> 05fd9929
        return IGRAPH_SUCCESS;

    default:
        IGRAPH_ERROR("Cannot calculate selector length, invalid selector type",
                     IGRAPH_EINVAL);
    }
}

static igraph_error_t igraph_i_es_pairs_size(const igraph_t *graph,
                                  const igraph_es_t *es, igraph_integer_t *result) {
    igraph_integer_t i, n = igraph_vector_int_size(es->data.path.ptr);
    igraph_integer_t no_of_nodes = igraph_vcount(graph);

    if (n % 2 != 0) {
        IGRAPH_ERROR("Cannot calculate edge selector length from odd number of vertices",
                     IGRAPH_EINVAL);
    }
    if (!igraph_vector_int_isininterval(es->data.path.ptr, 0, no_of_nodes - 1)) {
        IGRAPH_ERROR("Cannot calculate edge selector length", IGRAPH_EINVVID);
    }

    *result = n / 2;
    /* Check for the existence of all edges */
    for (i = 0; i < *result; i++) {
        igraph_integer_t from = VECTOR(*es->data.path.ptr)[2 * i];
        igraph_integer_t to = VECTOR(*es->data.path.ptr)[2 * i + 1];
        igraph_integer_t eid;
        IGRAPH_CHECK(igraph_get_eid(graph, &eid, from, to, es->data.path.mode,
                                    /*error=*/ 1));
    }

    return IGRAPH_SUCCESS;
}

static igraph_error_t igraph_i_es_path_size(const igraph_t *graph,
                                 const igraph_es_t *es, igraph_integer_t *result) {
    igraph_integer_t i, n = igraph_vector_int_size(es->data.path.ptr);
    igraph_integer_t no_of_nodes = igraph_vcount(graph);

    if (!igraph_vector_int_isininterval(es->data.path.ptr, 0, no_of_nodes - 1)) {
        IGRAPH_ERROR("Cannot calculate selector length", IGRAPH_EINVVID);
    }

    if (n <= 1) {
        *result = 0;
    } else {
        *result = n - 1;
    }
    for (i = 0; i < *result; i++) {
        igraph_integer_t from = VECTOR(*es->data.path.ptr)[i];
        igraph_integer_t to = VECTOR(*es->data.path.ptr)[i + 1];
        igraph_integer_t eid;
        IGRAPH_CHECK(igraph_get_eid(graph, &eid, from, to, es->data.path.mode,
                                    /*error=*/ 1));
    }

    return IGRAPH_SUCCESS;
}

<<<<<<< HEAD
static igraph_error_t igraph_i_es_all_between_size(const igraph_t *graph,
                                 const igraph_es_t *es, igraph_integer_t *result) {
    igraph_integer_t no_of_nodes = igraph_vcount(graph);
    igraph_integer_t from = es->data.between.from;
    igraph_integer_t to = es->data.between.to;
    igraph_bool_t directed = es->data.between.directed;
    igraph_vector_int_t vec;

    if (from < 0 || from >= no_of_nodes || to < 0 || to >= no_of_nodes) {
        IGRAPH_ERROR("Cannot calculate selector length", IGRAPH_EINVVID);
    }

    IGRAPH_VECTOR_INT_INIT_FINALLY(&vec, 0);
    IGRAPH_CHECK(igraph_get_all_eids_between(graph, &vec, from, to, directed));
    *result = igraph_vector_int_size(&vec);
    igraph_vector_int_destroy(&vec);
    IGRAPH_FINALLY_CLEAN(1);

    return IGRAPH_SUCCESS;
=======
static igraph_error_t igraph_i_es_multipairs_size(const igraph_t *graph,
                                       const igraph_es_t *es, igraph_integer_t *result) {
    IGRAPH_UNUSED(graph); IGRAPH_UNUSED(es); IGRAPH_UNUSED(result);
    IGRAPH_ERROR("Cannot calculate edge selector length", IGRAPH_UNIMPLEMENTED);
>>>>>>> 05fd9929
}

/**************************************************/

static igraph_error_t igraph_i_eit_create_allfromto(const igraph_t *graph,
                                         igraph_eit_t *eit,
                                         igraph_neimode_t mode);
static igraph_error_t igraph_i_eit_create_incident(const igraph_t* graph,
<<<<<<< HEAD
                              igraph_es_t es, igraph_eit_t *eit);
static igraph_error_t igraph_i_eit_pairs(const igraph_t *graph,
                              igraph_es_t es, igraph_eit_t *eit);
=======
                              igraph_es_t es, igraph_eit_t *eit);
static igraph_error_t igraph_i_eit_pairs(const igraph_t *graph,
                              igraph_es_t es, igraph_eit_t *eit);
static igraph_error_t igraph_i_eit_multipairs(const igraph_t *graph,
                                   igraph_es_t es, igraph_eit_t *eit);
>>>>>>> 05fd9929
static igraph_error_t igraph_i_eit_path(const igraph_t *graph,
                             igraph_es_t es, igraph_eit_t *eit);

static igraph_error_t igraph_i_eit_create_allfromto(const igraph_t *graph,
                                         igraph_eit_t *eit,
                                         igraph_neimode_t mode) {
    igraph_vector_int_t *vec;
    igraph_integer_t no_of_nodes = igraph_vcount(graph);
    igraph_integer_t no_of_edges = igraph_ecount(graph);
    igraph_integer_t i, j, length;

    vec = IGRAPH_CALLOC(1, igraph_vector_int_t);
    if (vec == 0) {
        IGRAPH_ERROR("Cannot create edge iterator", IGRAPH_ENOMEM);
    }
    IGRAPH_FINALLY(igraph_free, vec);
    IGRAPH_VECTOR_INT_INIT_FINALLY(vec, 0);
    IGRAPH_CHECK(igraph_vector_int_reserve(vec, no_of_edges));

    if (igraph_is_directed(graph)) {
        igraph_vector_int_t adj;
        IGRAPH_VECTOR_INT_INIT_FINALLY(&adj, 0);
        for (i = 0; i < no_of_nodes; i++) {
            igraph_incident(graph, &adj, i, mode);
            igraph_vector_int_append(vec, &adj);
        }
        igraph_vector_int_destroy(&adj);
        IGRAPH_FINALLY_CLEAN(1);

    } else {

        igraph_vector_int_t adj;
        igraph_bool_t *added;
        IGRAPH_VECTOR_INT_INIT_FINALLY(&adj, 0);
        added = IGRAPH_CALLOC(no_of_edges, igraph_bool_t);
        if (added == 0) {
            IGRAPH_ERROR("Cannot create edge iterator", IGRAPH_ENOMEM);
        }
        IGRAPH_FINALLY(igraph_free, added);
        for (i = 0; i < no_of_nodes; i++) {
            igraph_incident(graph, &adj, i, IGRAPH_ALL);
            length = igraph_vector_int_size(&adj);
            for (j = 0; j < length; j++) {
                if (!added[ VECTOR(adj)[j] ]) {
                    igraph_vector_int_push_back(vec, VECTOR(adj)[j]);
                    added[ VECTOR(adj)[j] ] += 1;
                }
            }
        }
        igraph_vector_int_destroy(&adj);
        IGRAPH_FREE(added);
        IGRAPH_FINALLY_CLEAN(2);
    }

    eit->type = IGRAPH_EIT_VECTOR;
    eit->pos = 0;
    eit->start = 0;
    eit->vec = vec;
    eit->end = igraph_vector_int_size(eit->vec);

    IGRAPH_FINALLY_CLEAN(2);
    return IGRAPH_SUCCESS;
<<<<<<< HEAD
}

static igraph_error_t igraph_i_eit_create_incident(const igraph_t* graph,
                              igraph_es_t es, igraph_eit_t *eit) {
    igraph_vector_int_t vec;
    igraph_vector_int_t* vec_int;
    igraph_integer_t i, n;
=======
}

static igraph_error_t igraph_i_eit_create_incident(const igraph_t* graph,
                              igraph_es_t es, igraph_eit_t *eit) {
    igraph_vector_int_t vec;
    igraph_vector_int_t* vec_int;
    igraph_integer_t i, n;

    IGRAPH_VECTOR_INT_INIT_FINALLY(&vec, 0);
    IGRAPH_CHECK(igraph_incident(graph, &vec, es.data.incident.vid, es.data.incident.mode));

    vec_int = IGRAPH_CALLOC(1, igraph_vector_int_t);
    if (vec_int == 0) {
        IGRAPH_ERROR("Cannot create iterator.", IGRAPH_ENOMEM);
    }
    IGRAPH_FINALLY(igraph_free, vec_int);

    n = igraph_vector_int_size(&vec);
    IGRAPH_VECTOR_INT_INIT_FINALLY(vec_int, n);

    for (i = 0; i < n; i++) {
        VECTOR(*vec_int)[i] = VECTOR(vec)[i];
    }

    igraph_vector_int_destroy(&vec);
    IGRAPH_FINALLY_CLEAN(3);

    eit->type = IGRAPH_EIT_VECTOR;
    eit->pos = 0;
    eit->start = 0;
    eit->vec = vec_int;
    eit->end = igraph_vector_int_size(vec_int);

    return IGRAPH_SUCCESS;
}

static igraph_error_t igraph_i_eit_pairs(const igraph_t *graph,
                              igraph_es_t es, igraph_eit_t *eit) {
    igraph_integer_t n = igraph_vector_int_size(es.data.path.ptr);
    igraph_integer_t no_of_nodes = igraph_vcount(graph);
    igraph_integer_t i;
    igraph_vector_int_t* vec;
>>>>>>> 05fd9929

    IGRAPH_VECTOR_INT_INIT_FINALLY(&vec, 0);
    IGRAPH_CHECK(igraph_incident(graph, &vec, es.data.incident.vid, es.data.incident.mode));

    vec_int = IGRAPH_CALLOC(1, igraph_vector_int_t);
    if (vec_int == 0) {
        IGRAPH_ERROR("Cannot create iterator.", IGRAPH_ENOMEM);
    }
<<<<<<< HEAD
    IGRAPH_FINALLY(igraph_free, vec_int);

    n = igraph_vector_int_size(&vec);
    IGRAPH_VECTOR_INT_INIT_FINALLY(vec_int, n);

    for (i = 0; i < n; i++) {
        VECTOR(*vec_int)[i] = VECTOR(vec)[i];
    }

    igraph_vector_int_destroy(&vec);
    IGRAPH_FINALLY_CLEAN(3);

    eit->type = IGRAPH_EIT_VECTOR;
    eit->pos = 0;
    eit->start = 0;
    eit->vec = vec_int;
    eit->end = igraph_vector_int_size(vec_int);

    return IGRAPH_SUCCESS;
}

static igraph_error_t igraph_i_eit_pairs(const igraph_t *graph,
                              igraph_es_t es, igraph_eit_t *eit) {
    igraph_integer_t n = igraph_vector_int_size(es.data.path.ptr);
    igraph_integer_t no_of_nodes = igraph_vcount(graph);
    igraph_integer_t i;
=======
    if (!igraph_vector_int_isininterval(es.data.path.ptr, 0, no_of_nodes - 1)) {
        IGRAPH_ERROR("Cannot create edge iterator", IGRAPH_EINVVID);
    }

    vec = IGRAPH_CALLOC(1, igraph_vector_int_t);
    if (vec == 0) {
        IGRAPH_ERROR("Cannot create edge iterator", IGRAPH_ENOMEM);
    }
    IGRAPH_FINALLY(igraph_free, vec);
    IGRAPH_VECTOR_INT_INIT_FINALLY(vec, n / 2);

    for (i = 0; i < n / 2; i++) {
        igraph_integer_t from = VECTOR(*es.data.path.ptr)[2 * i];
        igraph_integer_t to = VECTOR(*es.data.path.ptr)[2 * i + 1];
        igraph_integer_t eid;
        IGRAPH_CHECK(igraph_get_eid(graph, &eid, from, to, es.data.path.mode,
                                    /*error=*/ 1));
        VECTOR(*vec)[i] = eid;
    }

    IGRAPH_FINALLY_CLEAN(2);

    eit->type = IGRAPH_EIT_VECTOR;
    eit->pos = 0;
    eit->start = 0;
    eit->end = n / 2;
    eit->vec = vec;

    return IGRAPH_SUCCESS;
}

static igraph_error_t igraph_i_eit_multipairs(const igraph_t *graph,
                                   igraph_es_t es, igraph_eit_t *eit) {
    igraph_integer_t n = igraph_vector_int_size(es.data.path.ptr);
    igraph_integer_t no_of_nodes = igraph_vcount(graph);
>>>>>>> 05fd9929
    igraph_vector_int_t* vec;

    if (n % 2 != 0) {
        IGRAPH_ERROR("Cannot create edge iterator from odd number of vertices",
                     IGRAPH_EINVAL);
    }
    if (!igraph_vector_int_isininterval(es.data.path.ptr, 0, no_of_nodes - 1)) {
        IGRAPH_ERROR("Cannot create edge iterator", IGRAPH_EINVVID);
    }

    vec = IGRAPH_CALLOC(1, igraph_vector_int_t);
    if (vec == 0) {
        IGRAPH_ERROR("Cannot create edge iterator", IGRAPH_ENOMEM);
    }
    IGRAPH_FINALLY(igraph_free, vec);
    IGRAPH_VECTOR_INT_INIT_FINALLY(vec, n / 2);

<<<<<<< HEAD
    for (i = 0; i < igraph_vector_int_size(vec); i++) {
        igraph_integer_t from = VECTOR(*es.data.path.ptr)[2 * i];
        igraph_integer_t to = VECTOR(*es.data.path.ptr)[2 * i + 1];
        igraph_integer_t eid;
        IGRAPH_CHECK(igraph_get_eid(graph, &eid, from, to, es.data.path.mode,
                                    /*error=*/ 1));
        VECTOR(*vec)[i] = eid;
    }
=======
    IGRAPH_CHECK(igraph_get_eids_multi(graph, vec,
                                       /*pairs=*/ es.data.path.ptr, /*path=*/ 0,
                                       es.data.path.mode, /*error=*/ 1));
>>>>>>> 05fd9929

    eit->type = IGRAPH_EIT_VECTOR;
    eit->pos = 0;
    eit->start = 0;
    eit->end = n / 2;
    eit->vec = vec;

    IGRAPH_FINALLY_CLEAN(2);
<<<<<<< HEAD

    eit->type = IGRAPH_EIT_VECTOR;
    eit->pos = 0;
    eit->start = 0;
    eit->end = n / 2;
    eit->vec = vec;

=======
>>>>>>> 05fd9929
    return IGRAPH_SUCCESS;
}

static igraph_error_t igraph_i_eit_path(const igraph_t *graph,
                             igraph_es_t es, igraph_eit_t *eit) {
    igraph_integer_t n = igraph_vector_int_size(es.data.path.ptr);
    igraph_integer_t no_of_nodes = igraph_vcount(graph);
    igraph_integer_t i, len;
    igraph_vector_int_t* vec;

    if (!igraph_vector_int_isininterval(es.data.path.ptr, 0, no_of_nodes - 1)) {
        IGRAPH_ERROR("Cannot create edge iterator.", IGRAPH_EINVVID);
    }

    if (n <= 1) {
        len = 0;
    } else {
        len = n - 1;
    }

    vec = IGRAPH_CALLOC(1, igraph_vector_int_t);
    if (vec == 0) {
        IGRAPH_ERROR("Cannot create edge iterator.", IGRAPH_ENOMEM);
    }
    IGRAPH_FINALLY(igraph_free, vec);

    IGRAPH_VECTOR_INT_INIT_FINALLY(vec, len);

    for (i = 0; i < len; i++) {
        igraph_integer_t from = VECTOR(*es.data.path.ptr)[i];
        igraph_integer_t to = VECTOR(*es.data.path.ptr)[i + 1];
        igraph_integer_t eid;
        IGRAPH_CHECK(igraph_get_eid(graph, &eid, from, to, es.data.path.mode,
                                    /*error=*/ 1));
        VECTOR(*vec)[i] = eid;
<<<<<<< HEAD
    }

    IGRAPH_FINALLY_CLEAN(2);

    eit->type = IGRAPH_EIT_VECTOR;
    eit->pos = 0;
    eit->start = 0;
    eit->end = len;
    eit->vec = vec;

    return IGRAPH_SUCCESS;
}

static igraph_error_t igraph_i_eit_all_between(
    const igraph_t *graph, igraph_es_t es, igraph_eit_t *eit
) {
    igraph_integer_t from = es.data.between.from;
    igraph_integer_t to = es.data.between.to;
    igraph_bool_t directed = es.data.between.directed;
    igraph_integer_t no_of_nodes = igraph_vcount(graph);
    igraph_vector_int_t* vec;

    if (from < 0 || from >= no_of_nodes || to < 0 || to >= no_of_nodes) {
        IGRAPH_ERROR("Cannot create edge iterator", IGRAPH_EINVVID);
=======
>>>>>>> 05fd9929
    }

    vec = IGRAPH_CALLOC(1, igraph_vector_int_t);
    if (vec == 0) {
        IGRAPH_ERROR("Cannot create edge iterator", IGRAPH_ENOMEM);
    }
    IGRAPH_FINALLY(igraph_free, vec);
    IGRAPH_VECTOR_INT_INIT_FINALLY(vec, 0);
    IGRAPH_CHECK(igraph_get_all_eids_between(graph, vec, from, to, directed));
    IGRAPH_FINALLY_CLEAN(2);

    eit->type = IGRAPH_EIT_VECTOR;
    eit->pos = 0;
    eit->start = 0;
<<<<<<< HEAD
    eit->end = igraph_vector_int_size(vec);
=======
    eit->end = len;
>>>>>>> 05fd9929
    eit->vec = vec;

    return IGRAPH_SUCCESS;
}

/**
 * \function igraph_eit_create
 * \brief Creates an edge iterator from an edge selector.
 *
 * </para><para>
 * This function creates an edge iterator based on an edge selector
 * and a graph.
 *
 * </para><para>
 * The same edge selector can be used to create many edge iterators,
 * also for different graphs.
 *
 * \param graph An \type igraph_t object for which the edge selector
 *        will be instantiated.
 * \param es The edge selector to instantiate.
 * \param eit Pointer to an uninitialized edge iterator.
 * \return Error code.
 * \sa \ref igraph_eit_destroy()
 *
 * Time complexity: depends on the type of the edge selector. For edge
 * selectors created by \ref igraph_es_all(), \ref igraph_es_none(),
 * \ref igraph_es_1(), igraph_es_vector(), igraph_es_seq() it is
 * O(1). For \ref igraph_es_incident() it is O(d) where d is the number of
 * incident edges of the vertex.
 */

igraph_error_t igraph_eit_create(const igraph_t *graph,
                      igraph_es_t es, igraph_eit_t *eit) {
    switch (es.type) {
    case IGRAPH_ES_ALL:
        eit->type = IGRAPH_EIT_SEQ;
        eit->pos = 0;
        eit->start = 0;
        eit->end = igraph_ecount(graph);
        break;
    case IGRAPH_ES_ALLFROM:
        IGRAPH_CHECK(igraph_i_eit_create_allfromto(graph, eit, IGRAPH_OUT));
        break;
    case IGRAPH_ES_ALLTO:
        IGRAPH_CHECK(igraph_i_eit_create_allfromto(graph, eit, IGRAPH_IN));
        break;
    case IGRAPH_ES_INCIDENT:
        IGRAPH_CHECK(igraph_i_eit_create_incident(graph, es, eit));
        break;
    case IGRAPH_ES_NONE:
        eit->type = IGRAPH_EIT_SEQ;
        eit->pos = 0;
        eit->start = 0;
        eit->end = 0;
        break;
    case IGRAPH_ES_1:
        eit->type = IGRAPH_EIT_SEQ;
        eit->pos = es.data.eid;
        eit->start = es.data.eid;
        eit->end = es.data.eid + 1;
        if (eit->pos >= igraph_ecount(graph)) {
            IGRAPH_ERROR("Cannot create iterator, invalid edge ID.", IGRAPH_EINVAL);
        }
        break;
    case IGRAPH_ES_VECTOR:
    case IGRAPH_ES_VECTORPTR:
        eit->type = IGRAPH_EIT_VECTORPTR;
        eit->pos = 0;
        eit->start = 0;
        eit->vec = es.data.vecptr;
        eit->end = igraph_vector_int_size(eit->vec);
        if (!igraph_vector_int_isininterval(eit->vec, 0, igraph_ecount(graph) - 1)) {
            IGRAPH_ERROR("Cannot create iterator, invalid edge ID.", IGRAPH_EINVAL);
        }
        break;
    case IGRAPH_ES_SEQ:
        eit->type = IGRAPH_EIT_SEQ;
        eit->pos = es.data.seq.from;
        eit->start = es.data.seq.from;
        eit->end = es.data.seq.to;
        if (eit->start < 0) {
            IGRAPH_ERROR("Cannot create iterator, invalid edge ID.", IGRAPH_EINVAL);
        }
        if (eit->end < 0) {
            IGRAPH_ERROR("Cannot create iterator, invalid edge ID.", IGRAPH_EINVAL);
        }
        if (eit->start >= igraph_ecount(graph)) {
            IGRAPH_ERROR("Cannot create iterator, starting edge greater than number of edges.", IGRAPH_EINVAL);
        }
        break;
    case IGRAPH_ES_PAIRS:
        IGRAPH_CHECK(igraph_i_eit_pairs(graph, es, eit));
        break;
    case IGRAPH_ES_PATH:
        IGRAPH_CHECK(igraph_i_eit_path(graph, es, eit));
        break;
    case IGRAPH_ES_ALL_BETWEEN:
        IGRAPH_CHECK(igraph_i_eit_all_between(graph, es, eit));
        break;
    default:
        IGRAPH_ERROR("Cannot create iterator, invalid selector.", IGRAPH_EINVAL);
        break;
    }
    return IGRAPH_SUCCESS;
}

/**
 * \function igraph_eit_destroy
 * \brief Destroys an edge iterator.
 *
 * \param eit Pointer to an edge iterator to destroy.
 * \sa \ref igraph_eit_create()
 *
 * Time complexity: operating system dependent, usually O(1).
 */

void igraph_eit_destroy(const igraph_eit_t *eit) {
    switch (eit->type) {
    case IGRAPH_EIT_SEQ:
    case IGRAPH_EIT_VECTORPTR:
        break;
    case IGRAPH_EIT_VECTOR:
        igraph_vector_int_destroy((igraph_vector_int_t*)eit->vec);
        igraph_free((igraph_vector_int_t*)eit->vec);
        break;
    default:
        /*     IGRAPH_ERROR("Cannot destroy iterator, unknown type", IGRAPH_EINVAL); */
        break;
    }
}

igraph_error_t igraph_eit_as_vector(const igraph_eit_t *eit, igraph_vector_int_t *v) {

    igraph_integer_t i;

    IGRAPH_CHECK(igraph_vector_int_resize(v, IGRAPH_EIT_SIZE(*eit)));

    switch (eit->type) {
    case IGRAPH_EIT_SEQ:
        for (i = 0; i < IGRAPH_EIT_SIZE(*eit); i++) {
            VECTOR(*v)[i] = eit->start + i;
        }
        break;
    case IGRAPH_EIT_VECTOR:
    case IGRAPH_EIT_VECTORPTR:
        for (i = 0; i < IGRAPH_EIT_SIZE(*eit); i++) {
            VECTOR(*v)[i] = VECTOR(*eit->vec)[i];
        }
        break;
    default:
        IGRAPH_ERROR("Cannot convert to vector, unknown iterator type",
                     IGRAPH_EINVAL);
        break;
    }

    return IGRAPH_SUCCESS;
}<|MERGE_RESOLUTION|>--- conflicted
+++ resolved
@@ -634,11 +634,7 @@
             IGRAPH_ERROR("Cannot calculate selector length", IGRAPH_ENOMEM);
         }
         IGRAPH_FINALLY(igraph_free, seen);
-<<<<<<< HEAD
-        for (i = 0; i < igraph_vector_int_size(&vec); i++) {
-=======
         for (i = 0; i < vec_len; i++) {
->>>>>>> 05fd9929
             if (!seen[ VECTOR(vec)[i] ]) {
                 (*result)--;
                 seen[ VECTOR(vec)[i] ] = 1;
@@ -699,10 +695,7 @@
     igraph_vector_int_t *vec_int;
     igraph_bool_t *seen;
     igraph_integer_t i, j, n;
-<<<<<<< HEAD
-=======
     igraph_integer_t vec_len;
->>>>>>> 05fd9929
 
     switch (vs.type) {
     case IGRAPH_VS_ALL:
@@ -745,21 +738,14 @@
         IGRAPH_VECTOR_INT_INIT_FINALLY(vec_int, 0);
         IGRAPH_VECTOR_INT_INIT_FINALLY(&vec, 0);
         IGRAPH_CHECK(igraph_neighbors(graph, &vec, vs.data.adj.vid, vs.data.adj.mode));
-<<<<<<< HEAD
-=======
         vec_len = igraph_vector_int_size(&vec);
->>>>>>> 05fd9929
         n = igraph_vcount(graph);
         seen = IGRAPH_CALLOC(n, igraph_bool_t);
         if (seen == 0) {
             IGRAPH_ERROR("Cannot create iterator", IGRAPH_ENOMEM);
         }
         IGRAPH_FINALLY(igraph_free, seen);
-<<<<<<< HEAD
-        for (i = 0; i < igraph_vector_int_size(&vec); i++) {
-=======
         for (i = 0; i < vec_len; i++) {
->>>>>>> 05fd9929
             if (! seen [ VECTOR(vec)[i] ] ) {
                 n--;
                 seen[ VECTOR(vec)[i] ] = 1;
@@ -1281,32 +1267,8 @@
     va_end(ap);
 
     IGRAPH_FINALLY_CLEAN(2);
-<<<<<<< HEAD
 
     es->type = IGRAPH_ES_PAIRS;
-=======
-
-    es->type = IGRAPH_ES_PAIRS;
-    es->data.path.mode = directed;
-    es->data.path.ptr = vec;
-
-    return IGRAPH_SUCCESS;
-}
-
-igraph_error_t igraph_es_multipairs(igraph_es_t *es, const igraph_vector_int_t *v,
-                         igraph_bool_t directed) {
-    igraph_vector_int_t *vec;
-
-    vec = IGRAPH_CALLOC(1, igraph_vector_int_t);
-    if (vec == 0) {
-        IGRAPH_ERROR("Cannot create edge selector", IGRAPH_ENOMEM);
-    }
-    IGRAPH_FINALLY(igraph_free, vec);
-    IGRAPH_CHECK(igraph_vector_int_copy(vec, v));
-    IGRAPH_FINALLY_CLEAN(1);
-
-    es->type = IGRAPH_ES_MULTIPAIRS;
->>>>>>> 05fd9929
     es->data.path.mode = directed;
     es->data.path.ptr = vec;
 
@@ -1386,7 +1348,6 @@
     es->data.path.ptr = vec;
 
     return IGRAPH_SUCCESS;
-<<<<<<< HEAD
 }
 
 /**
@@ -1415,8 +1376,6 @@
     es->data.between.to = to;
     es->data.between.directed = directed;
     return IGRAPH_SUCCESS;
-=======
->>>>>>> 05fd9929
 }
 
 /**
@@ -1451,10 +1410,6 @@
         break;
     case IGRAPH_ES_PAIRS:
     case IGRAPH_ES_PATH:
-<<<<<<< HEAD
-=======
-    case IGRAPH_ES_MULTIPAIRS:
->>>>>>> 05fd9929
         igraph_vector_int_destroy((igraph_vector_int_t*)es->data.path.ptr);
         IGRAPH_FREE(es->data.path.ptr);
         break;
@@ -1500,10 +1455,6 @@
         break;
     case IGRAPH_ES_PATH:
     case IGRAPH_ES_PAIRS:
-<<<<<<< HEAD
-=======
-    case IGRAPH_ES_MULTIPAIRS:
->>>>>>> 05fd9929
         vec = IGRAPH_CALLOC(1, igraph_vector_int_t);
         if (!vec) {
             IGRAPH_ERROR("Cannot copy edge selector", IGRAPH_ENOMEM);
@@ -1556,15 +1507,9 @@
 static igraph_error_t igraph_i_es_pairs_size(const igraph_t *graph,
                                   const igraph_es_t *es, igraph_integer_t *result);
 static igraph_error_t igraph_i_es_path_size(const igraph_t *graph,
-<<<<<<< HEAD
                                  const igraph_es_t *es, igraph_integer_t *result);
 static igraph_error_t igraph_i_es_all_between_size(const igraph_t *graph,
                                  const igraph_es_t *es, igraph_integer_t *result);
-=======
-                                 const igraph_es_t *es, igraph_integer_t *result);
-static igraph_error_t igraph_i_es_multipairs_size(const igraph_t *graph,
-                                       const igraph_es_t *es, igraph_integer_t *result);
->>>>>>> 05fd9929
 
 /**
  * \function igraph_es_size
@@ -1631,13 +1576,8 @@
         IGRAPH_CHECK(igraph_i_es_path_size(graph, es, result));
         return IGRAPH_SUCCESS;
 
-<<<<<<< HEAD
     case IGRAPH_ES_ALL_BETWEEN:
         IGRAPH_CHECK(igraph_i_es_all_between_size(graph, es, result));
-=======
-    case IGRAPH_ES_MULTIPAIRS:
-        IGRAPH_CHECK(igraph_i_es_multipairs_size(graph, es, result));
->>>>>>> 05fd9929
         return IGRAPH_SUCCESS;
 
     default:
@@ -1697,7 +1637,6 @@
     return IGRAPH_SUCCESS;
 }
 
-<<<<<<< HEAD
 static igraph_error_t igraph_i_es_all_between_size(const igraph_t *graph,
                                  const igraph_es_t *es, igraph_integer_t *result) {
     igraph_integer_t no_of_nodes = igraph_vcount(graph);
@@ -1717,12 +1656,6 @@
     IGRAPH_FINALLY_CLEAN(1);
 
     return IGRAPH_SUCCESS;
-=======
-static igraph_error_t igraph_i_es_multipairs_size(const igraph_t *graph,
-                                       const igraph_es_t *es, igraph_integer_t *result) {
-    IGRAPH_UNUSED(graph); IGRAPH_UNUSED(es); IGRAPH_UNUSED(result);
-    IGRAPH_ERROR("Cannot calculate edge selector length", IGRAPH_UNIMPLEMENTED);
->>>>>>> 05fd9929
 }
 
 /**************************************************/
@@ -1731,17 +1664,9 @@
                                          igraph_eit_t *eit,
                                          igraph_neimode_t mode);
 static igraph_error_t igraph_i_eit_create_incident(const igraph_t* graph,
-<<<<<<< HEAD
                               igraph_es_t es, igraph_eit_t *eit);
 static igraph_error_t igraph_i_eit_pairs(const igraph_t *graph,
                               igraph_es_t es, igraph_eit_t *eit);
-=======
-                              igraph_es_t es, igraph_eit_t *eit);
-static igraph_error_t igraph_i_eit_pairs(const igraph_t *graph,
-                              igraph_es_t es, igraph_eit_t *eit);
-static igraph_error_t igraph_i_eit_multipairs(const igraph_t *graph,
-                                   igraph_es_t es, igraph_eit_t *eit);
->>>>>>> 05fd9929
 static igraph_error_t igraph_i_eit_path(const igraph_t *graph,
                              igraph_es_t es, igraph_eit_t *eit);
 
@@ -1804,15 +1729,6 @@
 
     IGRAPH_FINALLY_CLEAN(2);
     return IGRAPH_SUCCESS;
-<<<<<<< HEAD
-}
-
-static igraph_error_t igraph_i_eit_create_incident(const igraph_t* graph,
-                              igraph_es_t es, igraph_eit_t *eit) {
-    igraph_vector_int_t vec;
-    igraph_vector_int_t* vec_int;
-    igraph_integer_t i, n;
-=======
 }
 
 static igraph_error_t igraph_i_eit_create_incident(const igraph_t* graph,
@@ -1855,43 +1771,11 @@
     igraph_integer_t no_of_nodes = igraph_vcount(graph);
     igraph_integer_t i;
     igraph_vector_int_t* vec;
->>>>>>> 05fd9929
-
-    IGRAPH_VECTOR_INT_INIT_FINALLY(&vec, 0);
-    IGRAPH_CHECK(igraph_incident(graph, &vec, es.data.incident.vid, es.data.incident.mode));
-
-    vec_int = IGRAPH_CALLOC(1, igraph_vector_int_t);
-    if (vec_int == 0) {
-        IGRAPH_ERROR("Cannot create iterator.", IGRAPH_ENOMEM);
-    }
-<<<<<<< HEAD
-    IGRAPH_FINALLY(igraph_free, vec_int);
-
-    n = igraph_vector_int_size(&vec);
-    IGRAPH_VECTOR_INT_INIT_FINALLY(vec_int, n);
-
-    for (i = 0; i < n; i++) {
-        VECTOR(*vec_int)[i] = VECTOR(vec)[i];
-    }
-
-    igraph_vector_int_destroy(&vec);
-    IGRAPH_FINALLY_CLEAN(3);
-
-    eit->type = IGRAPH_EIT_VECTOR;
-    eit->pos = 0;
-    eit->start = 0;
-    eit->vec = vec_int;
-    eit->end = igraph_vector_int_size(vec_int);
-
-    return IGRAPH_SUCCESS;
-}
-
-static igraph_error_t igraph_i_eit_pairs(const igraph_t *graph,
-                              igraph_es_t es, igraph_eit_t *eit) {
-    igraph_integer_t n = igraph_vector_int_size(es.data.path.ptr);
-    igraph_integer_t no_of_nodes = igraph_vcount(graph);
-    igraph_integer_t i;
-=======
+
+    if (n % 2 != 0) {
+        IGRAPH_ERROR("Cannot create edge iterator from odd number of vertices",
+                     IGRAPH_EINVAL);
+    }
     if (!igraph_vector_int_isininterval(es.data.path.ptr, 0, no_of_nodes - 1)) {
         IGRAPH_ERROR("Cannot create edge iterator", IGRAPH_EINVVID);
     }
@@ -1923,63 +1807,6 @@
     return IGRAPH_SUCCESS;
 }
 
-static igraph_error_t igraph_i_eit_multipairs(const igraph_t *graph,
-                                   igraph_es_t es, igraph_eit_t *eit) {
-    igraph_integer_t n = igraph_vector_int_size(es.data.path.ptr);
-    igraph_integer_t no_of_nodes = igraph_vcount(graph);
->>>>>>> 05fd9929
-    igraph_vector_int_t* vec;
-
-    if (n % 2 != 0) {
-        IGRAPH_ERROR("Cannot create edge iterator from odd number of vertices",
-                     IGRAPH_EINVAL);
-    }
-    if (!igraph_vector_int_isininterval(es.data.path.ptr, 0, no_of_nodes - 1)) {
-        IGRAPH_ERROR("Cannot create edge iterator", IGRAPH_EINVVID);
-    }
-
-    vec = IGRAPH_CALLOC(1, igraph_vector_int_t);
-    if (vec == 0) {
-        IGRAPH_ERROR("Cannot create edge iterator", IGRAPH_ENOMEM);
-    }
-    IGRAPH_FINALLY(igraph_free, vec);
-    IGRAPH_VECTOR_INT_INIT_FINALLY(vec, n / 2);
-
-<<<<<<< HEAD
-    for (i = 0; i < igraph_vector_int_size(vec); i++) {
-        igraph_integer_t from = VECTOR(*es.data.path.ptr)[2 * i];
-        igraph_integer_t to = VECTOR(*es.data.path.ptr)[2 * i + 1];
-        igraph_integer_t eid;
-        IGRAPH_CHECK(igraph_get_eid(graph, &eid, from, to, es.data.path.mode,
-                                    /*error=*/ 1));
-        VECTOR(*vec)[i] = eid;
-    }
-=======
-    IGRAPH_CHECK(igraph_get_eids_multi(graph, vec,
-                                       /*pairs=*/ es.data.path.ptr, /*path=*/ 0,
-                                       es.data.path.mode, /*error=*/ 1));
->>>>>>> 05fd9929
-
-    eit->type = IGRAPH_EIT_VECTOR;
-    eit->pos = 0;
-    eit->start = 0;
-    eit->end = n / 2;
-    eit->vec = vec;
-
-    IGRAPH_FINALLY_CLEAN(2);
-<<<<<<< HEAD
-
-    eit->type = IGRAPH_EIT_VECTOR;
-    eit->pos = 0;
-    eit->start = 0;
-    eit->end = n / 2;
-    eit->vec = vec;
-
-=======
->>>>>>> 05fd9929
-    return IGRAPH_SUCCESS;
-}
-
 static igraph_error_t igraph_i_eit_path(const igraph_t *graph,
                              igraph_es_t es, igraph_eit_t *eit) {
     igraph_integer_t n = igraph_vector_int_size(es.data.path.ptr);
@@ -2012,7 +1839,6 @@
         IGRAPH_CHECK(igraph_get_eid(graph, &eid, from, to, es.data.path.mode,
                                     /*error=*/ 1));
         VECTOR(*vec)[i] = eid;
-<<<<<<< HEAD
     }
 
     IGRAPH_FINALLY_CLEAN(2);
@@ -2037,8 +1863,6 @@
 
     if (from < 0 || from >= no_of_nodes || to < 0 || to >= no_of_nodes) {
         IGRAPH_ERROR("Cannot create edge iterator", IGRAPH_EINVVID);
-=======
->>>>>>> 05fd9929
     }
 
     vec = IGRAPH_CALLOC(1, igraph_vector_int_t);
@@ -2053,11 +1877,7 @@
     eit->type = IGRAPH_EIT_VECTOR;
     eit->pos = 0;
     eit->start = 0;
-<<<<<<< HEAD
     eit->end = igraph_vector_int_size(vec);
-=======
-    eit->end = len;
->>>>>>> 05fd9929
     eit->vec = vec;
 
     return IGRAPH_SUCCESS;
