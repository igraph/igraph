/* -*- mode: C -*-  */
/*
   IGraph library.
   Copyright (C) 2005-2021 The igraph development team

   This program is free software; you can redistribute it and/or modify
   it under the terms of the GNU General Public License as published by
   the Free Software Foundation; either version 2 of the License, or
   (at your option) any later version.

   This program is distributed in the hope that it will be useful,
   but WITHOUT ANY WARRANTY; without even the implied warranty of
   MERCHANTABILITY or FITNESS FOR A PARTICULAR PURPOSE.  See the
   GNU General Public License for more details.

   You should have received a copy of the GNU General Public License
   along with this program; if not, write to the Free Software
   Foundation, Inc., 51 Franklin Street, Fifth Floor, Boston, MA
   02110-1301 USA
*/

#include "igraph_constructors.h"

#include "igraph_interface.h"
#include "igraph_memory.h"
#include "igraph_operators.h"

#include "core/interruption.h"

/**
 * \ingroup generators
 * \function igraph_star
 * \brief Creates a \em star graph, every vertex connects only to the center.
 *
 * \param graph Pointer to an uninitialized graph object, this will
 *        be the result.
 * \param n Integer constant, the number of vertices in the graph.
 * \param mode Constant, gives the type of the star graph to
 *        create. Possible values:
 *        \clist
 *        \cli IGRAPH_STAR_OUT
 *          directed star graph, edges point
 *          \em from the center to the other vertices.
 *        \cli IGRAPH_STAR_IN
 *          directed star graph, edges point
 *          \em to the center from the other vertices.
 *        \cli IGRAPH_STAR_MUTUAL
 *          directed star graph with mutual edges.
 *        \cli IGRAPH_STAR_UNDIRECTED
 *          an undirected star graph is
 *          created.
 *        \endclist
 * \param center Id of the vertex which will be the center of the
 *          graph.
 * \return Error code:
 *         \clist
 *         \cli IGRAPH_EINVVID
 *           invalid number of vertices.
 *         \cli IGRAPH_EINVAL
 *           invalid center vertex.
 *         \cli IGRAPH_EINVMODE
 *           invalid mode argument.
 *         \endclist
 *
 * Time complexity: O(|V|), the
 * number of vertices in the graph.
 *
 * \sa \ref igraph_lattice(), \ref igraph_ring(), \ref igraph_tree()
 * for creating other regular structures.
 *
 * \example examples/simple/igraph_star.c
 */
igraph_error_t igraph_star(igraph_t *graph, igraph_integer_t n, igraph_star_mode_t mode,
                igraph_integer_t center) {

    igraph_vector_int_t edges = IGRAPH_VECTOR_NULL;
    igraph_integer_t i;

    if (n < 0) {
        IGRAPH_ERROR("Invalid number of vertices", IGRAPH_EINVVID);
    }
    if (center < 0 || center > n - 1) {
        IGRAPH_ERROR("Invalid center vertex", IGRAPH_EINVAL);
    }
    if (mode != IGRAPH_STAR_OUT && mode != IGRAPH_STAR_IN &&
        mode != IGRAPH_STAR_MUTUAL && mode != IGRAPH_STAR_UNDIRECTED) {
        IGRAPH_ERROR("invalid mode", IGRAPH_EINVMODE);
    }

    if (mode != IGRAPH_STAR_MUTUAL) {
        IGRAPH_VECTOR_INT_INIT_FINALLY(&edges, (n - 1) * 2);
    } else {
        IGRAPH_VECTOR_INT_INIT_FINALLY(&edges, (n - 1) * 2 * 2);
    }

    if (mode == IGRAPH_STAR_OUT) {
        for (i = 0; i < center; i++) {
            VECTOR(edges)[2 * i] = center;
            VECTOR(edges)[2 * i + 1] = i;
        }
        for (i = center + 1; i < n; i++) {
            VECTOR(edges)[2 * (i - 1)] = center;
            VECTOR(edges)[2 * (i - 1) + 1] = i;
        }
    } else if (mode == IGRAPH_STAR_MUTUAL) {
        for (i = 0; i < center; i++) {
            VECTOR(edges)[4 * i] = center;
            VECTOR(edges)[4 * i + 1] = i;
            VECTOR(edges)[4 * i + 2] = i;
            VECTOR(edges)[4 * i + 3] = center;
        }
        for (i = center + 1; i < n; i++) {
            VECTOR(edges)[4 * i - 4] = center;
            VECTOR(edges)[4 * i - 3] = i;
            VECTOR(edges)[4 * i - 2] = i;
            VECTOR(edges)[4 * i - 1] = center;
        }
    } else {
        for (i = 0; i < center; i++) {
            VECTOR(edges)[2 * i + 1] = center;
            VECTOR(edges)[2 * i] = i;
        }
        for (i = center + 1; i < n; i++) {
            VECTOR(edges)[2 * (i - 1) + 1] = center;
            VECTOR(edges)[2 * (i - 1)] = i;
        }
    }

    IGRAPH_CHECK(igraph_create(graph, &edges, 0,
                               (mode != IGRAPH_STAR_UNDIRECTED)));
    igraph_vector_int_destroy(&edges);
    IGRAPH_FINALLY_CLEAN(1);

    return IGRAPH_SUCCESS;
}

/**
 * \ingroup generators
 * \function igraph_lattice
 * \brief Arbitrary dimensional square lattices.
 *
 * Creates d-dimensional square lattices of the given size. Optionally,
 * the lattice can be made periodic, and the neighbors within a given
 * graph distance can be connected.
 *
 * </para><para>
 * In the zero-dimensional case, the singleton graph is returned.
 *
 * </para><para>
 * The vertices of the resulting graph are ordered such that the
 * index of the vertex at position <code>(i_0, i_1, i_2, ..., i_d)</code>
 * in a lattice of size <code>(n_0, n_1, ..., n_d)</code> will be
 * <code>i_0 + n_0 * i_1 + n_0 * n_1 * i_2 + ...</code>.
 *
 * \param graph An uninitialized graph object.
 * \param dimvector Vector giving the sizes of the lattice in each of
 *        its dimensions. The dimension of the lattice will be the
 *        same as the length of this vector.
 * \param nei Integer value giving the distance (number of steps)
 *        within which two vertices will be connected.
 * \param directed Boolean, whether to create a directed graph.
 *        If the \c mutual and \c circular arguments are not set to true,
 *        edges will be directed from lower-index vertices towards
 *        higher-index ones.
 * \param mutual Boolean, if the graph is directed this gives whether
 *        to create all connections as mutual.
 * \param circular Boolean, defines whether the generated lattice is
 *        periodic.
 * \return Error code:
 *         \c IGRAPH_EINVAL: invalid (negative)
 *         dimension vector.
 *
 * Time complexity: If \p nei is less than two then it is O(|V|+|E|) (as
 * far as I remember), |V| and |E| are the number of vertices
 * and edges in the generated graph. Otherwise it is O(|V|*d^k+|E|), d
 * is the average degree of the graph, k is the \p nei argument.
 */
igraph_error_t igraph_lattice(igraph_t *graph, const igraph_vector_int_t *dimvector,
                   igraph_integer_t nei, igraph_bool_t directed, igraph_bool_t mutual,
                   igraph_bool_t circular) {

    igraph_integer_t dims = igraph_vector_int_size(dimvector);
    igraph_integer_t no_of_nodes = igraph_vector_int_prod(dimvector);
    igraph_vector_int_t edges = IGRAPH_VECTOR_NULL;
    igraph_integer_t *coords, *weights;
    igraph_integer_t i, j;
    int carry, pos;

    if (igraph_vector_int_any_smaller(dimvector, 0)) {
        IGRAPH_ERROR("Invalid dimension vector", IGRAPH_EINVAL);
    }

    /* init coords & weights */

    coords = IGRAPH_CALLOC(dims, igraph_integer_t);
    if (coords == 0) {
        IGRAPH_ERROR("Lattice creation failed", IGRAPH_ENOMEM);
    }
    IGRAPH_FINALLY(igraph_free, coords);
    weights = IGRAPH_CALLOC(dims, igraph_integer_t);
    if (weights == 0) {
        IGRAPH_ERROR("Lattice creation failed", IGRAPH_ENOMEM);
    }
    IGRAPH_FINALLY(igraph_free, weights);
    if (dims > 0) {
        weights[0] = 1;
        for (i = 1; i < dims; i++) {
            weights[i] = weights[i - 1] * VECTOR(*dimvector)[i - 1];
        }
    }

    IGRAPH_VECTOR_INT_INIT_FINALLY(&edges, 0);
    if (mutual && directed) {
        IGRAPH_CHECK(igraph_vector_int_reserve(&edges, 2 * no_of_nodes * dims));
    } else {
        IGRAPH_CHECK(igraph_vector_int_reserve(&edges, no_of_nodes * dims));
    }

    for (i = 0; i < no_of_nodes; i++) {
        IGRAPH_ALLOW_INTERRUPTION();
        for (j = 0; j < dims; j++) {
            if (circular || coords[j] != VECTOR(*dimvector)[j] - 1) {
                igraph_integer_t new_nei;
                if (coords[j] != VECTOR(*dimvector)[j] - 1) {
                    new_nei = i + weights[j] + 1;
                } else {
                    new_nei = i - (VECTOR(*dimvector)[j] - 1) * weights[j] + 1;
                }
                if (new_nei != i + 1 &&
                    (VECTOR(*dimvector)[j] != 2 || coords[j] != 1 || directed)) {
                    igraph_vector_int_push_back(&edges, i); /* reserved */
                    igraph_vector_int_push_back(&edges, new_nei - 1); /* reserved */
                }
            } /* if circular || coords[j] */
            if (mutual && directed && (circular || coords[j] != 0)) {
                igraph_integer_t new_nei;
                if (coords[j] != 0) {
                    new_nei = i - weights[j] + 1;
                } else {
                    new_nei = i + (VECTOR(*dimvector)[j] - 1) * weights[j] + 1;
                }
                if (new_nei != i + 1 &&
                    (VECTOR(*dimvector)[j] != 2 || !circular)) {
                    igraph_vector_int_push_back(&edges, i); /* reserved */
                    igraph_vector_int_push_back(&edges, new_nei - 1); /* reserved */
                }
            } /* if circular || coords[0] */
        } /* for j<dims */

        /* increase coords */
        carry = 1;
        pos = 0;

        while (carry == 1 && pos != dims) {
            if (coords[pos] != VECTOR(*dimvector)[pos] - 1) {
                coords[pos]++;
                carry = 0;
            } else {
                coords[pos] = 0;
                pos++;
            }
        }

    } /* for i<no_of_nodes */

    IGRAPH_CHECK(igraph_create(graph, &edges, no_of_nodes, directed));
    if (nei >= 2) {
        IGRAPH_CHECK(igraph_connect_neighborhood(graph, nei, IGRAPH_ALL));
    }

    /* clean up */
    IGRAPH_FREE(coords);
    IGRAPH_FREE(weights);
    igraph_vector_int_destroy(&edges);
    IGRAPH_FINALLY_CLEAN(3);

    return IGRAPH_SUCCESS;
}

/**
 * \ingroup generators
 * \function igraph_ring
 * \brief Creates a \em cycle graph or a \em path graph.
 *
 * A circular ring on \c n vertices is commonly known in graph
 * theory as the cycle graph, and often denoted by <code>C_n</code>.
 * Removing a single edge from the cycle graph <code>C_n</code> results
 * in the path graph <code>P_n</code>. This function can generate both.
 *
 * </para><para>
 * This function is a convenience wrapper for the one-dimensional case of
 * \ref igraph_lattice().
 *
 * \param graph Pointer to an uninitialized graph object.
 * \param n The number of vertices in the graph.
 * \param directed Logical, whether to create a directed graph.
 *        All edges will be oriented in the same direction along
 *        the cycle or path.
 * \param mutual Logical, whether to create mutual edges in directed
 *        graphs. It is ignored for undirected graphs.
 * \param circular Logical, whether to create a closed ring (a cycle)
 *        or an open path.
 * \return Error code:
 *         \c IGRAPH_EINVAL: invalid number of vertices.
 *
 * Time complexity: O(|V|), the number of vertices in the graph.
 *
 * \sa \ref igraph_lattice() for generating more general lattices.
 *
 * \example examples/simple/igraph_ring.c
 */
igraph_error_t igraph_ring(igraph_t *graph, igraph_integer_t n, igraph_bool_t directed,
                igraph_bool_t mutual, igraph_bool_t circular) {

    igraph_vector_int_t v = IGRAPH_VECTOR_NULL;

    if (n < 0) {
        IGRAPH_ERRORF("The number of vertices must be non-negative, got %" IGRAPH_PRId ".", IGRAPH_EINVAL, n);
    }

    IGRAPH_VECTOR_INT_INIT_FINALLY(&v, 1);
    VECTOR(v)[0] = n;

    IGRAPH_CHECK(igraph_lattice(graph, &v, 1, directed, mutual, circular));

    igraph_vector_int_destroy(&v);
    IGRAPH_FINALLY_CLEAN(1);

    return IGRAPH_SUCCESS;
}

/**
 * \ingroup generators
 * \function igraph_tree
 * \brief Creates a tree in which almost all vertices have the same number of children.
 *
 * To obtain a completely symmetric tree with \c l layers, where each
 * vertex has precisely \p children descendants, use
 * <code>n = (children^(l+1) - 1) / (children - 1)</code>.
 * Such trees are often called <code>k</code>-ary trees, where \c k refers
 * to the number of children.
 *
 * </para><para>
 * Note that for <code>n=0</code>, the null graph is returned,
 * which is not considered to be a tree by \ref igraph_is_tree().
 *
 * \param graph Pointer to an uninitialized graph object.
 * \param n Integer, the number of vertices in the graph.
 * \param children Integer, the number of children of a vertex in the
 *        tree.
 * \param type Constant, gives whether to create a directed tree, and
 *        if this is the case, also its orientation. Possible values:
 *        \clist
 *        \cli IGRAPH_TREE_OUT
 *          directed tree, the edges point
 *          from the parents to their children,
 *        \cli IGRAPH_TREE_IN
 *          directed tree, the edges point from
 *          the children to their parents.
 *        \cli IGRAPH_TREE_UNDIRECTED
 *          undirected tree.
 *        \endclist
 * \return Error code:
 *         \c IGRAPH_EINVAL: invalid number of vertices.
 *         \c IGRAPH_INVMODE: invalid mode argument.
 *
 * Time complexity: O(|V|+|E|), the
 * number of vertices plus the number of edges in the graph.
 *
 * \sa \ref igraph_lattice(), \ref igraph_star() for creating other regular
 * structures; \ref igraph_from_prufer() for creating arbitrary trees;
 * \ref igraph_tree_game() for uniform random sampling of trees.
 *
 * \example examples/simple/igraph_tree.c
 */
igraph_error_t igraph_tree(igraph_t *graph, igraph_integer_t n, igraph_integer_t children,
                igraph_tree_mode_t type) {

    igraph_vector_int_t edges = IGRAPH_VECTOR_NULL;
    igraph_integer_t i, j;
    igraph_integer_t idx = 0;
    igraph_integer_t to = 1;

    if (n < 0) {
        IGRAPH_ERROR("Number of vertices cannot be negative.", IGRAPH_EINVAL);
    }
    if (children <= 0) {
        IGRAPH_ERROR("Number of children must be positive.", IGRAPH_EINVAL);
    }
    if (type != IGRAPH_TREE_OUT && type != IGRAPH_TREE_IN &&
        type != IGRAPH_TREE_UNDIRECTED) {
        IGRAPH_ERROR("Invalid tree orientation type.", IGRAPH_EINVMODE);
    }

<<<<<<< HEAD
    IGRAPH_VECTOR_INT_INIT_FINALLY(&edges, 2 * (n - 1));
=======
    IGRAPH_VECTOR_INIT_FINALLY(&edges, n > 0 ? 2 * (n - 1) : 0);
>>>>>>> 98353c3f

    i = 0;
    if (type == IGRAPH_TREE_OUT) {
        while (idx < 2 * (n - 1)) {
            for (j = 0; j < children && idx < 2 * (n - 1); j++) {
                VECTOR(edges)[idx++] = i;
                VECTOR(edges)[idx++] = to++;
            }
            i++;
        }
    } else {
        while (idx < 2 * (n - 1)) {
            for (j = 0; j < children && idx < 2 * (n - 1); j++) {
                VECTOR(edges)[idx++] = to++;
                VECTOR(edges)[idx++] = i;
            }
            i++;
        }
    }

    IGRAPH_CHECK(igraph_create(graph, &edges, n, type != IGRAPH_TREE_UNDIRECTED));

    igraph_vector_int_destroy(&edges);
    IGRAPH_FINALLY_CLEAN(1);
    return IGRAPH_SUCCESS;
}

/**
 * \ingroup generators
 * \function igraph_symmetric_tree
 * \brief Creates a symmetric tree with the specified number of branches at each level.
 *
 * This function creates a tree in which all vertices at distance \c d from the
 * root have \p branching_counts[d] children.
 *
 * \param graph Pointer to an uninitialized graph object.
 * \param branching_counts Vector detailing the number of branches at each level.
 * \param type Constant, gives whether to create a directed tree, and
 *        if this is the case, also its orientation. Possible values:
 *        \clist
 *        \cli IGRAPH_TREE_OUT
 *          directed tree, the edges point
 *          from the parents to their children,
 *        \cli IGRAPH_TREE_IN
 *          directed tree, the edges point from
 *          the children to their parents.
 *        \cli IGRAPH_TREE_UNDIRECTED
 *          undirected tree.
 *        \endclist
 * \return Error code:
 *         \c IGRAPH_INVMODE: invalid mode argument.
 *         \c IGRAPH_EINVAL: invalid number of children.
 *
 * Time complexity: O(|V|+|E|), the
 * number of vertices plus the number of edges in the graph.
 *
 * \sa \ref igraph_tree() and \ref igraph_star() for creating regular tree
 * structures; \ref igraph_from_prufer() for creating arbitrary trees;
 * \ref igraph_tree_game() for uniform random sampling of trees.
 *
 * \example examples/simple/igraph_symmetric_tree.c
 */

igraph_error_t igraph_symmetric_tree(igraph_t *graph, igraph_vector_int_t *branching_counts,
                igraph_tree_mode_t type) {

    igraph_vector_int_t edges;
    igraph_integer_t j, k, temp, vertex_count, idx, parent, child, level_end;
    igraph_integer_t branching_counts_size = igraph_vector_int_size(branching_counts);

    if (type != IGRAPH_TREE_OUT && type != IGRAPH_TREE_IN && type != IGRAPH_TREE_UNDIRECTED) {
        IGRAPH_ERROR("Invalid tree orientation type.", IGRAPH_EINVMODE);
    }
    if (!igraph_vector_int_empty(branching_counts) && igraph_vector_int_min(branching_counts) <= 0) {
        IGRAPH_ERROR("The number of branches must be positive at each level.", IGRAPH_EINVAL);
    }

    /* Compute the number of vertices in the tree.
     * TODO: add integer overflow check. */
    vertex_count = 1;
    temp = 1;
    for(j = 0; j < branching_counts_size; ++j) {
        temp *= VECTOR(*branching_counts)[j];
        vertex_count += temp;
    }

    /* Trees have precisely |E| = |V| - 1 edges. */
    IGRAPH_VECTOR_INT_INIT_FINALLY(&edges, 2 * (vertex_count - 1));

    idx = 0;

    /* Current parent and child vertex ids.
     * parent -> child edges will be added. */
    child = 1;
    parent = 0;
    for (k = 0; k < branching_counts_size; ++k) {
        level_end = child; /* points to one past the last vertex of the current level of parents */
        while(parent < level_end) {
            for (j = 0; j < VECTOR(*branching_counts)[k]; j++) {
                if (type == IGRAPH_TREE_IN) {
                    VECTOR(edges)[idx++] = child++;
                    VECTOR(edges)[idx++] = parent;
                } else {
                    VECTOR(edges)[idx++] = parent;
                    VECTOR(edges)[idx++] = child++;
                }
            }
            parent++;
        }
    }

    IGRAPH_CHECK(igraph_create(graph, &edges, vertex_count, type != IGRAPH_TREE_UNDIRECTED));

    igraph_vector_int_destroy(&edges);
    IGRAPH_FINALLY_CLEAN(1);

    return IGRAPH_SUCCESS;
}

/**
 * \function igraph_extended_chordal_ring
 * \brief Create an extended chordal ring.
 *
 * An extended chordal ring is a cycle graph with additional chords
 * connecting its vertices.
 *
 * Each row \c L of the matrix \p W specifies a set of chords to be
 * inserted, in the following way: vertex \c i will connect to a vertex
 * <code>L[(i mod p)]</code> steps ahead of it along the cycle, where
 * \c p is the length of \c L.
 * In other words, vertex \c i will be connected to vertex
 * <code>(i + L[(i mod p)]) mod nodes</code>. If multiple edges are
 * defined in this way, this will output a non-simple graph. The result
 * can be simplified using \ref igraph_simplify().
 *
 * </para><para>
 * See also Kotsis, G: Interconnection Topologies for Parallel Processing
 * Systems, PARS Mitteilungen 11, 1-6, 1993. The igraph extended chordal
 * rings are not identical to the ones in the paper. In igraph
 * the matrix specifies which edges to add. In the paper, a condition is
 * specified which should simultaneously hold between two endpoints and
 * the reverse endpoints.
 *
 * \param graph Pointer to an uninitialized graph object, the result
 *   will be stored here.
 * \param nodes Integer constant, the number of vertices in the
 *   graph. It must be at least 3.
 * \param W The matrix specifying the extra edges. The number of
 *   columns should divide the number of total vertices. The elements
 *   are allowed to be negative.
 * \param directed Whether the graph should be directed.
 * \return Error code.
 *
 * \sa \ref igraph_ring(), \ref igraph_lcf(), \ref igraph_lcf_vector().
 *
 * Time complexity: O(|V|+|E|), the number of vertices plus the number
 * of edges.
 */
igraph_error_t igraph_extended_chordal_ring(
    igraph_t *graph, igraph_integer_t nodes, const igraph_matrix_int_t *W,
    igraph_bool_t directed) {
    igraph_vector_int_t edges;
    igraph_integer_t period = igraph_matrix_int_ncol(W);
    igraph_integer_t nrow   = igraph_matrix_int_nrow(W);
    igraph_integer_t i, j, mpos = 0, epos = 0;

    if (nodes < 3) {
        IGRAPH_ERROR("An extended chordal ring has at least 3 nodes", IGRAPH_EINVAL);
    }

    if (nodes % period != 0) {
        IGRAPH_ERROR("The period (number of columns in W) should divide the "
                     "number of nodes", IGRAPH_EINVAL);
    }

    IGRAPH_VECTOR_INT_INIT_FINALLY(&edges, 2 * (nodes + nodes * nrow));

    for (i = 0; i < nodes - 1; i++) {
        VECTOR(edges)[epos++] = i;
        VECTOR(edges)[epos++] = i + 1;
    }
    VECTOR(edges)[epos++] = nodes - 1;
    VECTOR(edges)[epos++] = 0;

    if (nrow > 0) {
        for (i = 0; i < nodes; i++) {
            for (j = 0; j < nrow; j++) {
                igraph_integer_t offset = MATRIX(*W, j, mpos);
                igraph_integer_t v = (i + offset) % nodes;

                if (v < 0) {
                    v += nodes;    /* handle negative offsets */
                }

                VECTOR(edges)[epos++] = i;
                VECTOR(edges)[epos++] = v;

            }
            mpos++; if (mpos == period) {
                mpos = 0;
            }
        }
    }

    IGRAPH_CHECK(igraph_create(graph, &edges, nodes, directed));
    igraph_vector_int_destroy(&edges);
    IGRAPH_FINALLY_CLEAN(1);
    return IGRAPH_SUCCESS;
}<|MERGE_RESOLUTION|>--- conflicted
+++ resolved
@@ -392,11 +392,7 @@
         IGRAPH_ERROR("Invalid tree orientation type.", IGRAPH_EINVMODE);
     }
 
-<<<<<<< HEAD
-    IGRAPH_VECTOR_INT_INIT_FINALLY(&edges, 2 * (n - 1));
-=======
-    IGRAPH_VECTOR_INIT_FINALLY(&edges, n > 0 ? 2 * (n - 1) : 0);
->>>>>>> 98353c3f
+    IGRAPH_VECTOR_INT_INIT_FINALLY(&edges, n > 0 ? 2 * (n - 1) : 0);
 
     i = 0;
     if (type == IGRAPH_TREE_OUT) {
