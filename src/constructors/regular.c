/* -*- mode: C -*-  */
/*
   IGraph library.
   Copyright (C) 2005-2021 The igraph development team

   This program is free software; you can redistribute it and/or modify
   it under the terms of the GNU General Public License as published by
   the Free Software Foundation; either version 2 of the License, or
   (at your option) any later version.

   This program is distributed in the hope that it will be useful,
   but WITHOUT ANY WARRANTY; without even the implied warranty of
   MERCHANTABILITY or FITNESS FOR A PARTICULAR PURPOSE.  See the
   GNU General Public License for more details.

   You should have received a copy of the GNU General Public License
   along with this program; if not, write to the Free Software
   Foundation, Inc., 51 Franklin Street, Fifth Floor, Boston, MA
   02110-1301 USA

*/

#include "igraph_constructors.h"

#include "igraph_interface.h"
#include "igraph_memory.h"
#include "igraph_operators.h"

#include "core/interruption.h"

/**
 * \ingroup generators
 * \function igraph_star
 * \brief Creates a \em star graph, every vertex connects only to the center.
 *
 * \param graph Pointer to an uninitialized graph object, this will
 *        be the result.
 * \param n Integer constant, the number of vertices in the graph.
 * \param mode Constant, gives the type of the star graph to
 *        create. Possible values:
 *        \clist
 *        \cli IGRAPH_STAR_OUT
 *          directed star graph, edges point
 *          \em from the center to the other vertices.
 *        \cli IGRAPH_STAR_IN
 *          directed star graph, edges point
 *          \em to the center from the other vertices.
 *        \cli IGRAPH_STAR_MUTUAL
 *          directed star graph with mutual edges.
 *        \cli IGRAPH_STAR_UNDIRECTED
 *          an undirected star graph is
 *          created.
 *        \endclist
 * \param center Id of the vertex which will be the center of the
 *          graph.
 * \return Error code:
 *         \clist
 *         \cli IGRAPH_EINVVID
 *           invalid number of vertices.
 *         \cli IGRAPH_EINVAL
 *           invalid center vertex.
 *         \cli IGRAPH_EINVMODE
 *           invalid mode argument.
 *         \endclist
 *
 * Time complexity: O(|V|), the
 * number of vertices in the graph.
 *
 * \sa \ref igraph_lattice(), \ref igraph_ring(), \ref igraph_tree()
 * for creating other regular structures.
 *
 * \example examples/simple/igraph_star.c
 */
igraph_error_t igraph_star(igraph_t *graph, igraph_integer_t n, igraph_star_mode_t mode,
                igraph_integer_t center) {

    igraph_vector_int_t edges = IGRAPH_VECTOR_NULL;
    igraph_integer_t i;

    if (n < 0) {
        IGRAPH_ERROR("Invalid number of vertices", IGRAPH_EINVVID);
    }
    if (center < 0 || center > n - 1) {
        IGRAPH_ERROR("Invalid center vertex", IGRAPH_EINVAL);
    }
    if (mode != IGRAPH_STAR_OUT && mode != IGRAPH_STAR_IN &&
        mode != IGRAPH_STAR_MUTUAL && mode != IGRAPH_STAR_UNDIRECTED) {
        IGRAPH_ERROR("invalid mode", IGRAPH_EINVMODE);
    }

    if (mode != IGRAPH_STAR_MUTUAL) {
        IGRAPH_VECTOR_INT_INIT_FINALLY(&edges, (n - 1) * 2);
    } else {
        IGRAPH_VECTOR_INT_INIT_FINALLY(&edges, (n - 1) * 2 * 2);
    }

    if (mode == IGRAPH_STAR_OUT) {
        for (i = 0; i < center; i++) {
            VECTOR(edges)[2 * i] = center;
            VECTOR(edges)[2 * i + 1] = i;
        }
        for (i = center + 1; i < n; i++) {
            VECTOR(edges)[2 * (i - 1)] = center;
            VECTOR(edges)[2 * (i - 1) + 1] = i;
        }
    } else if (mode == IGRAPH_STAR_MUTUAL) {
        for (i = 0; i < center; i++) {
            VECTOR(edges)[4 * i] = center;
            VECTOR(edges)[4 * i + 1] = i;
            VECTOR(edges)[4 * i + 2] = i;
            VECTOR(edges)[4 * i + 3] = center;
        }
        for (i = center + 1; i < n; i++) {
            VECTOR(edges)[4 * i - 4] = center;
            VECTOR(edges)[4 * i - 3] = i;
            VECTOR(edges)[4 * i - 2] = i;
            VECTOR(edges)[4 * i - 1] = center;
        }
    } else {
        for (i = 0; i < center; i++) {
            VECTOR(edges)[2 * i + 1] = center;
            VECTOR(edges)[2 * i] = i;
        }
        for (i = center + 1; i < n; i++) {
            VECTOR(edges)[2 * (i - 1) + 1] = center;
            VECTOR(edges)[2 * (i - 1)] = i;
        }
    }

    IGRAPH_CHECK(igraph_create(graph, &edges, 0,
                               (mode != IGRAPH_STAR_UNDIRECTED)));
    igraph_vector_int_destroy(&edges);
    IGRAPH_FINALLY_CLEAN(1);

    return IGRAPH_SUCCESS;
}

/**
 * \ingroup generators
 * \function igraph_lattice
 * \brief Arbitrary dimensional square lattices.
 *
 * Creates d-dimensional square lattices of the given size. Optionally,
 * the lattice can be made periodic, and the neighbors within a given
 * graph distance can be connected.
 *
 * </para><para>
 * In the zero-dimensional case, the singleton graph is returned.
 *
 * </para><para>
 * The vertices of the resulting graph are ordered such that the
 * index of the vertex at position <code>(i_0, i_1, i_2, ..., i_d)</code>
 * in a lattice of size <code>(n_0, n_1, ..., n_d)</code> will be
 * <code>i_0 + n_0 * i_1 + n_0 * n_1 * i_2 + ...</code>.
 *
 * \param graph An uninitialized graph object.
 * \param dimvector Vector giving the sizes of the lattice in each of
 *        its dimensions. The dimension of the lattice will be the
 *        same as the length of this vector.
 * \param nei Integer value giving the distance (number of steps)
 *        within which two vertices will be connected.
 * \param directed Boolean, whether to create a directed graph.
 *        If the \c mutual and \c circular arguments are not set to true,
 *        edges will be directed from lower-index vertices towards
 *        higher-index ones.
 * \param mutual Boolean, if the graph is directed this gives whether
 *        to create all connections as mutual.
 * \param circular Boolean, defines whether the generated lattice is
 *        periodic.
 * \return Error code:
 *         \c IGRAPH_EINVAL: invalid (negative)
 *         dimension vector.
 *
 * Time complexity: If \p nei is less than two then it is O(|V|+|E|) (as
 * far as I remember), |V| and |E| are the number of vertices
 * and edges in the generated graph. Otherwise it is O(|V|*d^k+|E|), d
 * is the average degree of the graph, k is the \p nei argument.
 */
igraph_error_t igraph_lattice(igraph_t *graph, const igraph_vector_int_t *dimvector,
                   igraph_integer_t nei, igraph_bool_t directed, igraph_bool_t mutual,
                   igraph_bool_t circular) {

    igraph_integer_t dims = igraph_vector_int_size(dimvector);
    igraph_integer_t no_of_nodes = igraph_vector_int_prod(dimvector);
    igraph_vector_int_t edges = IGRAPH_VECTOR_NULL;
    igraph_integer_t *coords, *weights;
    igraph_integer_t i, j;
    int carry, pos;

    if (igraph_vector_int_any_smaller(dimvector, 0)) {
        IGRAPH_ERROR("Invalid dimension vector", IGRAPH_EINVAL);
    }

    /* init coords & weights */

    coords = IGRAPH_CALLOC(dims, igraph_integer_t);
    if (coords == 0) {
        IGRAPH_ERROR("Lattice creation failed", IGRAPH_ENOMEM);
    }
    IGRAPH_FINALLY(igraph_free, coords);
    weights = IGRAPH_CALLOC(dims, igraph_integer_t);
    if (weights == 0) {
        IGRAPH_ERROR("Lattice creation failed", IGRAPH_ENOMEM);
    }
    IGRAPH_FINALLY(igraph_free, weights);
    if (dims > 0) {
        weights[0] = 1;
        for (i = 1; i < dims; i++) {
            weights[i] = weights[i - 1] * VECTOR(*dimvector)[i - 1];
        }
    }

    IGRAPH_VECTOR_INT_INIT_FINALLY(&edges, 0);
    IGRAPH_CHECK(igraph_vector_int_reserve(&edges, no_of_nodes * dims +
                                       mutual * directed * no_of_nodes * dims));

    for (i = 0; i < no_of_nodes; i++) {
        IGRAPH_ALLOW_INTERRUPTION();
        for (j = 0; j < dims; j++) {
            if (circular || coords[j] != VECTOR(*dimvector)[j] - 1) {
                igraph_integer_t new_nei;
                if (coords[j] != VECTOR(*dimvector)[j] - 1) {
                    new_nei = i + weights[j] + 1;
                } else {
                    new_nei = i - (VECTOR(*dimvector)[j] - 1) * weights[j] + 1;
                }
                if (new_nei != i + 1 &&
                    (VECTOR(*dimvector)[j] != 2 || coords[j] != 1 || directed)) {
                    igraph_vector_int_push_back(&edges, i); /* reserved */
                    igraph_vector_int_push_back(&edges, new_nei - 1); /* reserved */
                }
            } /* if circular || coords[j] */
            if (mutual && directed && (circular || coords[j] != 0)) {
                igraph_integer_t new_nei;
                if (coords[j] != 0) {
                    new_nei = i - weights[j] + 1;
                } else {
                    new_nei = i + (VECTOR(*dimvector)[j] - 1) * weights[j] + 1;
                }
                if (new_nei != i + 1 &&
                    (VECTOR(*dimvector)[j] != 2 || !circular)) {
                    igraph_vector_int_push_back(&edges, i); /* reserved */
                    igraph_vector_int_push_back(&edges, new_nei - 1); /* reserved */
                }
            } /* if circular || coords[0] */
        } /* for j<dims */

        /* increase coords */
        carry = 1;
        pos = 0;

        while (carry == 1 && pos != dims) {
            if (coords[pos] != VECTOR(*dimvector)[pos] - 1) {
                coords[pos]++;
                carry = 0;
            } else {
                coords[pos] = 0;
                pos++;
            }
        }

    } /* for i<no_of_nodes */

    IGRAPH_CHECK(igraph_create(graph, &edges, no_of_nodes, directed));
    if (nei >= 2) {
        IGRAPH_CHECK(igraph_connect_neighborhood(graph, nei, IGRAPH_ALL));
    }

    /* clean up */
    IGRAPH_FREE(coords);
    IGRAPH_FREE(weights);
    igraph_vector_int_destroy(&edges);
    IGRAPH_FINALLY_CLEAN(3);

    return IGRAPH_SUCCESS;
}

/**
 * \ingroup generators
 * \function igraph_ring
 * \brief Creates a \em cycle graph or a \em path graph.
 *
 * A circular ring on \c n vertices is commonly known in graph
 * theory as the cycle graph, and often denoted by <code>C_n</code>.
 * Removing a single edge from the cycle graph <code>C_n</code> results
 * in the path graph <code>P_n</code>. This function can generate both.
 *
 * </para><para>
 * This function is a convenience wrapper for the one-dimensional case of
 * \ref igraph_lattice().
 *
 * \param graph Pointer to an uninitialized graph object.
 * \param n The number of vertices in the graph.
 * \param directed Logical, whether to create a directed graph.
 *        All edges will be oriented in the same direction along
 *        the cycle or path.
 * \param mutual Logical, whether to create mutual edges in directed
 *        graphs. It is ignored for undirected graphs.
 * \param circular Logical, whether to create a closed ring (a cycle)
 *        or an open path.
 * \return Error code:
 *         \c IGRAPH_EINVAL: invalid number of vertices.
 *
 * Time complexity: O(|V|), the number of vertices in the graph.
 *
 * \sa \ref igraph_lattice() for generating more general lattices.
 *
 * \example examples/simple/igraph_ring.c
 */
igraph_error_t igraph_ring(igraph_t *graph, igraph_integer_t n, igraph_bool_t directed,
                igraph_bool_t mutual, igraph_bool_t circular) {

    igraph_vector_int_t v = IGRAPH_VECTOR_NULL;

    if (n < 0) {
        IGRAPH_ERRORF("The number of vertices must be non-negative, got %" IGRAPH_PRId ".", n, IGRAPH_EINVAL);
    }

    IGRAPH_VECTOR_INT_INIT_FINALLY(&v, 1);
    VECTOR(v)[0] = n;

    IGRAPH_CHECK(igraph_lattice(graph, &v, 1, directed, mutual, circular));
<<<<<<< HEAD
    igraph_vector_int_destroy(&v);
=======
>>>>>>> eb338db7

    igraph_vector_destroy(&v);
    IGRAPH_FINALLY_CLEAN(1);
<<<<<<< HEAD
=======

>>>>>>> eb338db7
    return IGRAPH_SUCCESS;
}

/**
 * \ingroup generators
 * \function igraph_tree
 * \brief Creates a tree in which almost all vertices have the same number of children.
 *
 * \param graph Pointer to an uninitialized graph object.
 * \param n Integer, the number of vertices in the graph.
 * \param children Integer, the number of children of a vertex in the
 *        tree.
 * \param type Constant, gives whether to create a directed tree, and
 *        if this is the case, also its orientation. Possible values:
 *        \clist
 *        \cli IGRAPH_TREE_OUT
 *          directed tree, the edges point
 *          from the parents to their children,
 *        \cli IGRAPH_TREE_IN
 *          directed tree, the edges point from
 *          the children to their parents.
 *        \cli IGRAPH_TREE_UNDIRECTED
 *          undirected tree.
 *        \endclist
 * \return Error code:
 *         \c IGRAPH_EINVAL: invalid number of vertices.
 *         \c IGRAPH_INVMODE: invalid mode argument.
 *
 * Time complexity: O(|V|+|E|), the
 * number of vertices plus the number of edges in the graph.
 *
 * \sa \ref igraph_lattice(), \ref igraph_star() for creating other regular
 * structures; \ref igraph_from_prufer() for creating arbitrary trees;
 * \ref igraph_tree_game() for uniform random sampling of trees.
 *
 * \example examples/simple/igraph_tree.c
 */
igraph_error_t igraph_tree(igraph_t *graph, igraph_integer_t n, igraph_integer_t children,
                igraph_tree_mode_t type) {

    igraph_vector_int_t edges = IGRAPH_VECTOR_NULL;
    igraph_integer_t i, j;
    igraph_integer_t idx = 0;
    igraph_integer_t to = 1;

    if (n < 0 || children <= 0) {
        IGRAPH_ERROR("Invalid number of vertices or children", IGRAPH_EINVAL);
    }
    if (type != IGRAPH_TREE_OUT && type != IGRAPH_TREE_IN &&
        type != IGRAPH_TREE_UNDIRECTED) {
        IGRAPH_ERROR("Invalid mode argument", IGRAPH_EINVMODE);
    }

    IGRAPH_VECTOR_INT_INIT_FINALLY(&edges, 2 * (n - 1));

    i = 0;
    if (type == IGRAPH_TREE_OUT) {
        while (idx < 2 * (n - 1)) {
            for (j = 0; j < children && idx < 2 * (n - 1); j++) {
                VECTOR(edges)[idx++] = i;
                VECTOR(edges)[idx++] = to++;
            }
            i++;
        }
    } else {
        while (idx < 2 * (n - 1)) {
            for (j = 0; j < children && idx < 2 * (n - 1); j++) {
                VECTOR(edges)[idx++] = to++;
                VECTOR(edges)[idx++] = i;
            }
            i++;
        }
    }

    IGRAPH_CHECK(igraph_create(graph, &edges, n, type != IGRAPH_TREE_UNDIRECTED));

    igraph_vector_int_destroy(&edges);
    IGRAPH_FINALLY_CLEAN(1);
    return IGRAPH_SUCCESS;
}

/**
 * \function igraph_extended_chordal_ring
 * \brief Create an extended chordal ring.
 *
 * An extended chordal ring is a cycle graph with additional chords
 * connecting its vertices.
 *
 * Each row \c L of the matrix \p W specifies a set of chords to be
 * inserted, in the following way: vertex \c i will connect to a vertex
 * <code>L[(i mod p)]</code> steps ahead of it along the cycle, where
 * \c p is the length of \c L.
 * In other words, vertex \c i will be connected to vertex
 * <code>(i + L[(i mod p)]) mod nodes</code>. If multiple edges are
 * defined in this way, this will output a non-simple graph. The result
 * can be simplified using \ref igraph_simplify().
 *
 * </para><para>
 * See also Kotsis, G: Interconnection Topologies for Parallel Processing
 * Systems, PARS Mitteilungen 11, 1-6, 1993. The igraph extended chordal
 * rings are not identical to the ones in the paper. In igraph
 * the matrix specifies which edges to add. In the paper, a condition is
 * specified which should simultaneously hold between two endpoints and
 * the reverse endpoints.
 *
 * \param graph Pointer to an uninitialized graph object, the result
 *   will be stored here.
 * \param nodes Integer constant, the number of vertices in the
 *   graph. It must be at least 3.
 * \param W The matrix specifying the extra edges. The number of
 *   columns should divide the number of total vertices. The elements
 *   are allowed to be negative.
 * \param directed Whether the graph should be directed.
 * \return Error code.
 *
 * \sa \ref igraph_ring(), \ref igraph_lcf(), \ref igraph_lcf_vector().
 *
 * Time complexity: O(|V|+|E|), the number of vertices plus the number
 * of edges.
 */
igraph_error_t igraph_extended_chordal_ring(
    igraph_t *graph, igraph_integer_t nodes, const igraph_matrix_int_t *W,
    igraph_bool_t directed) {
    igraph_vector_int_t edges;
    igraph_integer_t period = igraph_matrix_int_ncol(W);
    igraph_integer_t nrow   = igraph_matrix_int_nrow(W);
    igraph_integer_t i, j, mpos = 0, epos = 0;

    if (nodes < 3) {
        IGRAPH_ERROR("An extended chordal ring has at least 3 nodes", IGRAPH_EINVAL);
    }

    if (nodes % period != 0) {
        IGRAPH_ERROR("The period (number of columns in W) should divide the "
                     "number of nodes", IGRAPH_EINVAL);
    }

    IGRAPH_VECTOR_INT_INIT_FINALLY(&edges, 2 * (nodes + nodes * nrow));

    for (i = 0; i < nodes - 1; i++) {
        VECTOR(edges)[epos++] = i;
        VECTOR(edges)[epos++] = i + 1;
    }
    VECTOR(edges)[epos++] = nodes - 1;
    VECTOR(edges)[epos++] = 0;

    if (nrow > 0) {
        for (i = 0; i < nodes; i++) {
            for (j = 0; j < nrow; j++) {
                igraph_integer_t offset = MATRIX(*W, j, mpos);
                igraph_integer_t v = (i + offset) % nodes;

                if (v < 0) {
                    v += nodes;    /* handle negative offsets */
                }

                VECTOR(edges)[epos++] = i;
                VECTOR(edges)[epos++] = v;

            }
            mpos++; if (mpos == period) {
                mpos = 0;
            }
        }
    }

    IGRAPH_CHECK(igraph_create(graph, &edges, nodes, directed));
    igraph_vector_int_destroy(&edges);
    IGRAPH_FINALLY_CLEAN(1);
    return IGRAPH_SUCCESS;
}<|MERGE_RESOLUTION|>--- conflicted
+++ resolved
@@ -320,17 +320,10 @@
     VECTOR(v)[0] = n;
 
     IGRAPH_CHECK(igraph_lattice(graph, &v, 1, directed, mutual, circular));
-<<<<<<< HEAD
+
     igraph_vector_int_destroy(&v);
-=======
->>>>>>> eb338db7
-
-    igraph_vector_destroy(&v);
     IGRAPH_FINALLY_CLEAN(1);
-<<<<<<< HEAD
-=======
-
->>>>>>> eb338db7
+
     return IGRAPH_SUCCESS;
 }
 
