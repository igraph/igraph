--- conflicted
+++ resolved
@@ -210,12 +210,7 @@
         igraph_integer_t it = 0;
         igraph_real_t epsilon = 10e-6;
         igraph_real_t maxchange = epsilon + 1;
-<<<<<<< HEAD
-        igraph_integer_t pairs;
-    IGRAPH_UNUSED(pairs); // required because set but not used
-=======
         /* igraph_integer_t pairs; */
->>>>>>> b26d0107
         igraph_real_t sconst = sqrt(area / M_PI) / H_n;
         igraph_2dgrid_iterator_t vidit;
 
