--- conflicted
+++ resolved
@@ -7285,23 +7285,21 @@
   return result;
 }
 
-<<<<<<< HEAD
+
 SEXP R_igraph_cohesive_blocks(SEXP graph) {
-                                        /* Declarations */
-  igraph_t c_graph;
   igraph_vector_ptr_t c_blocks;
   igraph_vector_t c_cohesion;
   igraph_vector_t c_parent;
   igraph_t c_blockTree;
+  int c_result;
+  igraph_t c_graph;
   SEXP blocks;
   SEXP cohesion;
   SEXP parent;
   SEXP blockTree;
-  int c_result;
-  SEXP result, names;
-
-                                        /* Convert input */
-  R_SEXP_to_igraph(graph, &c_graph);
+  SEXP result;
+  SEXP names;
+
   if (0 != igraph_vector_ptr_init(&c_blocks, 0)) { 
   igraph_error("", __FILE__, __LINE__, IGRAPH_ENOMEM); 
   } 
@@ -7314,10 +7312,9 @@
   igraph_error("", __FILE__, __LINE__, IGRAPH_ENOMEM); 
   } 
   IGRAPH_FINALLY(igraph_vector_destroy, &c_parent);
-                                        /* Call igraph */
+
   c_result=igraph_cohesive_blocks(&c_graph, &c_blocks, &c_cohesion, &c_parent, &c_blockTree);
 
-                                        /* Convert output */
   PROTECT(result=NEW_LIST(4));
   PROTECT(names=NEW_CHARACTER(4));
   PROTECT(blocks=R_igraph_vectorlist_to_SEXP_p1(&c_blocks)); 
@@ -7341,40 +7338,11 @@
   SET_STRING_ELT(names, 1, CREATE_STRING_VECTOR("cohesion"));
   SET_STRING_ELT(names, 2, CREATE_STRING_VECTOR("parent"));
   SET_STRING_ELT(names, 3, CREATE_STRING_VECTOR("blockTree"));
-  SET_NAMES(result, names);
-  UNPROTECT(5);
-
-  UNPROTECT(1);
-  return(result);
-}
-
-SEXP R_igraph_get_eids(SEXP graph, SEXP pvp, SEXP pdirected,
-		       SEXP perror, SEXP pmulti) {
-  igraph_t g;
-  igraph_vector_t vp;
-  igraph_vector_t res;
-  igraph_bool_t directed=LOGICAL(pdirected)[0];
-  igraph_bool_t error=LOGICAL(perror)[0];
-  igraph_bool_t multi=LOGICAL(pmulti)[0];
-  SEXP result;
-  
-  R_SEXP_to_igraph(graph, &g);
-  R_SEXP_to_vector(pvp, &vp);
-  igraph_vector_init(&res, 0);
-  
-  if (multi) {
-    igraph_get_eids_multi(&g, &res, /*pairs=*/ &vp, /*path=*/ 0, directed, 
-			  error);
-  } else {
-    igraph_get_eids(&g, &res, /*pairs=*/ &vp, /*path=*/ 0, directed, error);
-  }
-  
-  PROTECT(result=R_igraph_vector_to_SEXP(&res));
-  igraph_vector_destroy(&res);
-  
-  UNPROTECT(1);
-  return result;
-=======
+
+  UNPROTECT(6);
+  return result;
+}
+
 SEXP R_igraph_community_leading_eigenvector(SEXP graph, SEXP steps, 
 					    SEXP options, SEXP pstart) {
                                         /* Declarations */
@@ -7392,8 +7360,6 @@
   SEXP eigenvalues;
   int c_result;
   SEXP result, names;
-
-  R_igraph_before();
                                         /* Convert input */
   R_SEXP_to_igraph(graph, &c_graph);
   if (0 != igraph_matrix_init(&c_merges, 0, 0)) { 
@@ -7444,13 +7410,39 @@
   SET_STRING_ELT(names, 3, CREATE_STRING_VECTOR("modularity"));
   SET_STRING_ELT(names, 4, CREATE_STRING_VECTOR("eigenvalues"));
   SET_NAMES(result, names);
+
   UNPROTECT(6);
 
-  R_igraph_after();
-
   UNPROTECT(1);
   return(result);
->>>>>>> 658426c2
+}
+
+SEXP R_igraph_get_eids(SEXP graph, SEXP pvp, SEXP pdirected,
+		       SEXP perror, SEXP pmulti) {
+  igraph_t g;
+  igraph_vector_t vp;
+  igraph_vector_t res;
+  igraph_bool_t directed=LOGICAL(pdirected)[0];
+  igraph_bool_t error=LOGICAL(perror)[0];
+  igraph_bool_t multi=LOGICAL(pmulti)[0];
+  SEXP result;
+  
+  R_SEXP_to_igraph(graph, &g);
+  R_SEXP_to_vector(pvp, &vp);
+  igraph_vector_init(&res, 0);
+  
+  if (multi) {
+    igraph_get_eids_multi(&g, &res, /*pairs=*/ &vp, /*path=*/ 0, directed, 
+			  error);
+  } else {
+    igraph_get_eids(&g, &res, /*pairs=*/ &vp, /*path=*/ 0, directed, error);
+  }
+  
+  PROTECT(result=R_igraph_vector_to_SEXP(&res));
+  igraph_vector_destroy(&res);
+  
+  UNPROTECT(1);
+  return result;
 }
 
 SEXP R_igraph_revolver_d(SEXP graph, SEXP pniter, SEXP psd, SEXP pnorm,
