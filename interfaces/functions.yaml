--- conflicted
+++ resolved
@@ -2083,15 +2083,13 @@
         OPTIONAL OUT INDEX_VECTOR map, OPTIONAL OUT INDEX_VECTOR invmap
     DEPS: vids ON graph
 
-<<<<<<< HEAD
 igraph_mycielskian:
     PARAMS: |-
         IN GRAPH graph, OUT GRAPH res, INTEGER k=1
-=======
+
 igraph_product:
     PARAMS: |-
         OUT GRAPH res, GRAPH g1, GRAPH g2, GRAPH_PRODUCT_TYPE type=CARTESIAN
->>>>>>> 075be76c
 
 #######################################
 # Maximum flows, minimum cuts
