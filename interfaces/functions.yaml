--- conflicted
+++ resolved
@@ -2542,23 +2542,14 @@
     PARAMS: |-
         GRAPH graph,
         OPTIONAL OUT VERTEXSET_LIST vertices, OPTIONAL OUT EDGESET_LIST edges,
-<<<<<<< HEAD
-        NEIMODE mode=OUT, INTEGER max_cycle_length=-1
-=======
         NEIMODE mode=OUT, INTEGER min_cycle_length=-1, INTEGER max_cycle_length=-1
->>>>>>> 441a770d
     DEPS: vertices ON graph, edges ON graph
 
 igraph_simple_cycles_callback:
     PARAMS: |-
         GRAPH graph,
-<<<<<<< HEAD
-        NEIMODE mode=OUT, INTEGER max_cycle_length=-1,
-        CYCLE_FUNC cycle_handler, EXTRA arg
-=======
         NEIMODE mode=OUT, INTEGER min_cycle_length=-1, INTEGER max_cycle_length=-1,
         CYCLE_FUNC cycle_handler, OPTIONAL EXTRA arg
->>>>>>> 441a770d
 
 #######################################
 # Eulerian functions
