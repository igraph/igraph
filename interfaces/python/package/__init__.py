"""
IGraph library.

@undocumented: test
"""

__license__ = """
Copyright (C) 2006-2007  Gabor Csardi <csardi@rmki.kfki.hu>,
Tamas Nepusz <ntamas@rmki.kfki.hu>

MTA RMKI, Konkoly-Thege Miklos st. 29-33, Budapest 1121, Hungary

This program is free software; you can redistribute it and/or modify
it under the terms of the GNU General Public License as published by
the Free Software Foundation; either version 2 of the License, or
(at your option) any later version.

This program is distributed in the hope that it will be useful,
but WITHOUT ANY WARRANTY; without even the implied warranty of
MERCHANTABILITY or FITNESS FOR A PARTICULAR PURPOSE.  See the
GNU General Public License for more details.

You should have received a copy of the GNU General Public License
along with this program; if not, write to the Free Software
Foundation, Inc.,  51 Franklin Street, Fifth Floor, Boston, MA 
02110-1301 USA
"""

from core import *
from core import __version__, __build_date__
from clustering import *
from layout import *

import os
import math
import gzip
import sys
from tempfile import mkstemp
from warnings import warn

def summary(o, f=sys.stdout):
    """Prints a summary of object o to a given stream

    @param o: the object about which a human-readable summary is requested.
    @param f: the stream to be used
    """
    if hasattr(o, "summary"):
        print >>f, o.summary()
    else:
        print >>f, str(o)


class Graph(core.GraphBase):
    """Generic graph.
    
    This class is built on top of L{GraphBase}, so the order of the
    methods in the Epydoc documentation is a little bit obscure:
    inherited methods come after the ones implemented directly in the
    subclass.
    """

    # Some useful aliases
    omega = core.GraphBase.clique_number
    alpha = core.GraphBase.independence_number
    shell_index = core.GraphBase.coreness
    cut_vertices = core.GraphBase.articulation_points

    def indegree(self, *args, **kwds):
        """Returns the in-degrees in a list.
        
        See L{degree} for possible arguments.
        """
        kwds['degree']=_igraph.IN
        return self.degree(*args, **kwds)

    def outdegree(self, *args, **kwds):
        """Returns the out-degrees in a list.
        
        See L{degree} for possible arguments.
        """
        kwds['degree']=_igraph.OUT
        return self.degree(*args, **kwds)

<<<<<<< HEAD
=======
    def biconnected_components(self, return_articulation_points=False):
        """biconnected_components(return_articulation_points=False)

        Calculates the biconnected components of the graph.
        
        @param return_articulation_points: whether to return the articulation
          points as well
        @return: an L{OverlappingVertexClustering} object describing the
          biconnected components and optionally the list of articulation points
        """
        if return_articulation_points:
            trees, aps = GraphBase.biconnected_components(self, True)
        else:
            trees = GraphBase.biconnected_components(self, False)

        membership = [set() for _ in xrange(self.vcount())]
        for idx, tree in enumerate(trees):
            for e in tree:
                membership[self.es[e].source].add(idx)
                membership[self.es[e].target].add(idx)
        cl = OverlappingVertexClustering(self, membership)

        if return_articulation_points:
            return cl, aps
        else:
            return cl
    blocks = biconnected_components

    def clusters(self, mode=STRONG):
        """clusters(mode=STRONG)

        Calculates the (strong or weak) clusters (connected components) for
        a given graph.

        @param mode: must be either C{STRONG} or C{WEAK}, depending on the
          clusters being sought. Optional, defaults to C{STRONG}.
        @return: a L{VertexClustering} object"""
        return VertexClustering(self, GraphBase.clusters(self, mode))
    components = clusters

    def degree_distribution(self, bin_width = 1, *args, **kwds):
        """degree_distribution(bin_width=1, ...)

        Calculates the degree distribution of the graph.

        Unknown keyword arguments are directly passed to L{degree()}.

        @param bin_width: the bin width of the histogram
        @return: a histogram representing the degree distribution of the
          graph.
        """
        result = Histogram(bin_width, self.degree(*args, **kwds))
        return result

    def dyad_census(self, *args, **kwds):
        """dyad_census()

        Calculates the dyad census of the graph.

        Dyad census means classifying each pair of vertices of a directed
        graph into three categories: mutual (there is an edge from I{a} to
        I{b} and also from I{b} to I{a}), asymmetric (there is an edge
        from I{a} to I{b} or from I{b} to I{a} but not the other way round)
        and null (there is no connection between I{a} and I{b}).

        @return: a L{DyadCensus} object.
        @newfield ref: Reference
        @ref: Holland, P.W. and Leinhardt, S.  (1970).  A Method for Detecting
          Structure in Sociometric Data.  American Journal of Sociology, 70,
          492-513.
        """
        return DyadCensus(GraphBase.dyad_census(self, *args, **kwds))

>>>>>>> a92b64de
    def eccentricity(self, nodes=None):
        """Calculates eccentricities for vertices with the given indices.
        
        Eccentricity is given as the reciprocal of the greatest distance
        between the vertex being considered and any other vertex in the
        graph.

        Please note that for any unconnected graph, eccentricities will
        all be equal to 1 over the number of vertices, since for all vertices
        the greatest distance will be equal to the number of vertices (this
        is how L{shortest_paths} denotes vertex pairs where it is impossible
        to reach one from the other).

        @param vertices: the vertices to consider. If C{None}, all
          vertices are considered.
        @return: the eccentricities in a list
        """
        if self.vcount() == 0: return []
        if self.vcount() == 1: return [1.0]
        distance_matrix = self.shortest_paths(mode=OUT)
        distance_maxs = map(max, distance_matrix)
        
        if nodes is None:
            result = [1.0/x for x in distance_maxs]
        else:
            result = [1.0/distance_maxs[idx] for idx in nodes]

        return result

    def clusters(self, mode=STRONG):
        """clusters(mode=STRONG)

        Calculates the (strong or weak) clusters (connected components) for
        a given graph.

        @param mode: must be either C{STRONG} or C{WEAK}, depending on the
          clusters being sought. Optional, defaults to C{STRONG}.
        @return: a L{VertexClustering} object"""
        return VertexClustering(self, GraphBase.clusters(self, mode))
    components = clusters

    def degree_distribution(self, bin_width = 1, *args, **kwds):
        """degree_distribution(bin_width=1, ...)

        Calculates the degree distribution of the graph.

        Unknown keyword arguments are directly passed to L{degree()}.

        @param bin_width: the bin width of the histogram
        @return: a histogram representing the degree distribution of the
          graph.
        """
        result = Histogram(bin_width, self.degree(*args, **kwds))
        return result

    def modularity(self, membership):
        """modularity(membership)

        Calculates the modularity score of the graph with respect to a given
        clustering.
        
        The modularity of a graph w.r.t. some division measures how good the
        division is, or how separated are the different vertex types from each
        other. It is defined as M{Q=1/(2m)*sum(Aij-ki*kj/(2m)delta(ci,cj),i,j)}.
        M{m} is the number of edges, M{Aij} is the element of the M{A} adjacency
        matrix in row M{i} and column M{j}, M{ki} is the degree of node M{i},
        M{kj} is the degree of node M{j}, and M{Ci} and C{cj} are the types of
        the two vertices (M{i} and M{j}). M{delta(x,y)} is one iff M{x=y}, 0
        otherwise.

        @param membership: a membership list or a L{VertexClustering} object
        @return: the modularity score
        
        @newfield ref: Reference
        @ref: MEJ Newman and M Girvan: Finding and evaluating community
          structure in networks. Phys Rev E 69 026113, 2004.
        """
        if isinstance(membership, VertexClustering):
            if membership.graph != self:
                raise ValueError, "clustering object belongs to a different graph"
            return GraphBase.modularity(self, membership.membership)
        else:
            return GraphBase.modularity(self, membership)

    # Various clustering algorithms -- mostly wrappers around GraphBase

    def community_fastgreedy(self):
        """Community structure based on the greedy optimization of modularity.

        This algorithm merges individual nodes into communities in a way that
        greedily maximizes the modularity score of the graph. It can be proven
        that if no merge can increase the current modularity score, the algorithm
        can be stopped since no further increase can be achieved.

        This algorithm is said to run almost in linear time on sparse graphs.

        @return: an appropriate L{VertexClustering} object.

        @newfield ref: Reference
        @ref: A Clauset, MEJ Newman and C Moore: Finding community structure
          in very large networks. Phys Rev E 70, 066111 (2004).
        """
        merges, qs = GraphBase.community_fastgreedy(self, True)
        return VertexDendrogram(self, merges, None, qs)


    def community_leading_eigenvector_naive(self, clusters=None, return_merges = False):
        """community_leading_eigenvector_naive(clusters=None, return_merges=False)
        A naive implementation of Newman's eigenvector community structure
        detection. This function splits the network into two components
        according to the leading eigenvector of the modularity matrix and
        then recursively takes the given number of steps by splitting the
        communities as individual networks. This is not the correct way,
        however, see the reference for explanation. Consider using the
        correct L{community_leading_eigenvector} method instead.

        @param clusters: the desired number of communities. If C{None}, the algorithm
          tries to do as many splits as possible. Note that the algorithm
          won't split a community further if the signs of the leading eigenvector
          are all the same, so the actual number of discovered communities can be
          less than the desired one.
        @param return_merges: whether the returned L{VertexClustering} object
          should contain information about the merges performed on the graph.
        @return: an appropriate L{VertexClustering} object.
        @param return_merges: whether 
        
        @newfield ref: Reference
        @ref: MEJ Newman: Finding community structure in networks using the
        eigenvectors of matrices, arXiv:physics/0605087"""
        if clusters is None: clusters=-1
        cl, merges = GraphBase.community_leading_eigenvector_naive(self, clusters, return_merges)
        if merges is None:
            return VertexClustering(self, cl)
        else:
            return VertexDendrogram(self, merges, cl)


    def community_leading_eigenvector(self, clusters=None, return_merges = False):
        """community_leading_eigenvector(clusters=None, return_merges=False)
        
        Newman's leading eigenvector method for detecting community structure.
        This is the proper implementation of the recursive, divisive algorithm:
        each split is done by maximizing the modularity regarding the
        original network.
        
        @param clusters: the desired number of communities. If C{None}, the algorithm
          tries to do as many splits as possible. Note that the algorithm
          won't split a community further if the signs of the leading eigenvector
          are all the same, so the actual number of discovered communities can be
          less than the desired one.
        @param return_merges: whether the returned L{VertexClustering} object
          should contain information about the merges performed on the graph.
        @return: an appropriate L{VertexClustering} object.
        @param return_merges: whether 
        
        @newfield ref: Reference
        @ref: MEJ Newman: Finding community structure in networks using the
        eigenvectors of matrices, arXiv:physics/0605087"""
        if clusters is None: clusters=-1
        cl, merges = GraphBase.community_leading_eigenvector(self, clusters, return_merges)
        if merges is None:
            return VertexClustering(self, cl)
        else:
            return VertexDendrogram(self, merges, cl)


    def community_edge_betweenness(self, clusters = None, directed = True):
        """Community structure based on the betweenness of the edges in the network.

        The idea is that the betweenness of the edges connecting two communities
        is typically high, as many of the shortest paths between nodes in separate
        communities go through them. So we gradually remove the edge with the
        highest betweenness and recalculate the betweennesses after every
        removal. This way sooner or later the network falls of to separate
        components. The result of the clustering will be represented by a
        dendrogram.

        @param clusters: the number of clusters we would like to see. This
          practically defines the "level" where we "cut" the dendrogram to
          get the membership vector of the vertices. If C{None}, the dendrogram
          is cut at the level which maximizes the modularity.
        @param directed: whether the directionality of the edges should be taken
          into account or not.
        @return: a L{VertexClustering} object. Besides the usual methods and members,
          this object will have a member called C{merges} which records information
          used to produce the dendrogram. It is practically a list of tuples where
          each tuple defines two nodes which will be joined in a step. Node IDs
          from 0 to M{n-1} (where M{n} is the number of vertices) correspond to
          the individual vertices, while node IDs up from M{n} correspond to
          merged communities. M{n} means the community created after the first
          merge, M{n+1} means the community created after the second merge and
          so on...
        """
        d = VertexDendrogram(self, GraphBase.community_edge_betweenness(self, directed));
        if clusters is not None: d.cut(clusters)
        return d
    
    def edge_betweenness_clustering(self, clusters = None, steps = None):
        """Newman's edge betweenness clustering.

        Iterative removal of edges with the largest edge betweenness until
        the given number of steps is reached or until the graph is decomposed
        to the given number of clusters. Edge betweennesses are recalculated
        after every run.

        @param clusters: the desired number of clusters.
        @param steps: the number of tests to take.

        @return: an appropriate L{VertexClustering} object.

        @newfield ref: Reference
        @ref: Girvan, M and Newman, MEJ: Community structure in social and
          biological networks. Proc. Natl. Acad. Sci. USA 99, 7821-7826 (2002)
        """
        warn("Graph.edge_betweenness_clustering is deprecated and will be removed soon. Use Graph.community_edge_betweenness instead", DeprecationWarning)
        g = self.copy()
        number_of_steps = 0

        directed = g.is_directed()

        while True:
            if clusters is not None:
                cl = g.clusters()
                if max(cl)+1 >= clusters: break

            if steps is not None:
                if number_of_steps > steps: break

            ebs = g.edge_betweenness(directed)

            if len(ebs) == 0: break

            eb_max = max(ebs)
            eb_max_index = ebs.index(eb_max)

            g.delete_edges(eb_max_index, by_index=True)
            number_of_steps += 1

        return VertexClustering(self, g.clusters()) 


    def k_core(self, *args):
        """Returns some k-cores of the graph.

        The method accepts an arbitrary number of arguments representing
        the desired indices of the M{k}-cores to be returned. The arguments
        can also be lists or tuples. The result is a single L{Graph} object
        if an only integer argument was given, otherwise the result is a
        list of L{Graph} objects representing the desired k-cores in the
        order the arguments were specified. If no argument is given, returns
        all M{k}-cores in increasing order of M{k}.
        """
        if len(args) == 0:
            indices = xrange(self.vcount())
            return_single = False
        else:
            return_single = True
            indices = []
            for arg in args:
                try:
                    indices.extend(arg)
                except:
                    indices.append(arg)

        if len(indices)>1 or hasattr(args[0], "__iter__"):
            return_single = False

        corenesses = self.coreness()
        result = []
        vidxs = xrange(self.vcount())
        for idx in indices:
            core_idxs = [vidx for vidx in vidxs if corenesses[vidx] >= idx]
            result.append(self.subgraph(core_idxs))

        if return_single: return result[0]
        return result


    def write_graphmlz(self, f, compresslevel=9):
        """Writes the graph to a zipped GraphML file.

        The library uses the gzip compression algorithm, so the resulting
        file can be unzipped with regular gzip uncompression (like
        C{gunzip} or C{zcat} from Unix command line) or the Python C{gzip}
        module.

        Uses a temporary file to store intermediate GraphML data, so
        make sure you have enough free space to store the unzipped
        GraphML file as well.

        @param f: the name of the file to be written.
        @param compresslevel: the level of compression. 1 is fastest and
          produces the least compression, and 9 is slowest and produces
          the most compression."""
        tmpfilename=None
        try:
            tmpfileno, tmpfilename = mkstemp(text=True)
            os.close(tmpfileno)
            self.write_graphml(tmpfilename)
            outf = gzip.GzipFile(f, "wb", compresslevel)
            inf = open(tmpfilename)
            for line in inf: outf.write(line)
            inf.close()
            outf.close()
        finally:
            if tmpfilename is not None: os.unlink(tmpfilename)

    def Read_GraphMLz(cls, f, *params, **kwds):
        """Read_GraphMLz(f, directed=True, index=0)

        Reads a graph from a zipped GraphML file.

        @param f: the name of the file
        @param index: if the GraphML file contains multiple graphs,
          specified the one that should be loaded. Graph indices
          start from zero, so if you want to load the first graph,
          specify 0 here.
        @return: the loaded graph object"""
        tmpfilename=None
        try:
            tmpfileno, tmpfilename = mkstemp(text=True)
            os.close(tmpfileno)
            inf = gzip.GzipFile(f, "rb")
            outf = open(tmpfilename, "wt")
            for line in inf: outf.write(line)
            inf.close()
            outf.close()
            result=cls.Read_GraphML(tmpfilename)
        finally:
            if tmpfilename is not None: os.unlink(tmpfilename)
        return result
    Read_GraphMLz = classmethod(Read_GraphMLz)

    def write_svg(self, fname, layout, width = None, height = None, \
                  labels = "label", colors = "color", shapes = "shape", \
                  vertex_size = 10, font_size = 16, *args, **kwds):
        """Saves the graph as an SVG (Scalable Vector Graphics) file
        
        @param fname: the name of the file
        @param layout: the layout of the graph. Can be either an
          explicitly specified layout (using a list of coordinate
          pairs) or the name of a layout algorithm (which should
          refer to a method in the L{Graph} object, but without
          the C{layout_} prefix.
        @param width: the preferred width in pixels (default: 400)
        @param height: the preferred height in pixels (default: 400)
        @param labels: the vertex labels. Either it is the name of
          a vertex attribute to use, or a list explicitly specifying
          the labels. It can also be C{None}.
        @param colors: the vertex colors. Either it is the name of
          a vertex attribute to use, or a list explicitly specifying
          the colors. A color can be anything acceptable in an SVG
          file.
        @param shapes: the vertex shapes. Either it is the name of
          a vertex attribute to use, or a list explicitly specifying
          the shapes as integers. Shape 0 means hidden (nothing is drawn),
          shape 1 is a circle, shape 2 is a rectangle.
        @param vertex_size: vertex size in pixels
        @param font_size: font size. If it is a string, it is written into
          the SVG file as-is (so you can specify anything which is valid
          as the value of the C{font-size} style). If it is a number, it
          is interpreted as pixel size and converted to the proper attribute
          value accordingly.
        """
        if width is None and height is None:
            width = 400
            height = 400
        elif width is None:
            width = height
        elif height is None:
            height = width
                
        if width<=0 or height<=0:
            raise ValueError, "width and height must be positive"

        if isinstance(layout, str):
            f=getattr(Graph, "layout_"+layout);
            layout=f(self, *args)

        if isinstance(labels, str):
            try:
                labels = self.vs.get_attribute_values(labels)
            except KeyError:
                labels = [x+1 for x in xrange(self.vcount())]
        elif labels is None:
            labels = [""] * self.vcount()

        if isinstance(colors, str):
            try:
                colors = self.vs.get_attribute_values(colors)
            except KeyError:
                colors = ["red" for x in xrange(self.vcount())]

        if isinstance(shapes, str):
            try:
                shapes = self.vs.get_attribute_values(shapes)
            except KeyError:
                shapes = [1]*self.vcount()
        
        if not isinstance(font_size, str):
            font_size = "%spx" % str(font_size)
        else:
            if ";" in font_size:
                raise ValueError, "font size can't contain a semicolon"

        vc = self.vcount()
        while len(labels)<vc: labels.append(len(labels)+1)
        while len(colors)<vc: colors.append("red")

        f=open(fname, "w")
                
        maxs=[layout[0][dim] for dim in range(2)]
        mins=[layout[0][dim] for dim in range(2)]
                
        for rowidx in range(1, len(layout)):
            row = layout[rowidx]
            for dim in range(0, 2):
                if maxs[dim]<row[dim]: maxs[dim]=row[dim]
                if mins[dim]>row[dim]: mins[dim]=row[dim]
                
        sizes=[width-2*vertex_size, height-2*vertex_size]
        halfsizes=[(maxs[dim]+mins[dim])/2.0 for dim in range(2)]
        ratios=[sizes[dim]/(maxs[dim]-mins[dim]) for dim in range(2)]
        layout=[[(row[0]-halfsizes[0])*ratios[0], \
                 (row[1]-halfsizes[1])*ratios[1]] \
                for row in layout]

        print >>f, "<?xml version=\"1.0\" standalone=\"no\"?>"
        print >>f, "<!DOCTYPE svg PUBLIC \"-//W3C//DTD SVG 1.1//EN\""
        print >>f, "\"http://www.w3.org/Graphics/SVG/1.1/DTD/svg11.dtd\">"
        
        print >>f, "<svg width=\"%d\" height=\"%d\" version=\"1.1\" xmlns=\"http://www.w3.org/2000/svg\">" % (width, height)
        print >>f, "<!-- Created by igraph -->"
        print >>f
        print >>f, "<defs>"
        print >>f, "  <marker id=\"Triangle\" viewBox=\"0 0 10 10\""
        print >>f, "    refX=\"10\" refY=\"5\" orient=\"auto\""
        print >>f, "    markerUnits=\"strokeWidth\""
        print >>f, "    markerWidth=\"16\" markerHeight=\"8\">"
        print >>f, "    <path d=\"M 0 0 L 10 5 L 0 10 z\"/>"
        print >>f, "  </marker>"
        print >>f, "  <style type=\"text/css\">"
        print >>f, "    <![CDATA["
        print >>f, "#vertices circle { stroke: black; stroke-width: 1 }"
        print >>f, "#vertices rect { stroke: black; stroke-width: 1 }"
        print >>f, "#vertices text { text-anchor: middle; font-size: %s; font-family: sans-serif; font-weight: normal }" % font_size
        if self.is_directed():
            print >>f, "#edges line { stroke: black; stroke-width: 1; marker-end: url(#Triangle) }"
        else:
            print >>f, "#edges line { stroke: black; stroke-width: 1 }"
        print >>f, "    ]]>"
        print >>f, "  </style>"
        print >>f, "</defs>"
        print >>f
        print >>f, "<g transform=\"translate(%.4f,%.4f)\">" % (width/2.0, height/2.0)
        print >>f, "  <g id=\"edges\">"
        print >>f, "  <!-- Edges -->"

        has_edge_opacities = "opacity" in self.edge_attributes()
        for edge in self.es:
            vidxs = edge.tuple
            x1 = layout[vidxs[0]][0]
            y1 = layout[vidxs[0]][1]
            x2 = layout[vidxs[1]][0]
            y2 = layout[vidxs[1]][1]
            angle = math.atan2(y2-y1, x2-x1)
            x2 = x2 - vertex_size*math.cos(angle)
            y2 = y2 - vertex_size*math.sin(angle)
            if has_edge_opacities:
                print >>f, "    <line x1=\"%.4f\" y1=\"%.4f\" x2=\"%.4f\" y2=\"%.4f\" style=\"stroke-opacity:%.2f\"/>" % (x1, y1, x2, y2, float(edge["opacity"]))
            else:
                print >>f, "    <line x1=\"%.4f\" y1=\"%.4f\" x2=\"%.4f\" y2=\"%.4f\"/>" % (x1, y1, x2, y2)

        print >>f, "  </g>"
        print >>f

        print >>f, "  <g id=\"vertices\">"
        print >>f, "  <!-- Vertices -->"
        for vidx in range(self.vcount()):
            print >>f, "    <g transform=\"translate(%.4f %.4f)\">" % (layout[vidx][0], layout[vidx][1])
            if shapes[vidx] == 1:
                # Undocumented feature: can handle two colors
                c = str(colors[vidx])
                if " " in c:
                    c = c.split(" ")
                    vs = str(vertex_size)
                    print >>f, "      <path d=\"M -%s,0 A%s,%s 0 0,0 %s,0 L -%s,0\" fill=\"%s\"/>" % (vs,vs,vs,vs,vs,c[0])
                    print >>f, "      <path d=\"M -%s,0 A%s,%s 0 0,1 %s,0 L -%s,0\" fill=\"%s\"/>" % (vs,vs,vs,vs,vs,c[1])
                    print >>f, "      <circle cx=\"0\" cy=\"0\" r=\"%s\" fill=\"none\"/>" % vs
                else:
                    print >>f, "      <circle cx=\"0\" cy=\"0\" r=\"%s\" fill=\"%s\"/>" % (str(vertex_size), str(colors[vidx]))
            elif shapes[vidx] == 2:
                print >>f, "      <rect x=\"-%s\" y=\"-%s\" width=\"%s\" height=\"%s\" fill=\"%s\"/>" % (str(vertex_size), str(vertex_size), str(2*vertex_size), str(2*vertex_size), str(colors[vidx]))
            print >>f, "      <text x=\"0\" y=\"5\">%s</text>" % str(labels[vidx])
            print >>f, "    </g>"

        print >>f, "  </g>"
        print >>f, "</g>"
        print >>f
        print >>f, "</svg>"
                
        f.close()


    def Read(klass, f, format=None, *args, **kwds):
        """Unified reading function for graphs.

        This method tries to identify the format of the graph given in
        the first parameter and calls the corresponding reader method.

        The remaining arguments are passed to the reader method without
        any changes.

        @param f: the file containing the graph to be loaded
        @param format: the format of the file (if known in advance).
          C{None} means auto-detection. Possible values are: C{"ncol"}
          (NCOL format), C{"lgl"} (LGL format), C{"graphml"}, C{"graphmlz"}
          (GraphML and gzipped GraphML format), C{"gml"} (GML format),
          C{"net"}, C{"pajek"} (Pajek format), C{"dimacs"} (DIMACS format),
          C{"edgelist"}, C{"edges"} or C{"edge"} (edge list).
        @raises IOError: if the file format can't be identified and
          none was given.
        """
        if format is None: format = klass._identify_format(f)
        try:
            reader = klass._format_mapping[format][0]
        except KeyError, IndexError:
            raise IOError, "unknown file format: %s" % str(format)
        if reader is None:
            raise IOError, "no loader method for file format: %s" % str(format)
        reader = getattr(klass, reader)
        return reader(f, *args, **kwds)
    Read = classmethod(Read)
    Load = Read

    def __iadd__(self, other):
        """In-place addition (disjoint union).

        @see: L{__add__}
        """
        if isinstance(other, int):
            return self.add_vertices(other)
        elif isinstance(other, tuple) and len(other) == 2:
            return self.add_edges([other])
        elif isinstance(other, list):
            if len(other)>0:
                if isinstance(other[0], tuple):
                    return self.add_edges(other)
            else:
                return self

        return NotImplemented


    def __add__(self, other):
        """Copies the graph and extends the copy depending on the type of
        the other object given.

        @param other: if it is an integer, the copy is extended by the given
          number of vertices. If it is a tuple with two elements, the copy
          is extended by a single edge. If it is a list of tuples, the copy
          is extended by multiple edges. If it is a L{Graph}, a disjoint
          union is performed.
        """
        if isinstance(other, int):
            g = self.copy()
            g.add_vertices(other)
        elif isinstance(other, tuple) and len(other) == 2:
            g = self.copy()
            g.add_edges([other])
        elif isinstance(other, list):
            if len(other)>0:
                if isinstance(other[0], tuple):
                    g = self.copy()
                    g.add_edges(other)
                elif isinstance(other[0], Graph):
                    return self.disjoint_union(other)
                else:
                    return NotImplemented
            else:
                return self.copy()

        elif isinstance(other, Graph):
            return self.disjoint_union(other)
        else:
            return NotImplemented

        return g


    def __isub__(self, other):
        """In-place subtraction (difference).

        @see: L{__sub__}"""
        if isinstance(other, int):
            return self.delete_vertices(other)
        elif isinstance(other, tuple) and len(other) == 2:
            return self.delete_edges(other)
        elif isinstance(other, list):
            if len(other)>0:
                if isinstance(other[0], tuple):
                    return self.delete_edges(other)
                elif isinstance(other[0], int):
                    return self.delete_vertices(other)
            else:
                return self

        return NotImplemented


    def __sub__(self, other):
        """Removes the given object(s) from the graph

        @param other: if it is an integer, removes the vertex with the given
          ID from the graph (note that the remaining vertices will get
          re-indexed!). If it is a tuple, removes the given edge. If it is
          a graph, takes the difference of the two graphs. Accepts
          lists of integers or lists of tuples as well, but they can't be
          mixed!
        """
        if isinstance(other, int):
            return self.copy().delete_vertices(other)
        elif isinstance(other, tuple) and len(other) == 2:
            return self.copy().delete_edges(other)
        elif isinstance(other, list):
            if len(other)>0:
                if isinstance(other[0], tuple):
                    return self.copy().delete_edges(other)
                elif isinstance(other[0], int):
                    return self.copy().delete_vertices(other)
            else:
                return self.copy()
        elif isinstance(other, Graph):
            return self.difference(other)

        return NotImplemented

    def __mul__(self, other):
        """Copies exact replicas of the original graph an arbitrary number of times.

        @param other: if it is an integer, multiplies the graph by creating the
          given number of identical copies and taking the disjoint union of
          them.
        """
        if isinstance(other, int):
            if other == 0:
                return Graph()
            elif other == 1:
                return self
            elif other > 1:
                # TODO: should make it more efficient - powers of 2?
                return self.disjoint_union([self]*(other-1))
            else:
                return NotImplemented

        return NotImplemented
    
    def __coerce__(self, other):
        """Coercion rules.

        This method is needed to allow the graph to react to additions
        with lists, tuples or integers.
        """
        if type(other) in [int, tuple, list]:
            return self, other


    def summary(self, verbosity=0):
        """Returns basic statistics about the graph in a string
        
        @param verbosity: the amount of statistics to be returned. 0 returns
          the usual statistics (node, edge count, directedness, number of
          strong components, density, reciprocity, average path length,
          diameter). 1 also returns the detailed degree distributions."""
        output=[]
        output.append("%d nodes, %d edges, %sdirected" % \
            (self.vcount(), self.ecount(), ["un", ""][self.is_directed()]))
        output.append("")
        output.append("Number of components: %d" % (len(self.clusters())+1))
        output.append("Diameter: %d" % self.diameter(unconn=True))
        output.append("Density: %.4f" % self.density())
        # output.append("Transitivity: %.4f" % self.transitivity())
        if self.is_directed():
            output.append("Reciprocity: %.4f" % self.reciprocity())
        output.append("Average path length: %.4f" % self.average_path_length())

        if verbosity>=1:
            maxdegree=self.maxdegree()
            binwidth=max(1, maxdegree/20)
            output.append("")
            output.append("Degree distribution:")
            output.append(str(self.degree_distribution(binwidth)))

            if self.is_directed():
                output.append("")
                output.append("Degree distribution (only in-degrees):")
                output.append(str(self.degree_distribution(binwidth, type=IN)))
                output.append("")
                output.append("Degree distribution (only out-degrees):")
                output.append(str(self.degree_distribution(binwidth, type=OUT)))

        return "\n".join(output)

    _format_mapping = {
          "ncol":       ("Read_Ncol", "write_ncol"),
          "lgl":        ("Read_Lgl", "write_lgl"),
          "graphmlz":   ("Read_GraphMLz", "write_graphmlz"),
          "graphml":    ("Read_GraphML", "write_graphml"),
          "gml":        ("Read_GML", "write_gml"),
          "net":        ("Read_Pajek", None),
          "pajek":      ("Read_Pajek", None),
          "dimacs":     ("Read_DIMACS", "write_dimacs"),
          #"adjacency":  ("Read_Adjacency", "write_adjacency"),
          #"adj":        ("Read_Adjacency", "write_adjacency),
          "edgelist":   ("Read_Edgelist", "write_edgelist"),
          "edge":       ("Read_Edgelist", "write_edgelist"),
          "edges":      ("Read_Edgelist", "write_edgelist")
    }
<|MERGE_RESOLUTION|>--- conflicted
+++ resolved
@@ -81,8 +81,35 @@
         kwds['degree']=_igraph.OUT
         return self.degree(*args, **kwds)
 
-<<<<<<< HEAD
-=======
+    def eccentricity(self, nodes=None):
+        """Calculates eccentricities for vertices with the given indices.
+        
+        Eccentricity is given as the reciprocal of the greatest distance
+        between the vertex being considered and any other vertex in the
+        graph.
+
+        Please note that for any unconnected graph, eccentricities will
+        all be equal to 1 over the number of vertices, since for all vertices
+        the greatest distance will be equal to the number of vertices (this
+        is how L{shortest_paths} denotes vertex pairs where it is impossible
+        to reach one from the other).
+
+        @param vertices: the vertices to consider. If C{None}, all
+          vertices are considered.
+        @return: the eccentricities in a list
+        """
+        if self.vcount() == 0: return []
+        if self.vcount() == 1: return [1.0]
+        distance_matrix = self.shortest_paths(mode=OUT)
+        distance_maxs = map(max, distance_matrix)
+        
+        if nodes is None:
+            result = [1.0/x for x in distance_maxs]
+        else:
+            result = [1.0/distance_maxs[idx] for idx in nodes]
+
+        return result
+
     def biconnected_components(self, return_articulation_points=False):
         """biconnected_components(return_articulation_points=False)
 
@@ -110,81 +137,6 @@
         else:
             return cl
     blocks = biconnected_components
-
-    def clusters(self, mode=STRONG):
-        """clusters(mode=STRONG)
-
-        Calculates the (strong or weak) clusters (connected components) for
-        a given graph.
-
-        @param mode: must be either C{STRONG} or C{WEAK}, depending on the
-          clusters being sought. Optional, defaults to C{STRONG}.
-        @return: a L{VertexClustering} object"""
-        return VertexClustering(self, GraphBase.clusters(self, mode))
-    components = clusters
-
-    def degree_distribution(self, bin_width = 1, *args, **kwds):
-        """degree_distribution(bin_width=1, ...)
-
-        Calculates the degree distribution of the graph.
-
-        Unknown keyword arguments are directly passed to L{degree()}.
-
-        @param bin_width: the bin width of the histogram
-        @return: a histogram representing the degree distribution of the
-          graph.
-        """
-        result = Histogram(bin_width, self.degree(*args, **kwds))
-        return result
-
-    def dyad_census(self, *args, **kwds):
-        """dyad_census()
-
-        Calculates the dyad census of the graph.
-
-        Dyad census means classifying each pair of vertices of a directed
-        graph into three categories: mutual (there is an edge from I{a} to
-        I{b} and also from I{b} to I{a}), asymmetric (there is an edge
-        from I{a} to I{b} or from I{b} to I{a} but not the other way round)
-        and null (there is no connection between I{a} and I{b}).
-
-        @return: a L{DyadCensus} object.
-        @newfield ref: Reference
-        @ref: Holland, P.W. and Leinhardt, S.  (1970).  A Method for Detecting
-          Structure in Sociometric Data.  American Journal of Sociology, 70,
-          492-513.
-        """
-        return DyadCensus(GraphBase.dyad_census(self, *args, **kwds))
-
->>>>>>> a92b64de
-    def eccentricity(self, nodes=None):
-        """Calculates eccentricities for vertices with the given indices.
-        
-        Eccentricity is given as the reciprocal of the greatest distance
-        between the vertex being considered and any other vertex in the
-        graph.
-
-        Please note that for any unconnected graph, eccentricities will
-        all be equal to 1 over the number of vertices, since for all vertices
-        the greatest distance will be equal to the number of vertices (this
-        is how L{shortest_paths} denotes vertex pairs where it is impossible
-        to reach one from the other).
-
-        @param vertices: the vertices to consider. If C{None}, all
-          vertices are considered.
-        @return: the eccentricities in a list
-        """
-        if self.vcount() == 0: return []
-        if self.vcount() == 1: return [1.0]
-        distance_matrix = self.shortest_paths(mode=OUT)
-        distance_maxs = map(max, distance_matrix)
-        
-        if nodes is None:
-            result = [1.0/x for x in distance_maxs]
-        else:
-            result = [1.0/distance_maxs[idx] for idx in nodes]
-
-        return result
 
     def clusters(self, mode=STRONG):
         """clusters(mode=STRONG)
