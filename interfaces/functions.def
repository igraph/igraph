--- conflicted
+++ resolved
@@ -446,12 +446,8 @@
         IGNORE: RR, RC, RNamespace
 
 igraph_get_all_shortest_paths:
-<<<<<<< HEAD
-        PARAMS: GRAPH graph, OUT VERTEXSETLIST res, OUT VERTEXSETLIST res_e, OUT VECTOR nrgeo, \
-=======
         PARAMS: GRAPH graph, OUT VERTEXSETLIST_OR_0 vertices,
                 OUT EDGESETLIST_OR_0 edges, OUT VECTOR_OR_0 nrgeo, \
->>>>>>> 22ca5ecd
                 VERTEX from, VERTEXSET to, NEIMODE mode=OUT
         DEPS: vertices ON graph, edges ON graph, from ON graph, to ON graph
         IGNORE: RR, RNamespace
