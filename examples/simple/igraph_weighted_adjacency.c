/* -*- mode: C -*-  */
/*
   IGraph library.
   Copyright (C) 2006-2022  The igraph development team <igraph@igraph.org>

   This program is free software; you can redistribute it and/or modify
   it under the terms of the GNU General Public License as published by
   the Free Software Foundation; either version 2 of the License, or
   (at your option) any later version.

   This program is distributed in the hope that it will be useful,
   but WITHOUT ANY WARRANTY; without even the implied warranty of
   MERCHANTABILITY or FITNESS FOR A PARTICULAR PURPOSE.  See the
   GNU General Public License for more details.

   You should have received a copy of the GNU General Public License
   along with this program.  If not, see <https://www.gnu.org/licenses/>.
*/

#include <igraph.h>
#include <stdarg.h>

<<<<<<< HEAD
=======
void print(igraph_t *g) {
    igraph_vector_int_t el;
    igraph_integer_t i, j, n;
    char ch = igraph_is_directed(g) ? '>' : '-';

    igraph_vector_int_init(&el, 0);
    igraph_get_edgelist(g, &el, 0);
    n = igraph_ecount(g);

    for (i = 0, j = 0; i < n; i++, j += 2) {
        printf("%" IGRAPH_PRId " --%c %" IGRAPH_PRId ": %" IGRAPH_PRId "\n",
               VECTOR(el)[j], ch, VECTOR(el)[j + 1], (igraph_integer_t)EAN(g, "weight", i));
    }

    igraph_vector_int_destroy(&el);
}

>>>>>>> 1bc70e4d
int main() {
    igraph_matrix_t mat;
<<<<<<< HEAD
    igraph_t g;
    int m[4][4] = { { 0, 1, 2, 0 }, { 2, 0, 0, 1 }, { 0, 0, 1, 0 }, { 0, 1, 0, 0 } };
    igraph_vector_t weights;
    igraph_vector_int_t el;
    igraph_integer_t i, j, n;
    igraph_vector_int_init(&el, 0);
    igraph_vector_init(&weights, 0);

    igraph_matrix_init(&mat, 4, 4);
    for (i = 0; i < 4; i++) for (j = 0; j < 4; j++) {
        MATRIX(mat, i, j) = m[i][j];
    }

    igraph_weighted_adjacency(&g, &mat, IGRAPH_ADJ_DIRECTED, &weights, /*loops*/1);

    igraph_get_edgelist(&g, &el, 0);
    n = igraph_ecount(&g);

    for (i = 0, j = 0; i < n; i++, j += 2) {
        printf("%" IGRAPH_PRId " --> %" IGRAPH_PRId ": %g\n",
               VECTOR(el)[j], VECTOR(el)[j + 1], VECTOR(weights)[i]);
    }

    igraph_matrix_destroy(&mat);
    igraph_vector_destroy(&weights);
    igraph_vector_int_destroy(&el);
    igraph_destroy(&g);

=======
    igraph_real_t m[4][4] = {
       { 0, 2, 0, 0 },
       { 1, 0, 0, 1 },
       { 2, 0, 1, 0 },
       { 0, 1, 0, 0 }
    };

    /* Set up an attribute handler */
    igraph_set_attribute_table(&igraph_cattribute_table);

    /* Create a matrix view of the 'm' array. Note that C uses column-major
     * ordering, therefore m[0] is the first column, m[1] is the second etc */
    igraph_matrix_view(&mat, m[0], 4, 4);

    /* Create a graph from the weighted adjacency matrix */
    igraph_weighted_adjacency(&g, &mat, IGRAPH_ADJ_DIRECTED, 0, IGRAPH_LOOPS_ONCE);

    /* Print and destroy the graph. The matrix view does not need to be
     * destroyed */
    print(&g);
    igraph_destroy(&g);

    return 0;
>>>>>>> 1bc70e4d
}<|MERGE_RESOLUTION|>--- conflicted
+++ resolved
@@ -20,29 +20,8 @@
 #include <igraph.h>
 #include <stdarg.h>
 
-<<<<<<< HEAD
-=======
-void print(igraph_t *g) {
-    igraph_vector_int_t el;
-    igraph_integer_t i, j, n;
-    char ch = igraph_is_directed(g) ? '>' : '-';
-
-    igraph_vector_int_init(&el, 0);
-    igraph_get_edgelist(g, &el, 0);
-    n = igraph_ecount(g);
-
-    for (i = 0, j = 0; i < n; i++, j += 2) {
-        printf("%" IGRAPH_PRId " --%c %" IGRAPH_PRId ": %" IGRAPH_PRId "\n",
-               VECTOR(el)[j], ch, VECTOR(el)[j + 1], (igraph_integer_t)EAN(g, "weight", i));
-    }
-
-    igraph_vector_int_destroy(&el);
-}
-
->>>>>>> 1bc70e4d
 int main() {
     igraph_matrix_t mat;
-<<<<<<< HEAD
     igraph_t g;
     int m[4][4] = { { 0, 1, 2, 0 }, { 2, 0, 0, 1 }, { 0, 0, 1, 0 }, { 0, 1, 0, 0 } };
     igraph_vector_t weights;
@@ -56,7 +35,7 @@
         MATRIX(mat, i, j) = m[i][j];
     }
 
-    igraph_weighted_adjacency(&g, &mat, IGRAPH_ADJ_DIRECTED, &weights, /*loops*/1);
+    igraph_weighted_adjacency(&g, &mat, IGRAPH_ADJ_DIRECTED, &weights, IGRAPH_LOOPS_ONCE);
 
     igraph_get_edgelist(&g, &el, 0);
     n = igraph_ecount(&g);
@@ -71,29 +50,4 @@
     igraph_vector_int_destroy(&el);
     igraph_destroy(&g);
 
-=======
-    igraph_real_t m[4][4] = {
-       { 0, 2, 0, 0 },
-       { 1, 0, 0, 1 },
-       { 2, 0, 1, 0 },
-       { 0, 1, 0, 0 }
-    };
-
-    /* Set up an attribute handler */
-    igraph_set_attribute_table(&igraph_cattribute_table);
-
-    /* Create a matrix view of the 'm' array. Note that C uses column-major
-     * ordering, therefore m[0] is the first column, m[1] is the second etc */
-    igraph_matrix_view(&mat, m[0], 4, 4);
-
-    /* Create a graph from the weighted adjacency matrix */
-    igraph_weighted_adjacency(&g, &mat, IGRAPH_ADJ_DIRECTED, 0, IGRAPH_LOOPS_ONCE);
-
-    /* Print and destroy the graph. The matrix view does not need to be
-     * destroyed */
-    print(&g);
-    igraph_destroy(&g);
-
-    return 0;
->>>>>>> 1bc70e4d
 }