/* -*- mode: C -*-  */
/* vim:set ts=4 sw=4 sts=4 et: */
/*
   IGraph library.
   Copyright (C) 2006-2012  Gabor Csardi <csardi.gabor@gmail.com>
   334 Harvard st, Cambridge MA, 02139 USA

   This program is free software; you can redistribute it and/or modify
   it under the terms of the GNU General Public License as published by
   the Free Software Foundation; either version 2 of the License, or
   (at your option) any later version.

   This program is distributed in the hope that it will be useful,
   but WITHOUT ANY WARRANTY; without even the implied warranty of
   MERCHANTABILITY or FITNESS FOR A PARTICULAR PURPOSE.  See the
   GNU General Public License for more details.

   You should have received a copy of the GNU General Public License
   along with this program; if not, write to the Free Software
   Foundation, Inc.,  51 Franklin Street, Fifth Floor, Boston, MA
   02110-1301 USA

*/

#include <igraph.h>
#include <stdlib.h>

/* Compares two paths based on their last elements. If they are equal, proceeds
 * with the ones preceding these elements, until we find a difference. If one
 * of the vectors is a suffix of the other, the shorter vector gets ordered
 * first.
 */
int vector_tail_cmp(const void *path1, const void *path2) {
    const igraph_vector_t *vec1 = *(const igraph_vector_t**)path1;
    const igraph_vector_t *vec2 = *(const igraph_vector_t**)path2;
    size_t length1 = igraph_vector_size(vec1);
    size_t length2 = igraph_vector_size(vec2);
    int diff;

    while (length1 > 0 && length2 > 0) {
        length1--;
        length2--;
        diff = VECTOR(*vec1)[length1] - VECTOR(*vec2)[length2];
        if (diff != 0) {
            return diff;
        }
    }

    if (length1 == 0 && length2 == 0) {
        return 0;
    } else if (length1 == 0) {
        return -1;
    } else {
        return 1;
    }
}

void check_nrgeo(const igraph_t *graph, igraph_vs_t vs,
                 const igraph_vector_ptr_t *paths,
                 const igraph_vector_t *nrgeo) {
    long int i, n;
    igraph_vector_t nrgeo2, *path;
    igraph_vit_t vit;

    n = igraph_vcount(graph);
    igraph_vector_init(&nrgeo2, n);
    if (igraph_vector_size(nrgeo) != n) {
        printf("nrgeo vector length must be %ld, was %ld", n, igraph_vector_size(nrgeo));
        return;
    }

    n = igraph_vector_ptr_size(paths);
    for (i = 0; i < n; i++) {
        path = VECTOR(*paths)[i];
        if (path == 0) {
            printf("Null path found in result vector at index %ld\n", i);
            return;
        }
        if (igraph_vector_size(path) == 0) {
            printf("Empty path found in result vector at index %ld\n", i);
            return;
        }
        VECTOR(nrgeo2)[(long int)igraph_vector_tail(path)] += 1;
    }

    igraph_vit_create(graph, vs, &vit);
    for (IGRAPH_VIT_RESET(vit); !IGRAPH_VIT_END(vit); IGRAPH_VIT_NEXT(vit)) {
        long int node = IGRAPH_VIT_GET(vit);
        if (VECTOR(*nrgeo)[node] - VECTOR(nrgeo2)[node]) {
            printf("nrgeo[%ld] invalid, observed = %ld, expected = %ld\n",
                   node, (long int)VECTOR(*nrgeo)[node], (long int)VECTOR(nrgeo2)[node]);
        }
    }
    igraph_vit_destroy(&vit);

    igraph_vector_destroy(&nrgeo2);
}

int main() {

    igraph_t g;
    igraph_vector_ptr_t res, res_e;
    long int i;

    igraph_real_t weights[] = { 1, 2, 3, 4, 5, 1, 1, 1, 1, 1 };
    igraph_real_t weights2[] = { 0, 2, 1, 0, 5, 2, 1, 1, 0, 2, 2, 8, 1, 1, 3, 1, 1, 4, 2, 1 };
    igraph_real_t dim[] = { 4, 4 };

    igraph_vector_t weights_vec, dim_vec, nrgeo;
    igraph_vs_t vs;

    igraph_vector_init(&nrgeo, 0);

    /* Simple ring graph without weights */

    igraph_ring(&g, 10, IGRAPH_UNDIRECTED, 0, 1);

    igraph_vector_ptr_init(&res, 5);
    igraph_vector_ptr_init(&res_e, 5);
    igraph_vs_vector_small(&vs, 1, 3, 4, 5, 2, 1,  -1);

<<<<<<< HEAD
    /* check the get_all_shortest_path without the res_e */

    igraph_get_all_shortest_paths_dijkstra(&g, /*res=*/ &res, /*res_e=*/ NULL,
                                           /*nrgeo=*/ &nrgeo, /*from=*/ 0, /*to=*/ vs,
                                           /*weights=*/ 0, /*mode=*/ IGRAPH_OUT);
=======
    igraph_get_all_shortest_paths_dijkstra(
                &g,
                /*res=*/ &res, /*nrgeo=*/ &nrgeo,
                /*from=*/ 0, /*to=*/ vs,
                /*weights=*/ NULL, /*mode=*/ IGRAPH_OUT);
>>>>>>> d395d8e1
    check_nrgeo(&g, vs, &res, &nrgeo);

    for (i = 0; i < igraph_vector_ptr_size(&res); i++) {
        igraph_vector_print(VECTOR(res)[i]);
        igraph_vector_destroy(VECTOR(res)[i]);
        igraph_free(VECTOR(res)[i]);
        VECTOR(res)[i] = 0;
    }

    /* check the get_all_shortest_path without the res */

    igraph_get_all_shortest_paths_dijkstra(&g, /*res=*/ NULL, /*res_e=*/ &res_e,
                                           /*nrgeo=*/ &nrgeo, /*from=*/ 0, /*to=*/ vs,
                                           /*weights=*/ 0, /*mode=*/ IGRAPH_OUT);

    for (i = 0; i < igraph_vector_ptr_size(&res_e); i++) {
        igraph_vector_print(VECTOR(res_e)[i]);
        igraph_vector_destroy(VECTOR(res_e)[i]);
        free(VECTOR(res_e)[i]);
        VECTOR(res_e)[i] = 0;
    }

    /* Same ring, but with weights */

    igraph_vector_view(&weights_vec, weights, sizeof(weights) / sizeof(igraph_real_t));
<<<<<<< HEAD
    igraph_get_all_shortest_paths_dijkstra(&g, /*res=*/ &res, /*res_e=*/ NULL,
                                           /*nrgeo=*/ &nrgeo, /*from=*/ 0, /*to=*/ vs,
                                           /*weights=*/ &weights_vec, /*mode=*/ IGRAPH_OUT);
=======
    igraph_get_all_shortest_paths_dijkstra(
                &g,
                /*res=*/ &res, /*nrgeo=*/ &nrgeo,
                /*from=*/ 0, /*to=*/ vs,
                /*weights=*/ &weights_vec, /*mode=*/ IGRAPH_OUT);
>>>>>>> d395d8e1
    check_nrgeo(&g, vs, &res, &nrgeo);

    for (i = 0; i < igraph_vector_ptr_size(&res); i++) {
        igraph_vector_print(VECTOR(res)[i]);
        igraph_vector_destroy(VECTOR(res)[i]);
        igraph_free(VECTOR(res)[i]);
        VECTOR(res)[i] = 0;
    }

    igraph_get_all_shortest_paths_dijkstra(&g, /*res=*/ NULL, /*res_e=*/ &res_e,
                                        /*nrgeo=*/ &nrgeo, /*from=*/ 0, /*to=*/ vs,
                                        /*weights=*/ &weights_vec, /*mode=*/ IGRAPH_OUT);

    for (i = 0; i < igraph_vector_ptr_size(&res_e); i++) {
        igraph_vector_print(VECTOR(res_e)[i]);
        igraph_vector_destroy(VECTOR(res_e)[i]);
        free(VECTOR(res_e)[i]);
        VECTOR(res_e)[i] = 0;
    }

    igraph_destroy(&g);

    /* More complicated example */

    igraph_small(&g, 10, IGRAPH_DIRECTED,
                 0, 1, 0, 2, 0, 3,   1, 2, 1, 4, 1, 5,
                 2, 3, 2, 6,         3, 2, 3, 6,
                 4, 5, 4, 7,         5, 6, 5, 8, 5, 9,
                 7, 5, 7, 8,         8, 9,
                 5, 2,
                 2, 1,
                 -1);

    igraph_vector_view(&weights_vec, weights2, sizeof(weights2) / sizeof(igraph_real_t));
<<<<<<< HEAD
    igraph_get_all_shortest_paths_dijkstra(&g, /*res=*/ &res, /*res_e=*/ &res_e,
                                           /*nrgeo=*/ &nrgeo, /*from=*/ 0, /*to=*/ vs,
                                           /*weights=*/ &weights_vec, /*mode=*/ IGRAPH_OUT);
=======
    igraph_get_all_shortest_paths_dijkstra(
                &g,
                /*res=*/ &res, /*nrgeo=*/ &nrgeo,
                /*from=*/ 0, /*to=*/ vs,
                /*weights=*/ &weights_vec, /*mode=*/ IGRAPH_OUT);
>>>>>>> d395d8e1

    check_nrgeo(&g, vs, &res, &nrgeo);

    /* Sort the paths in a deterministic manner to avoid problems with
     * different qsort() implementations on different platforms */
    igraph_vector_ptr_sort(&res, vector_tail_cmp);

    for (i = 0; i < igraph_vector_ptr_size(&res); i++) {
        igraph_vector_print(VECTOR(res)[i]);
        igraph_vector_destroy(VECTOR(res)[i]);
        igraph_free(VECTOR(res)[i]);
        VECTOR(res)[i] = 0;
    }

    igraph_vs_destroy(&vs);
    igraph_destroy(&g);

    igraph_vector_ptr_sort(&res_e, vector_tail_cmp);

    for (i = 0; i < igraph_vector_ptr_size(&res_e); i++) {
        igraph_vector_print(VECTOR(res_e)[i]);
        igraph_vector_destroy(VECTOR(res_e)[i]);
        free(VECTOR(res_e)[i]);
        VECTOR(res_e)[i] = 0;
    }

    /* Regular lattice with some heavyweight edges */
    igraph_vector_view(&dim_vec, dim, sizeof(dim) / sizeof(igraph_real_t));
    igraph_lattice(&g, &dim_vec, 1, 0, 0, 0);
    igraph_vs_vector_small(&vs, 3, 12, 15, -1);
    igraph_vector_init(&weights_vec, 24);
    igraph_vector_fill(&weights_vec, 1);
    VECTOR(weights_vec)[2] = 100;
    VECTOR(weights_vec)[8] = 100; /* 1-->2, 4-->8 */
<<<<<<< HEAD
    igraph_get_all_shortest_paths_dijkstra(&g, /*res=*/ 0, /*res_e=*/ 0,
                                           /*nrgeo=*/ &nrgeo, /*from=*/ 0, /*to=*/ vs,
                                           /*weights=*/ &weights_vec, /*mode=*/ IGRAPH_OUT);
=======
    igraph_get_all_shortest_paths_dijkstra(
                &g,
                /*res=*/ 0, /*nrgeo=*/ &nrgeo,
                /*from=*/ 0, /*to=*/ vs,
                /*weights=*/ &weights_vec, /*mode=*/ IGRAPH_OUT);
>>>>>>> d395d8e1
    igraph_vector_destroy(&weights_vec);
    igraph_vs_destroy(&vs);
    igraph_destroy(&g);

    printf("%ld ", (long int)VECTOR(nrgeo)[3]);
    printf("%ld ", (long int)VECTOR(nrgeo)[12]);
    printf("%ld\n", (long int)VECTOR(nrgeo)[15]);

    igraph_vector_ptr_destroy(&res);
    igraph_vector_ptr_destroy(&res_e);
    igraph_vector_destroy(&nrgeo);

    if (!IGRAPH_FINALLY_STACK_EMPTY) {
        return 1;
    }

    return 0;
}<|MERGE_RESOLUTION|>--- conflicted
+++ resolved
@@ -119,19 +119,11 @@
     igraph_vector_ptr_init(&res_e, 5);
     igraph_vs_vector_small(&vs, 1, 3, 4, 5, 2, 1,  -1);
 
-<<<<<<< HEAD
-    /* check the get_all_shortest_path without the res_e */
-
-    igraph_get_all_shortest_paths_dijkstra(&g, /*res=*/ &res, /*res_e=*/ NULL,
-                                           /*nrgeo=*/ &nrgeo, /*from=*/ 0, /*to=*/ vs,
-                                           /*weights=*/ 0, /*mode=*/ IGRAPH_OUT);
-=======
-    igraph_get_all_shortest_paths_dijkstra(
-                &g,
-                /*res=*/ &res, /*nrgeo=*/ &nrgeo,
+    igraph_get_all_shortest_paths_dijkstra(
+                &g,
+                /*res=*/ &res, /*res_e=*/ NULL, /*nrgeo=*/ &nrgeo,
                 /*from=*/ 0, /*to=*/ vs,
                 /*weights=*/ NULL, /*mode=*/ IGRAPH_OUT);
->>>>>>> d395d8e1
     check_nrgeo(&g, vs, &res, &nrgeo);
 
     for (i = 0; i < igraph_vector_ptr_size(&res); i++) {
@@ -143,9 +135,11 @@
 
     /* check the get_all_shortest_path without the res */
 
-    igraph_get_all_shortest_paths_dijkstra(&g, /*res=*/ NULL, /*res_e=*/ &res_e,
-                                           /*nrgeo=*/ &nrgeo, /*from=*/ 0, /*to=*/ vs,
-                                           /*weights=*/ 0, /*mode=*/ IGRAPH_OUT);
+    igraph_get_all_shortest_paths_dijkstra(
+                &g,
+                /*res=*/ NULL, /*res_e=*/ &res_e, /*nrgeo=*/ &nrgeo,
+                /*from=*/ 0, /*to=*/ vs,
+                /*weights=*/ 0, /*mode=*/ IGRAPH_OUT);
 
     for (i = 0; i < igraph_vector_ptr_size(&res_e); i++) {
         igraph_vector_print(VECTOR(res_e)[i]);
@@ -157,17 +151,11 @@
     /* Same ring, but with weights */
 
     igraph_vector_view(&weights_vec, weights, sizeof(weights) / sizeof(igraph_real_t));
-<<<<<<< HEAD
-    igraph_get_all_shortest_paths_dijkstra(&g, /*res=*/ &res, /*res_e=*/ NULL,
-                                           /*nrgeo=*/ &nrgeo, /*from=*/ 0, /*to=*/ vs,
-                                           /*weights=*/ &weights_vec, /*mode=*/ IGRAPH_OUT);
-=======
-    igraph_get_all_shortest_paths_dijkstra(
-                &g,
-                /*res=*/ &res, /*nrgeo=*/ &nrgeo,
+    igraph_get_all_shortest_paths_dijkstra(
+                &g,
+                /*res=*/ &res, /*res_e=*/ NULL, /*nrgeo=*/ &nrgeo,
                 /*from=*/ 0, /*to=*/ vs,
                 /*weights=*/ &weights_vec, /*mode=*/ IGRAPH_OUT);
->>>>>>> d395d8e1
     check_nrgeo(&g, vs, &res, &nrgeo);
 
     for (i = 0; i < igraph_vector_ptr_size(&res); i++) {
@@ -202,17 +190,11 @@
                  -1);
 
     igraph_vector_view(&weights_vec, weights2, sizeof(weights2) / sizeof(igraph_real_t));
-<<<<<<< HEAD
-    igraph_get_all_shortest_paths_dijkstra(&g, /*res=*/ &res, /*res_e=*/ &res_e,
-                                           /*nrgeo=*/ &nrgeo, /*from=*/ 0, /*to=*/ vs,
-                                           /*weights=*/ &weights_vec, /*mode=*/ IGRAPH_OUT);
-=======
-    igraph_get_all_shortest_paths_dijkstra(
-                &g,
-                /*res=*/ &res, /*nrgeo=*/ &nrgeo,
+    igraph_get_all_shortest_paths_dijkstra(
+                &g,
+                /*res=*/ &res, /*res_e=*/ NULL, /*nrgeo=*/ &nrgeo,
                 /*from=*/ 0, /*to=*/ vs,
                 /*weights=*/ &weights_vec, /*mode=*/ IGRAPH_OUT);
->>>>>>> d395d8e1
 
     check_nrgeo(&g, vs, &res, &nrgeo);
 
@@ -247,17 +229,11 @@
     igraph_vector_fill(&weights_vec, 1);
     VECTOR(weights_vec)[2] = 100;
     VECTOR(weights_vec)[8] = 100; /* 1-->2, 4-->8 */
-<<<<<<< HEAD
-    igraph_get_all_shortest_paths_dijkstra(&g, /*res=*/ 0, /*res_e=*/ 0,
-                                           /*nrgeo=*/ &nrgeo, /*from=*/ 0, /*to=*/ vs,
-                                           /*weights=*/ &weights_vec, /*mode=*/ IGRAPH_OUT);
-=======
-    igraph_get_all_shortest_paths_dijkstra(
-                &g,
-                /*res=*/ 0, /*nrgeo=*/ &nrgeo,
+    igraph_get_all_shortest_paths_dijkstra(
+                &g,
+                /*res=*/ 0, /*res_e=*/ NULL, /*nrgeo=*/ &nrgeo,
                 /*from=*/ 0, /*to=*/ vs,
                 /*weights=*/ &weights_vec, /*mode=*/ IGRAPH_OUT);
->>>>>>> d395d8e1
     igraph_vector_destroy(&weights_vec);
     igraph_vs_destroy(&vs);
     igraph_destroy(&g);
