/* -*- mode: C -*-  */
/* vim:set ts=4 sw=4 sts=4 et: */
/*
   IGraph library.
   Copyright (C) 2012  Tamas Nepusz <ntamas@gmail.com>

   This program is free software; you can redistribute it and/or modify
   it under the terms of the GNU General Public License as published by
   the Free Software Foundation; either version 2 of the License, or
   (at your option) any later version.

   This program is distributed in the hope that it will be useful,
   but WITHOUT ANY WARRANTY; without even the implied warranty of
   MERCHANTABILITY or FITNESS FOR A PARTICULAR PURPOSE.  See the
   GNU General Public License for more details.

   You should have received a copy of the GNU General Public License
   along with this program; if not, write to the Free Software
   Foundation, Inc., 51 Franklin Street, Fifth Floor, Boston, MA
   02110-1301 USA

*/

#include <igraph.h>
#include <stdio.h>

<<<<<<< HEAD
int test_graph_from_leda_tutorial(void) {
=======
int main(void) {
>>>>>>> b26d0107
    /* Test graph from the LEDA tutorial:
     * http://www.leda-tutorial.org/en/unofficial/ch05s03s05.html
     */
    igraph_t graph;
    igraph_vector_bool_t types;
    igraph_vector_int_t matching;
    igraph_integer_t matching_size;
    igraph_real_t matching_weight;
    igraph_bool_t is_matching;
    int i;

    igraph_small(&graph, 0, 0,
                 0, 8, 0, 12, 0, 14,
                 1, 9, 1, 10, 1, 13,
                 2, 8, 2, 9,
                 3, 10, 3, 11, 3, 13,
                 4, 9, 4, 14,
                 5, 14,
                 6, 9, 6, 14,
                 7, 8, 7, 12, 7, 14
                 , -1);
    igraph_vector_bool_init(&types, 15);
    for (i = 0; i < 15; i++) {
        VECTOR(types)[i] = (i >= 8);
    }
    igraph_vector_int_init(&matching, 0);

    igraph_maximum_bipartite_matching(&graph, &types, &matching_size,
                                      &matching_weight, &matching, 0, 0);
    if (matching_size != 6) {
        printf("matching_size is %" IGRAPH_PRId ", expected: 6\n", matching_size);
        return 1;
    }
    if (matching_weight != 6) {
        printf("matching_weight is %" IGRAPH_PRId ", expected: 6\n", (igraph_integer_t) matching_weight);
        return 2;
    }
    igraph_is_maximal_matching(&graph, &types, &matching, &is_matching);
    if (!is_matching) {
        printf("not a matching: ");
        igraph_vector_int_print(&matching);
        return 3;
    }

    igraph_vector_int_destroy(&matching);
    igraph_vector_bool_destroy(&types);
    igraph_destroy(&graph);

    return 0;
<<<<<<< HEAD
}

int test_weighted_graph_from_mit_notes(void) {
    /* Test graph from the following lecture notes:
     * http://math.mit.edu/~goemans/18433S07/matching-notes.pdf
     */
    igraph_t graph;
    igraph_vector_bool_t types;
    igraph_vector_int_t matching;
    igraph_vector_t weights;
    igraph_integer_t matching_size;
    igraph_real_t matching_weight;
    igraph_bool_t is_matching;
    igraph_real_t weight_array[] = { 2, 7, 2, 3,
                                     1, 3, 9, 3, 3,
                                     1, 3, 3, 1, 2,
                                     4, 1, 2,
                                     3
                                   };
    int i;

    igraph_small(&graph, 0, 0,
                 0, 6, 0, 7, 0, 8, 0, 9,
                 1, 5, 1, 6, 1, 7, 1, 8, 1, 9,
                 2, 5, 2, 6, 2, 7, 2, 8, 2, 9,
                 3, 5, 3, 7, 3, 9,
                 4, 7, -1);
    igraph_vector_bool_init(&types, 10);
    for (i = 0; i < 10; i++) {
        VECTOR(types)[i] = (i >= 5);
    }
    igraph_vector_int_init(&matching, 0);
    igraph_vector_init_array(&weights, weight_array,
                             sizeof(weight_array) / sizeof(weight_array[0]));

    igraph_maximum_bipartite_matching(&graph, &types, &matching_size,
                                      &matching_weight, &matching, &weights, 0);
    if (matching_size != 4) {
        printf("matching_size is %" IGRAPH_PRId ", expected: 4\n", matching_size);
        return 1;
    }
    if (matching_weight != 19) {
        printf("matching_weight is %" IGRAPH_PRId ", expected: 19\n", (igraph_integer_t) matching_weight);
        return 2;
    }
    igraph_is_maximal_matching(&graph, &types, &matching, &is_matching);
    if (!is_matching) {
        printf("not a matching: ");
        igraph_vector_int_print(&matching);
        return 3;
    }

    igraph_vector_destroy(&weights);
    igraph_vector_int_destroy(&matching);
    igraph_vector_bool_destroy(&types);
    igraph_destroy(&graph);

    return 0;
}

int test_weighted_graph_generated(void) {
    /* Several randomly generated small test graphs */
    igraph_t graph;
    igraph_vector_bool_t types;
    igraph_vector_int_t matching;
    igraph_vector_t weights;
    igraph_integer_t matching_size;
    igraph_real_t matching_weight;
    igraph_real_t weight_array_1[] = { 8, 5, 9, 18, 20, 13 };
    igraph_real_t weight_array_2[] = { 20, 4, 20, 3, 13, 1 };
    int i;

    igraph_vector_bool_init(&types, 10);
    for (i = 0; i < 10; i++) {
        VECTOR(types)[i] = (i >= 5);
    }
    igraph_vector_int_init(&matching, 0);

    /* Case 1 */

    igraph_small(&graph, 0, 0, 0, 8, 2, 7, 3, 7, 3, 8, 4, 5, 4, 9, -1);
    igraph_vector_init_array(&weights, weight_array_1,
                             sizeof(weight_array_1) / sizeof(weight_array_1[0]));
    igraph_maximum_bipartite_matching(&graph, &types, &matching_size,
                                      &matching_weight, &matching, &weights, 0);
    if (matching_weight != 43) {
        printf("matching_weight is %" IGRAPH_PRId ", expected: 43\n", (igraph_integer_t)matching_weight);
        return 2;
    }
    igraph_vector_destroy(&weights);
    igraph_destroy(&graph);

    /* Case 2 */

    igraph_small(&graph, 0, 0, 0, 5, 0, 6, 1, 7, 2, 5, 3, 5, 3, 9, -1);
    igraph_vector_init_array(&weights, weight_array_2,
                             sizeof(weight_array_2) / sizeof(weight_array_2[0]));
    igraph_maximum_bipartite_matching(&graph, &types, &matching_size,
                                      &matching_weight, &matching, &weights, 0);
    if (matching_weight != 41) {
        printf("matching_weight is %" IGRAPH_PRId ", expected: 41\n", (igraph_integer_t)matching_weight);
        return 2;
    }
    igraph_vector_destroy(&weights);
    igraph_destroy(&graph);

    igraph_vector_int_destroy(&matching);
    igraph_vector_bool_destroy(&types);

    return 0;
}

int main(void) {
    if (test_graph_from_leda_tutorial()) {
        return 1;
    }

    if (test_weighted_graph_from_mit_notes()) {
        return 2;
    }

    if (test_weighted_graph_generated()) {
        return 3;
    }

    if (!IGRAPH_FINALLY_STACK_EMPTY) {
        printf("Finally stack still has %d elements.\n", IGRAPH_FINALLY_STACK_SIZE());
        return 5;
    }

    return 0;
=======
>>>>>>> b26d0107
}<|MERGE_RESOLUTION|>--- conflicted
+++ resolved
@@ -24,11 +24,7 @@
 #include <igraph.h>
 #include <stdio.h>
 
-<<<<<<< HEAD
-int test_graph_from_leda_tutorial(void) {
-=======
 int main(void) {
->>>>>>> b26d0107
     /* Test graph from the LEDA tutorial:
      * http://www.leda-tutorial.org/en/unofficial/ch05s03s05.html
      */
@@ -78,138 +74,4 @@
     igraph_destroy(&graph);
 
     return 0;
-<<<<<<< HEAD
-}
-
-int test_weighted_graph_from_mit_notes(void) {
-    /* Test graph from the following lecture notes:
-     * http://math.mit.edu/~goemans/18433S07/matching-notes.pdf
-     */
-    igraph_t graph;
-    igraph_vector_bool_t types;
-    igraph_vector_int_t matching;
-    igraph_vector_t weights;
-    igraph_integer_t matching_size;
-    igraph_real_t matching_weight;
-    igraph_bool_t is_matching;
-    igraph_real_t weight_array[] = { 2, 7, 2, 3,
-                                     1, 3, 9, 3, 3,
-                                     1, 3, 3, 1, 2,
-                                     4, 1, 2,
-                                     3
-                                   };
-    int i;
-
-    igraph_small(&graph, 0, 0,
-                 0, 6, 0, 7, 0, 8, 0, 9,
-                 1, 5, 1, 6, 1, 7, 1, 8, 1, 9,
-                 2, 5, 2, 6, 2, 7, 2, 8, 2, 9,
-                 3, 5, 3, 7, 3, 9,
-                 4, 7, -1);
-    igraph_vector_bool_init(&types, 10);
-    for (i = 0; i < 10; i++) {
-        VECTOR(types)[i] = (i >= 5);
-    }
-    igraph_vector_int_init(&matching, 0);
-    igraph_vector_init_array(&weights, weight_array,
-                             sizeof(weight_array) / sizeof(weight_array[0]));
-
-    igraph_maximum_bipartite_matching(&graph, &types, &matching_size,
-                                      &matching_weight, &matching, &weights, 0);
-    if (matching_size != 4) {
-        printf("matching_size is %" IGRAPH_PRId ", expected: 4\n", matching_size);
-        return 1;
-    }
-    if (matching_weight != 19) {
-        printf("matching_weight is %" IGRAPH_PRId ", expected: 19\n", (igraph_integer_t) matching_weight);
-        return 2;
-    }
-    igraph_is_maximal_matching(&graph, &types, &matching, &is_matching);
-    if (!is_matching) {
-        printf("not a matching: ");
-        igraph_vector_int_print(&matching);
-        return 3;
-    }
-
-    igraph_vector_destroy(&weights);
-    igraph_vector_int_destroy(&matching);
-    igraph_vector_bool_destroy(&types);
-    igraph_destroy(&graph);
-
-    return 0;
-}
-
-int test_weighted_graph_generated(void) {
-    /* Several randomly generated small test graphs */
-    igraph_t graph;
-    igraph_vector_bool_t types;
-    igraph_vector_int_t matching;
-    igraph_vector_t weights;
-    igraph_integer_t matching_size;
-    igraph_real_t matching_weight;
-    igraph_real_t weight_array_1[] = { 8, 5, 9, 18, 20, 13 };
-    igraph_real_t weight_array_2[] = { 20, 4, 20, 3, 13, 1 };
-    int i;
-
-    igraph_vector_bool_init(&types, 10);
-    for (i = 0; i < 10; i++) {
-        VECTOR(types)[i] = (i >= 5);
-    }
-    igraph_vector_int_init(&matching, 0);
-
-    /* Case 1 */
-
-    igraph_small(&graph, 0, 0, 0, 8, 2, 7, 3, 7, 3, 8, 4, 5, 4, 9, -1);
-    igraph_vector_init_array(&weights, weight_array_1,
-                             sizeof(weight_array_1) / sizeof(weight_array_1[0]));
-    igraph_maximum_bipartite_matching(&graph, &types, &matching_size,
-                                      &matching_weight, &matching, &weights, 0);
-    if (matching_weight != 43) {
-        printf("matching_weight is %" IGRAPH_PRId ", expected: 43\n", (igraph_integer_t)matching_weight);
-        return 2;
-    }
-    igraph_vector_destroy(&weights);
-    igraph_destroy(&graph);
-
-    /* Case 2 */
-
-    igraph_small(&graph, 0, 0, 0, 5, 0, 6, 1, 7, 2, 5, 3, 5, 3, 9, -1);
-    igraph_vector_init_array(&weights, weight_array_2,
-                             sizeof(weight_array_2) / sizeof(weight_array_2[0]));
-    igraph_maximum_bipartite_matching(&graph, &types, &matching_size,
-                                      &matching_weight, &matching, &weights, 0);
-    if (matching_weight != 41) {
-        printf("matching_weight is %" IGRAPH_PRId ", expected: 41\n", (igraph_integer_t)matching_weight);
-        return 2;
-    }
-    igraph_vector_destroy(&weights);
-    igraph_destroy(&graph);
-
-    igraph_vector_int_destroy(&matching);
-    igraph_vector_bool_destroy(&types);
-
-    return 0;
-}
-
-int main(void) {
-    if (test_graph_from_leda_tutorial()) {
-        return 1;
-    }
-
-    if (test_weighted_graph_from_mit_notes()) {
-        return 2;
-    }
-
-    if (test_weighted_graph_generated()) {
-        return 3;
-    }
-
-    if (!IGRAPH_FINALLY_STACK_EMPTY) {
-        printf("Finally stack still has %d elements.\n", IGRAPH_FINALLY_STACK_SIZE());
-        return 5;
-    }
-
-    return 0;
-=======
->>>>>>> b26d0107
 }