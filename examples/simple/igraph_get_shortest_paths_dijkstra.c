/* -*- mode: C -*-  */
/*
   IGraph library.
   Copyright (C) 2006-2012  Gabor Csardi <csardi.gabor@gmail.com>
   334 Harvard st, Cambridge MA, 02139 USA

   This program is free software; you can redistribute it and/or modify
   it under the terms of the GNU General Public License as published by
   the Free Software Foundation; either version 2 of the License, or
   (at your option) any later version.

   This program is distributed in the hope that it will be useful,
   but WITHOUT ANY WARRANTY; without even the implied warranty of
   MERCHANTABILITY or FITNESS FOR A PARTICULAR PURPOSE.  See the
   GNU General Public License for more details.

   You should have received a copy of the GNU General Public License
   along with this program; if not, write to the Free Software
   Foundation, Inc.,  51 Franklin Street, Fifth Floor, Boston, MA
   02110-1301 USA

*/

#include <igraph.h>
#include <stdlib.h>

<<<<<<< HEAD
int check_evecs(const igraph_t *graph, const igraph_vector_int_list_t *vecs,
                const igraph_vector_int_list_t *evecs, int error_code) {

    igraph_bool_t directed = igraph_is_directed(graph);
    igraph_integer_t i, n = igraph_vector_int_list_size(vecs);
    if (igraph_vector_int_list_size(evecs) != n) {
        exit(error_code + 1);
    }

    for (i = 0; i < n; i++) {
        igraph_vector_int_t *vvec = igraph_vector_int_list_get_ptr(vecs, i);
        igraph_vector_int_t *evec = igraph_vector_int_list_get_ptr(evecs, i);
        igraph_integer_t j, n2 = igraph_vector_int_size(evec);
        if (igraph_vector_int_size(vvec) == 0 && n2 == 0) {
            continue;
        }
        if (igraph_vector_int_size(vvec) != n2 + 1) {
            exit(error_code + 2);
        }
        for (j = 0; j < n2; j++) {
            igraph_integer_t edge = VECTOR(*evec)[j];
            igraph_integer_t from = VECTOR(*vvec)[j];
            igraph_integer_t to = VECTOR(*vvec)[j + 1];
            if (directed) {
                if (from != IGRAPH_FROM(graph, edge) ||
                    to   != IGRAPH_TO  (graph, edge)) {
                    exit(error_code);
                }
            } else {
                igraph_integer_t from2 = IGRAPH_FROM(graph, edge);
                igraph_integer_t to2 = IGRAPH_TO(graph, edge);
                igraph_integer_t min1 = from < to ? from : to;
                igraph_integer_t max1 = from < to ? to : from;
                igraph_integer_t min2 = from2 < to2 ? from2 : to2;
                igraph_integer_t max2 = from2 < to2 ? to2 : from2;
                if (min1 != min2 || max1 != max2) {
                    exit(error_code + 3);
                }
            }
        }
    }

    return 0;
}

int check_parents_inbound(const igraph_t* graph, const igraph_vector_int_t* parents,
                       const igraph_vector_int_t* inbound, int start, int error_code) {
    igraph_integer_t i, n = igraph_vcount(graph);

    if (igraph_vector_int_size(parents) != n ||
        igraph_vector_int_size(inbound) != n) {
        exit(error_code);
    }

    if (VECTOR(*parents)[start] != -1 || VECTOR(*inbound)[start] != -1) {
        printf("%" IGRAPH_PRId "\n", VECTOR(*parents)[start]);
        printf("%" IGRAPH_PRId "\n", VECTOR(*inbound)[start]);
        exit(error_code + 1);
    }

    for (i = 0; i < n; i++) {
        if (VECTOR(*parents)[i] == -2) {
            if (VECTOR(*inbound)[i] != -1) {
                exit(error_code + 2);
            }
        } else if (VECTOR(*parents)[i] == -1) {
            if (i != start) {
                exit(error_code + 3);
            }
            if (VECTOR(*inbound)[i] != -1) {
                exit(error_code + 4);
            }
        } else {
            igraph_integer_t eid = VECTOR(*inbound)[i];
            igraph_integer_t u = IGRAPH_FROM(graph, eid), v = IGRAPH_TO(graph, eid);
            if (v != i && !igraph_is_directed(graph)) {
                igraph_integer_t dummy = u;
                u = v;
                v = dummy;
            }
            if (v != i) {
                exit(error_code + 5);
            } else if (u != VECTOR(*parents)[i]) {
                exit(error_code + 6);
            }
        }
    }

    return 0;
}

=======
>>>>>>> b26d0107
int main(void) {

    igraph_t g;
    igraph_vector_int_list_t vecs, evecs;
    igraph_vector_int_t parents, inbound;
    igraph_integer_t i;
    igraph_real_t weights[] = { 0, 2, 1, 0, 5, 2, 1, 1, 0, 2, 2, 8, 1, 1, 3, 1, 1, 4, 2, 1 };
    igraph_vector_t weights_vec;
    igraph_vs_t vs;

    igraph_vector_int_list_init(&vecs, 0);
    igraph_vector_int_list_init(&evecs, 0);
    igraph_vector_int_init(&parents, 0);
    igraph_vector_int_init(&inbound, 0);

    igraph_vs_vector_small(&vs, 0, 1, 3, 5, 2, 1, -1);
    igraph_small(&g, 10, IGRAPH_DIRECTED,
                 0, 1, 0, 2, 0, 3,   1, 2, 1, 4, 1, 5,
                 2, 3, 2, 6,         3, 2, 3, 6,
                 4, 5, 4, 7,         5, 6, 5, 8, 5, 9,
                 7, 5, 7, 8,         8, 9,
                 5, 2,
                 2, 1,
                 -1);

    igraph_vector_view(&weights_vec, weights, sizeof(weights) / sizeof(weights[0]));
    igraph_get_shortest_paths_dijkstra(&g, /*vertices=*/ &vecs,
                                       /*edges=*/ &evecs, /*from=*/ 0, /*to=*/ vs,
                                       &weights_vec, IGRAPH_OUT,
                                       &parents,
                                       /*inbound_edges=*/ &inbound);
    printf("Vertices:\n");
    for (i = 0; i < igraph_vector_int_list_size(&vecs); i++) {
        igraph_vector_int_print(igraph_vector_int_list_get_ptr(&vecs, i));
    }

    printf("\nEdges:\n");
    for (i = 0; i < igraph_vector_int_list_size(&evecs); i++) {
        igraph_vector_int_print(igraph_vector_int_list_get_ptr(&evecs, i));
    }

    printf("\nParents:\n");
    igraph_vector_int_print(&parents);

    printf("\nInbound:\n");
    igraph_vector_int_print(&inbound);

    igraph_vector_int_list_destroy(&vecs);
    igraph_vector_int_list_destroy(&evecs);
    igraph_vector_int_destroy(&parents);
    igraph_vector_int_destroy(&inbound);

    igraph_vs_destroy(&vs);
    igraph_destroy(&g);

    return 0;
}<|MERGE_RESOLUTION|>--- conflicted
+++ resolved
@@ -24,100 +24,6 @@
 #include <igraph.h>
 #include <stdlib.h>
 
-<<<<<<< HEAD
-int check_evecs(const igraph_t *graph, const igraph_vector_int_list_t *vecs,
-                const igraph_vector_int_list_t *evecs, int error_code) {
-
-    igraph_bool_t directed = igraph_is_directed(graph);
-    igraph_integer_t i, n = igraph_vector_int_list_size(vecs);
-    if (igraph_vector_int_list_size(evecs) != n) {
-        exit(error_code + 1);
-    }
-
-    for (i = 0; i < n; i++) {
-        igraph_vector_int_t *vvec = igraph_vector_int_list_get_ptr(vecs, i);
-        igraph_vector_int_t *evec = igraph_vector_int_list_get_ptr(evecs, i);
-        igraph_integer_t j, n2 = igraph_vector_int_size(evec);
-        if (igraph_vector_int_size(vvec) == 0 && n2 == 0) {
-            continue;
-        }
-        if (igraph_vector_int_size(vvec) != n2 + 1) {
-            exit(error_code + 2);
-        }
-        for (j = 0; j < n2; j++) {
-            igraph_integer_t edge = VECTOR(*evec)[j];
-            igraph_integer_t from = VECTOR(*vvec)[j];
-            igraph_integer_t to = VECTOR(*vvec)[j + 1];
-            if (directed) {
-                if (from != IGRAPH_FROM(graph, edge) ||
-                    to   != IGRAPH_TO  (graph, edge)) {
-                    exit(error_code);
-                }
-            } else {
-                igraph_integer_t from2 = IGRAPH_FROM(graph, edge);
-                igraph_integer_t to2 = IGRAPH_TO(graph, edge);
-                igraph_integer_t min1 = from < to ? from : to;
-                igraph_integer_t max1 = from < to ? to : from;
-                igraph_integer_t min2 = from2 < to2 ? from2 : to2;
-                igraph_integer_t max2 = from2 < to2 ? to2 : from2;
-                if (min1 != min2 || max1 != max2) {
-                    exit(error_code + 3);
-                }
-            }
-        }
-    }
-
-    return 0;
-}
-
-int check_parents_inbound(const igraph_t* graph, const igraph_vector_int_t* parents,
-                       const igraph_vector_int_t* inbound, int start, int error_code) {
-    igraph_integer_t i, n = igraph_vcount(graph);
-
-    if (igraph_vector_int_size(parents) != n ||
-        igraph_vector_int_size(inbound) != n) {
-        exit(error_code);
-    }
-
-    if (VECTOR(*parents)[start] != -1 || VECTOR(*inbound)[start] != -1) {
-        printf("%" IGRAPH_PRId "\n", VECTOR(*parents)[start]);
-        printf("%" IGRAPH_PRId "\n", VECTOR(*inbound)[start]);
-        exit(error_code + 1);
-    }
-
-    for (i = 0; i < n; i++) {
-        if (VECTOR(*parents)[i] == -2) {
-            if (VECTOR(*inbound)[i] != -1) {
-                exit(error_code + 2);
-            }
-        } else if (VECTOR(*parents)[i] == -1) {
-            if (i != start) {
-                exit(error_code + 3);
-            }
-            if (VECTOR(*inbound)[i] != -1) {
-                exit(error_code + 4);
-            }
-        } else {
-            igraph_integer_t eid = VECTOR(*inbound)[i];
-            igraph_integer_t u = IGRAPH_FROM(graph, eid), v = IGRAPH_TO(graph, eid);
-            if (v != i && !igraph_is_directed(graph)) {
-                igraph_integer_t dummy = u;
-                u = v;
-                v = dummy;
-            }
-            if (v != i) {
-                exit(error_code + 5);
-            } else if (u != VECTOR(*parents)[i]) {
-                exit(error_code + 6);
-            }
-        }
-    }
-
-    return 0;
-}
-
-=======
->>>>>>> b26d0107
 int main(void) {
 
     igraph_t g;
