parameters:
  - name: int_blas
    type: boolean
    default: true
  - name: int_lapack
    type: boolean
    default: true
  - name: int_arpack
    type: boolean
    default: true
  - name: int_gmp
    type: boolean
    default: true
  - name: int_glpk
    type: boolean
    default: true
  - name: verify_finally
    type: boolean
    default: true
  - name: build_shared
    type: boolean
    default: false
  - name: enable_tls
    type: boolean
    default: true
  - name: build_type
    type: string
    default: 'RelWithDebInfo'
  - name: extra_cmake_args
    type: string
    default: ''
  - name: extra_ctest_args
    type: string
    default: ''
  - name: use_ccache
    type: boolean
    default: true
  - name: print_arith_header
    type: boolean
    default: true
  - name: force_colored_output
    type: boolean
    default: true

steps:
  - task: CMake@1
    displayName: CMake
    inputs:
      cmakeArgs: >
        ..
        -DIGRAPH_USE_INTERNAL_BLAS=${{ parameters.int_blas }}
        -DIGRAPH_USE_INTERNAL_LAPACK=${{ parameters.int_lapack }}
        -DIGRAPH_USE_INTERNAL_ARPACK=${{ parameters.int_arpack }}
        -DIGRAPH_USE_INTERNAL_GLPK=${{ parameters.int_glpk }}
        -DIGRAPH_USE_INTERNAL_GMP=${{ parameters.int_gmp }}
        -DIGRAPH_VERIFY_FINALLY_STACK=${{ parameters.verify_finally }}
        -DBUILD_SHARED_LIBS=${{ parameters.build_shared }}
        -DIGRAPH_ENABLE_TLS=${{ parameters.enable_tls }}
        -DUSE_CCACHE=${{ parameters.use_ccache }}
        -DCMAKE_BUILD_TYPE=${{ parameters.build_type }}
        -DIGRAPH_PRINT_ARITH_HEADER=${{ parameters.print_arith_header }}
<<<<<<< HEAD
        -DFORCE_COLORED_OUTPUT=${{ parameters.force_colored_output }}
        ${{ parameters.extra_cmake_args }}
=======
>>>>>>> 472917c3
        -DFLEX_KEEP_LINE_NUMBERS=ON
        ${{ parameters.extra_cmake_args }}

  - task: Cache@2
    condition: eq('${{ parameters.use_ccache }}', true)
    inputs:
      key: 'ccache | "$(Agent.OS)"'
      path: $(CCACHE_DIR)
    displayName: Ccache

  - task: CMake@1
    displayName: Build
    inputs:
      cmakeArgs: '--build . --target build_tests --target build_benchmarks'

  # TODO: use -j `nproc` on Linux , -j `sysctl -n hw.ncpu` on Darwin
  - script: cd build && ctest -j 4 --output-on-failure ${{ parameters.extra_ctest_args }} --timeout 60
    displayName: Test<|MERGE_RESOLUTION|>--- conflicted
+++ resolved
@@ -59,13 +59,9 @@
         -DUSE_CCACHE=${{ parameters.use_ccache }}
         -DCMAKE_BUILD_TYPE=${{ parameters.build_type }}
         -DIGRAPH_PRINT_ARITH_HEADER=${{ parameters.print_arith_header }}
-<<<<<<< HEAD
         -DFORCE_COLORED_OUTPUT=${{ parameters.force_colored_output }}
         ${{ parameters.extra_cmake_args }}
-=======
->>>>>>> 472917c3
         -DFLEX_KEEP_LINE_NUMBERS=ON
-        ${{ parameters.extra_cmake_args }}
 
   - task: Cache@2
     condition: eq('${{ parameters.use_ccache }}', true)
