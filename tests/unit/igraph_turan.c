--- conflicted
+++ resolved
@@ -23,11 +23,8 @@
 
 #include <igraph.h>
 
-<<<<<<< HEAD
-=======
 #include "test_utilities.h"
 
->>>>>>> b26d0107
 int main(void) {
     igraph_t g_turan;
     igraph_t g_multipartite;
