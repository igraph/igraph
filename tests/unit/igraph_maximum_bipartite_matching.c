--- conflicted
+++ resolved
@@ -18,8 +18,6 @@
 #include <igraph.h>
 #include "test_utilities.h"
 
-<<<<<<< HEAD
-=======
 int test_weighted_graph_from_mit_notes(void) {
     /* Test graph from the following lecture notes:
      * http://math.mit.edu/~goemans/18433S07/matching-notes.pdf
@@ -130,7 +128,6 @@
     return 0;
 }
 
->>>>>>> b26d0107
 int main(void) {
     igraph_t g;
     igraph_vector_bool_t types;
