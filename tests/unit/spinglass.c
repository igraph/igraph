/* -*- mode: C -*-  */
/*
   IGraph library.
   Copyright (C) 2021  The igraph development team <igraph@igraph.org>

   This program is free software; you can redistribute it and/or modify
   it under the terms of the GNU General Public License as published by
   the Free Software Foundation; either version 2 of the License, or
   (at your option) any later version.

   This program is distributed in the hope that it will be useful,
   but WITHOUT ANY WARRANTY; without even the implied warranty of
   MERCHANTABILITY or FITNESS FOR A PARTICULAR PURPOSE.  See the
   GNU General Public License for more details.

   You should have received a copy of the GNU General Public License
   along with this program.  If not, see <https://www.gnu.org/licenses/>.
*/

#include <igraph.h>

#include "test_utilities.h"

int main() {
    igraph_t g;
    igraph_real_t  modularity, temperature;
    igraph_vector_int_t membership, csize;
    /* igraph_integer_t i; */
    igraph_real_t cohesion, adhesion;
    igraph_integer_t inner_links;
    igraph_integer_t outer_links;

    igraph_rng_seed(igraph_rng_default(), 137);

    /* Two 5-cliques connected by a single edge */
    igraph_small(&g, 10, IGRAPH_UNDIRECTED,
                 0, 1, 0, 2, 0, 3, 0, 4, 1, 2, 1, 3, 1, 4, 2, 3, 2, 4, 3, 4,
                 5, 6, 5, 7, 5, 8, 5, 9, 6, 7, 6, 8, 6, 9, 7, 8, 7, 9, 8, 9, 0, 5, -1);
    igraph_vector_int_init(&membership, 0);
    igraph_vector_int_init(&csize, 0);

    printf("\nOriginal implementation.\n");
    igraph_community_spinglass(&g,
                               NULL, /* no weights */
                               &modularity,
                               &temperature,
                               &membership,
                               &csize,
                               10,   /* no of spins */
                               0,    /* parallel update */
                               1.0,  /* start temperature */
                               0.01, /* stop temperature */
                               0.99, /* cooling factor */
                               IGRAPH_SPINCOMM_UPDATE_CONFIG,
                               1.0, /* gamma */
                               IGRAPH_SPINCOMM_IMP_ORIG,
                               /*gamma_minus =*/ 0);

    IGRAPH_ASSERT(igraph_vector_int_size(&membership) == igraph_vcount(&g));
    IGRAPH_ASSERT(igraph_vector_int_size(&csize) == igraph_vector_int_max(&membership) + 1);

    /* The following depend on the random seed, however, for this graph,
       the result is almost always the same (i.e. two clusters). */
    printf("Modularity: %g\n", modularity);
    print_vector_int(&membership);

    printf("\nOriginal implementation, parallel updating.\n");
    igraph_community_spinglass(&g,
                               NULL, /* no weights */
                               &modularity,
                               &temperature,
                               &membership,
                               &csize,
                               10,   /* no of spins */
                               1,    /* parallel update */
                               1.0,  /* start temperature */
                               0.01, /* stop temperature */
                               0.99, /* cooling factor */
                               IGRAPH_SPINCOMM_UPDATE_CONFIG,
                               1.0, /* gamma */
                               IGRAPH_SPINCOMM_IMP_ORIG,
                               /*gamma_minus =*/ 0);

    IGRAPH_ASSERT(igraph_vector_int_size(&membership) == igraph_vcount(&g));
    IGRAPH_ASSERT(igraph_vector_int_size(&csize) == igraph_vector_int_max(&membership) + 1);

    /* The following depend on the random seed, however, for this graph,
       the result is almost always the same (i.e. two clusters). */
    printf("Modularity: %g\n", modularity);
    print_vector_int(&membership);

    printf("\nNegative implementation.\n");
    igraph_community_spinglass(&g,
                               NULL, /* no weights */
                               &modularity,
                               &temperature,
                               &membership,
                               &csize,
                               10,   /* no of spins */
                               0,    /* parallel update */
                               1.0,  /* start temperature */
                               0.01, /* stop temperature */
                               0.99, /* cooling factor */
                               IGRAPH_SPINCOMM_UPDATE_CONFIG,
                               1.0, /* gamma */
                               IGRAPH_SPINCOMM_IMP_NEG,
                               /*gamma_minus =*/ 0);

    IGRAPH_ASSERT(igraph_vector_int_size(&membership) == igraph_vcount(&g));
    IGRAPH_ASSERT(igraph_vector_int_size(&csize) == igraph_vector_int_max(&membership) + 1);

    /* The following depend on the random seed, however, for this graph,
       the result is almost always the same (i.e. two clusters). */
    printf("Modularity: %g\n", modularity);
    print_vector_int(&membership);

    /* Try to call this as well, we don't check the results currently.... */

    igraph_community_spinglass_single(&g,
                                      /*weights=  */ 0,
                                      /*vertex=   */ 0,
                                      /*community=*/ &membership,
                                      /*cohesion= */ &cohesion,
                                      /*adhesion= */ &adhesion,
                                      /*inner_links= */ &inner_links,
                                      /*outer_links= */ &outer_links,
                                      /*spins=       */ 2,
                                      /*update_rule= */ IGRAPH_SPINCOMM_UPDATE_CONFIG,
                                      /*gamma=       */ 1.0);

    igraph_destroy(&g);
<<<<<<< HEAD
    igraph_vector_int_destroy(&membership);
    igraph_vector_int_destroy(&csize);
=======

    printf("\nTrivial case: null graph.\n");
    igraph_empty(&g, 0, IGRAPH_UNDIRECTED);
    igraph_community_spinglass(&g,
                               NULL, /* no weights */
                               &modularity,
                               &temperature,
                               &membership,
                               &csize,
                               10,   /* no of spins */
                               0,    /* parallel update */
                               1.0,  /* start temperature */
                               0.01, /* stop temperature */
                               0.99, /* cooling factor */
                               IGRAPH_SPINCOMM_UPDATE_CONFIG,
                               1.0, /* gamma */
                               IGRAPH_SPINCOMM_IMP_ORIG,
                               /*gamma_minus =*/ 0);
    IGRAPH_ASSERT(igraph_vector_empty(&membership));
    IGRAPH_ASSERT(igraph_vector_empty(&csize));
    IGRAPH_ASSERT(temperature == 0.01);
    IGRAPH_ASSERT(igraph_is_nan(modularity));
    igraph_destroy(&g);

    printf("\nTrivial case: singleton graph.\n");
    igraph_empty(&g, 1, IGRAPH_UNDIRECTED);
    igraph_community_spinglass(&g,
                               NULL, /* no weights */
                               &modularity,
                               &temperature,
                               &membership,
                               &csize,
                               10,   /* no of spins */
                               0,    /* parallel update */
                               1.0,  /* start temperature */
                               0.01, /* stop temperature */
                               0.99, /* cooling factor */
                               IGRAPH_SPINCOMM_UPDATE_CONFIG,
                               1.0, /* gamma */
                               IGRAPH_SPINCOMM_IMP_ORIG,
                               /*gamma_minus =*/ 0);
    IGRAPH_ASSERT(igraph_vector_size(&membership) == 1 && VECTOR(membership)[0] == 0);
    IGRAPH_ASSERT(igraph_vector_size(&csize) == 1 && VECTOR(csize)[0] == 1);
    IGRAPH_ASSERT(temperature == 0.01);
    IGRAPH_ASSERT(igraph_is_nan(modularity));
    igraph_destroy(&g);

    igraph_vector_destroy(&membership);
    igraph_vector_destroy(&csize);
>>>>>>> 7c035504

    VERIFY_FINALLY_STACK();
    return 0;
}<|MERGE_RESOLUTION|>--- conflicted
+++ resolved
@@ -129,10 +129,6 @@
                                       /*gamma=       */ 1.0);
 
     igraph_destroy(&g);
-<<<<<<< HEAD
-    igraph_vector_int_destroy(&membership);
-    igraph_vector_int_destroy(&csize);
-=======
 
     printf("\nTrivial case: null graph.\n");
     igraph_empty(&g, 0, IGRAPH_UNDIRECTED);
@@ -151,8 +147,8 @@
                                1.0, /* gamma */
                                IGRAPH_SPINCOMM_IMP_ORIG,
                                /*gamma_minus =*/ 0);
-    IGRAPH_ASSERT(igraph_vector_empty(&membership));
-    IGRAPH_ASSERT(igraph_vector_empty(&csize));
+    IGRAPH_ASSERT(igraph_vector_int_empty(&membership));
+    IGRAPH_ASSERT(igraph_vector_int_empty(&csize));
     IGRAPH_ASSERT(temperature == 0.01);
     IGRAPH_ASSERT(igraph_is_nan(modularity));
     igraph_destroy(&g);
@@ -174,15 +170,14 @@
                                1.0, /* gamma */
                                IGRAPH_SPINCOMM_IMP_ORIG,
                                /*gamma_minus =*/ 0);
-    IGRAPH_ASSERT(igraph_vector_size(&membership) == 1 && VECTOR(membership)[0] == 0);
-    IGRAPH_ASSERT(igraph_vector_size(&csize) == 1 && VECTOR(csize)[0] == 1);
+    IGRAPH_ASSERT(igraph_vector_int_size(&membership) == 1 && VECTOR(membership)[0] == 0);
+    IGRAPH_ASSERT(igraph_vector_int_size(&csize) == 1 && VECTOR(csize)[0] == 1);
     IGRAPH_ASSERT(temperature == 0.01);
     IGRAPH_ASSERT(igraph_is_nan(modularity));
     igraph_destroy(&g);
 
-    igraph_vector_destroy(&membership);
-    igraph_vector_destroy(&csize);
->>>>>>> 7c035504
+    igraph_vector_int_destroy(&membership);
+    igraph_vector_int_destroy(&csize);
 
     VERIFY_FINALLY_STACK();
     return 0;
