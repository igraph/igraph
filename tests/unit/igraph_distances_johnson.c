--- conflicted
+++ resolved
@@ -55,17 +55,12 @@
     igraph_destroy(&g_empty);
     print_matrix(&result);
 
-<<<<<<< HEAD
     printf("No edges, directed:\n");
     igraph_empty(&g_empty, 4, IGRAPH_DIRECTED);
     igraph_vector_resize(&weights_empty, igraph_ecount(&g_empty));
     igraph_distances_johnson(&g_empty, &result, vids, vids, &weights_empty, IGRAPH_OUT);
     igraph_destroy(&g_empty);
     print_matrix(&result);
-=======
-    printf("Directed graph with loops and multi-edges with negative loop:\n");
-    IGRAPH_ASSERT(igraph_distances_johnson(&g_lm, &result, vids, vids, &weights_lm_neg_loop) == IGRAPH_ENEGCYCLE);
->>>>>>> 94058853
 
     printf("Directed graph with loops and multi-edges:\n");
     igraph_distances_johnson(&g_lm, &result, vids, vids, &weights_lm, IGRAPH_OUT);
@@ -92,10 +87,10 @@
     VERIFY_FINALLY_STACK();
 
     printf("Checking error for directed graph with loops and multi-edges with negative loop.\n");
-    CHECK_ERROR(igraph_distances_johnson(&g_lm, &result, vids, vids, &weights_lm_neg_loop, IGRAPH_OUT), IGRAPH_ENEGLOOP);
+    CHECK_ERROR(igraph_distances_johnson(&g_lm, &result, vids, vids, &weights_lm_neg_loop, IGRAPH_OUT), IGRAPH_ENEGCYCLE);
 
     printf("Directed graph with loops and multi-edges, IGRAPH_ALL:\n");
-    CHECK_ERROR(igraph_distances_johnson(&g_lm, &result, vids, vids, &weights_lm, IGRAPH_ALL), IGRAPH_ENEGLOOP);
+    CHECK_ERROR(igraph_distances_johnson(&g_lm, &result, vids, vids, &weights_lm, IGRAPH_ALL), IGRAPH_ENEGCYCLE);
 
     igraph_matrix_destroy(&result);
     igraph_matrix_destroy(&bf_result);
