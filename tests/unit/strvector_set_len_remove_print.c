--- conflicted
+++ resolved
@@ -19,12 +19,7 @@
 #include <igraph.h>
 #include "test_utilities.h"
 
-<<<<<<< HEAD
-int main(void)
-{
-=======
 int main(void) {
->>>>>>> b26d0107
     igraph_strvector_t sv;
     char *test_string = "This is a string.";
     char *test_string2 = "A completely different one.";
