include(test_helpers)

# Add a compatibility alias to the "test" target so it can also be invoked as
# "make check" - for people who have it in their muscle memories from autotools
add_custom_target(build_tests)
add_custom_target(
  check
  COMMAND ${CMAKE_CTEST_COMMAND} --progress --output-on-failure -C $<CONFIG>
  COMMENT "Executing unit tests..."
)
add_dependencies(check build_tests)

# Some newer gcc version have --enable-new-dtags on by default. This then leads
# to using RUNPATH instead of RPATH. Since RUNPATH is only considered after
# LD_LIBRARY_PATH, if another version of igraph is installed somewhere it will
# be linked to that library.
include(CheckCCompilerFlag)
set(ORIG_CMAKE_REQUIRED_FLAGS ${CMAKE_REQUIRED_FLAGS})
set(CMAKE_REQUIRED_FLAGS "-Wl,--enable-new-dtags")
check_c_compiler_flag("" HAVE_ENABLE_NEW_DTAGS)
set(CMAKE_REQUIRED_FLAGS ${ORIG_CMAKE_REQUIRED_FLAGS})
if (HAVE_ENABLE_NEW_DTAGS AND BUILD_SHARED_LIBS)
  message(STATUS "Disabling new dtags for testing to use RPATH to ensure the correct library is found.")
  set(CMAKE_EXE_LINKER_FLAGS "-Wl,--disable-new-dtags")
endif()

# version.at
add_examples(
  FOLDER examples/simple NAMES
  igraph_version
)

# types.at
add_examples(
  FOLDER examples/simple NAMES
  dqueue
  igraph_sparsemat
  igraph_sparsemat3
  igraph_sparsemat4
  igraph_sparsemat6
  igraph_sparsemat7
  igraph_sparsemat8
  igraph_strvector
)

add_legacy_tests(
  FOLDER tests/unit NAMES
  heap
  igraph_array
  igraph_complex
  igraph_psumtree
  igraph_sparsemat5
  igraph_sparsemat9
<<<<<<< HEAD
  igraph_sparsemat_fkeep
=======
  igraph_sparsemat_getelements_sorted
>>>>>>> e800c77a
  igraph_sparsemat_is_symmetric
  igraph_sparsemat_minmax
  igraph_sparsemat_nonzero_storage
  igraph_sparsemat_which_minmax
  matrix
  matrix2
  matrix3
  spmatrix
  stack
  vector
  vector2
  vector3
  vector_ptr
)

if ((NOT BUILD_SHARED_LIBS) OR (NOT BLAS_IS_VENDORED AND NOT ARPACK_IS_VENDORED))
  add_legacy_tests(
    FOLDER tests/unit NAMES
    igraph_sparsemat2 # Uses ARPACK and BLAS functions which are not publicly available when building with internal ARPACK/BLAS
  )
endif()

add_legacy_tests(
  FOLDER tests/unit NAMES
  2wheap
  cutheap
  d_indheap
  hashtable
  marked_queue
  set
  trie
)

# basic.at
add_examples(
  FOLDER examples/simple NAMES
  igraph_add_edges
  igraph_add_vertices
  igraph_copy
  igraph_degree
  igraph_delete_edges
  igraph_delete_vertices
  igraph_empty
  igraph_get_eid
  igraph_get_eids
  igraph_is_directed
  igraph_neighbors
)

add_legacy_tests(
  FOLDER tests/unit NAMES
  igraph_is_same_graph
)

# iterators.at
add_examples(
  FOLDER examples/simple NAMES
  igraph_es_pairs
#  igraph_es_fromto
  igraph_vs_nonadj
  igraph_vs_seq
  igraph_vs_vector
)

add_legacy_tests(
  FOLDER tests/unit NAMES
  edge_selectors
  igraph_es_path
  vertex_selectors
)

# structure_generators.at
add_examples(
  FOLDER examples/simple NAMES
  igraph_adjacency
  igraph_atlas
  igraph_barabasi_game
  igraph_barabasi_game2
  igraph_create
  igraph_degree_sequence_game
  igraph_erdos_renyi_game
  igraph_full
  igraph_grg_game
  igraph_lcf
  igraph_ring
  igraph_small
  igraph_star
  igraph_tree
  igraph_weighted_adjacency
)

add_legacy_tests(
  FOLDER tests/unit NAMES
  erdos_renyi_game
  full
  igraph_barabasi_aging_game
  igraph_bipartite_game
  igraph_callaway_traits_game
  igraph_cited_type_game
  igraph_correlated_game
  igraph_extended_chordal_ring
  igraph_from_prufer
  igraph_full_citation
  igraph_growing_random_game
  igraph_k_regular_game
  igraph_lastcit_game
  igraph_lattice
  igraph_linegraph
  igraph_kautz
  igraph_preference_game
  igraph_realize_degree_sequence
  igraph_recent_degree_aging_game
  igraph_recent_degree_game
  tree
  tree_game
  ring
  watts_strogatz_game
)

# structural_properties.at
add_examples(
  FOLDER examples/simple NAMES
  assortativity
  bellman_ford
  dijkstra
  igraph_average_path_length
  igraph_cocitation
  igraph_diameter
  igraph_eccentricity
  igraph_feedback_arc_set
  igraph_feedback_arc_set_ip
  igraph_get_all_shortest_paths_dijkstra
  igraph_get_shortest_paths
  igraph_get_shortest_paths_dijkstra
  igraph_girth
  igraph_has_multiple
  igraph_is_loop
  igraph_is_multiple
  igraph_knn
  igraph_minimum_spanning_tree
  igraph_pagerank
  igraph_radius
  igraph_reciprocity
  igraph_similarity
  igraph_simplify
  igraph_topological_sorting
  igraph_transitivity
)

add_legacy_tests(
  FOLDER tests/unit NAMES
  igraph_rewire # Uses internal igraph_i_rewire
)

add_legacy_tests(
  FOLDER tests/unit NAMES
  all_shortest_paths
  efficiency
  igraph_are_connected
  igraph_betweenness
  igraph_closeness
  igraph_convergence_degree
  igraph_count_multiple
  igraph_density
  igraph_edge_betweenness
  igraph_get_all_simple_paths
  igraph_get_shortest_paths2
  igraph_get_shortest_paths_bellman_ford
  igraph_is_bipartite
  igraph_is_tree
  igraph_local_transitivity
  igraph_pagerank
  igraph_transitive_closure_dag
  harmonic_centrality
  random_spanning_tree
  single_target_shortest_path
  topological_sorting
)

# components.at
add_examples(
  FOLDER examples/simple NAMES
  igraph_biconnected_components
  igraph_decompose
)

add_legacy_tests(
  FOLDER tests/unit NAMES
  igraph_bridges
  igraph_decompose_strong
)

# layout.at
add_examples(
  FOLDER examples/simple NAMES
  igraph_layout_reingold_tilford
)

add_legacy_tests(
  FOLDER tests/unit NAMES
  igraph_layout_drl
  igraph_layout_bipartite
  igraph_layout_fruchterman_reingold
  igraph_layout_graphopt
  igraph_layout_grid
  igraph_layout_lgl
  igraph_layout_mds
  igraph_layout_merge2
  igraph_layout_merge3
  igraph_layout_random_3d
  igraph_layout_reingold_tilford_circular
  igraph_layout_reingold_tilford_extended
  igraph_layout_star
  igraph_layout_sugiyama
)
add_legacy_tests(
  FOLDER tests/regression NAMES
  igraph_layout_kamada_kawai_3d_bug_1462
  igraph_layout_reingold_tilford_bug_879
)

add_legacy_tests(
  FOLDER tests/unit NAMES
  igraph_i_layout_sphere
  igraph_layout_davidson_harel # Uses igraph_i_layout_segments_intersect and igraph_i_layout_point_segment_dist2
  igraph_layout_merge # Uses igraph_i_layout_merge functions
)

# visitors.at
add_examples(
  FOLDER examples/simple NAMES
  igraph_bfs
  igraph_bfs_callback
  igraph_bfs_simple
)
add_legacy_tests(
  FOLDER tests/unit NAMES
  bfs
  bfs_simple
  igraph_random_walk
)

# topology.at
add_examples(
  FOLDER examples/simple NAMES
  igraph_isomorphic_vf2
  igraph_subisomorphic_lad
)

add_legacy_tests(
  FOLDER tests/unit NAMES
  simplify_and_colorize
  bliss_automorphisms
  igraph_isomorphic_bliss
  isomorphism_test
  isoclasses
  VF2-compat
)

# coloring.at
add_examples(
  FOLDER examples/simple NAMES
  igraph_coloring
)

# motifs.at
add_examples(
  FOLDER examples/simple NAMES
  igraph_motifs_randesu
)

add_legacy_tests(
  FOLDER tests/unit NAMES
  triad_census
)

# foreign.at
add_examples(
  FOLDER examples/simple NAMES
  dot
  foreign
  gml
  graphml
  igraph_read_graph_dl
  igraph_read_graph_graphdb
  igraph_read_graph_lgl
  igraph_write_graph_lgl
  igraph_write_graph_pajek
)

add_legacy_tests(
  FOLDER tests/unit NAMES
  igraph_write_graph_leda
  igraph_write_graph_dimacs
  lineendings
  pajek
  pajek2
  pajek_bipartite
  pajek_bipartite2
  pajek_signed
)

# other.at
add_examples(
  FOLDER examples/simple NAMES
  igraph_convex_hull
  igraph_power_law_fit
)

# operators.at
add_examples(
  FOLDER examples/simple NAMES
  igraph_complementer
  igraph_compose
  igraph_difference
  igraph_disjoint_union
  igraph_intersection
  igraph_union
)

add_legacy_tests(
  FOLDER tests/unit NAMES
  igraph_induced_subgraph
  igraph_induced_subgraph_map
  igraph_intersection2
  igraph_rewire_directed_edges
)

# conversion.at
add_examples(
  FOLDER examples/simple NAMES
  adjlist
  igraph_laplacian
  igraph_to_undirected
)

add_legacy_tests(
  FOLDER tests/unit NAMES
  adjlist
  igraph_to_directed
  igraph_to_prufer
  inclist
)

# flow.at
add_examples(
  FOLDER examples/simple NAMES
  dominator_tree
  even_tarjan
  flow
  flow2
  igraph_all_st_mincuts
  igraph_mincut
)

add_legacy_tests(
  FOLDER tests/unit NAMES
  igraph_st_mincut_value
  igraph_vertex_disjoint_paths
  igraph_adhesion
  igraph_cohesion
  igraph_residual_graph
  igraph_edge_disjoint_paths
  igraph_st_edge_connectivity
  igraph_st_mincut
)

add_legacy_tests(
  FOLDER tests/unit NAMES
  igraph_all_st_cuts # Uses igraph_marked_queue, which is internal.
)

add_legacy_tests(
  FOLDER tests/unit NAMES
  igraph_gomory_hu_tree
)

# community.at
add_examples(
  FOLDER examples/simple NAMES
  igraph_community_edge_betweenness
  igraph_community_fastgreedy
  igraph_community_fluid_communities
  igraph_community_label_propagation
  igraph_community_leading_eigenvector
  igraph_community_leiden
  igraph_community_multilevel
  igraph_community_optimal_modularity
  walktrap
)

add_legacy_tests(
  FOLDER tests/unit NAMES
  community_leiden
  community_label_propagation
  igraph_community_infomap
  igraph_community_leading_eigenvector2
  igraph_compare_communities
  igraph_le_community_to_membership
  igraph_modularity
  igraph_modularity_matrix
  igraph_split_join_distance
  levc-stress
  spinglass
)
add_legacy_tests(
  FOLDER tests/regression NAMES
  bug-1149658
)

# use a higher test timeout for the Infomap algorithm
set_tests_properties("test::igraph_community_infomap" PROPERTIES TIMEOUT 150)

# cliques.at
add_examples(
  FOLDER examples/simple NAMES
  igraph_cliques
  igraph_independent_sets
  igraph_maximal_cliques
)

add_legacy_tests(
  FOLDER tests/unit NAMES
  igraph_maximal_cliques2
  igraph_maximal_cliques3
  igraph_maximal_cliques4
  igraph_weighted_cliques
  maximal_cliques_callback
  maximal_cliques_hist
)

# eigen.at
add_legacy_tests(
  FOLDER tests/unit NAMES
  igraph_eigen_matrix
  igraph_eigen_matrix2
  igraph_eigen_matrix3
  igraph_eigen_matrix4
  igraph_eigen_matrix_symmetric
  igraph_eigen_matrix_symmetric_arpack
)

# attributes.at
add_examples(
  FOLDER examples/simple NAMES
  cattributes
  cattributes2
  cattributes3
  cattributes4
)

add_legacy_tests(
  FOLDER tests/unit NAMES
  cattributes5
)
add_legacy_tests(
  FOLDER tests/regression NAMES
  cattr_bool_bug
  cattr_bool_bug2
)

# arpack.at
add_examples(
  FOLDER examples/simple NAMES
  blas
  eigenvector_centrality
  igraph_lapack_dgeev
  igraph_lapack_dgeevx
  igraph_lapack_dgesv
  igraph_lapack_dsyevr
)

add_legacy_tests(
  FOLDER tests/unit NAMES
  igraph_arpack_rnsolve
  igraph_arpack_unpack_complex
  igraph_lapack_dgehrd
  igraph_lapack_dgetrf
  igraph_lapack_dgetrs
)

# bipartite.at
add_examples(
  FOLDER examples/simple NAMES
  igraph_bipartite_create
  igraph_bipartite_projection
)

# centralization.at
add_examples(
  FOLDER examples/simple NAMES
  centralization
)

# eulerian.at
add_legacy_tests(
  FOLDER tests/unit NAMES
  igraph_is_eulerian
  igraph_eulerian_cycle
  igraph_eulerian_path
)

# separators.at
add_examples(
  FOLDER examples/simple NAMES
  cohesive_blocks
  igraph_is_minimal_separator
  igraph_is_separator
  igraph_minimal_separators
  igraph_minimum_size_separators
)
add_legacy_tests(
  FOLDER tests/regression NAMES
  bug-1033045
)

# hrg.at
add_legacy_tests(
  FOLDER tests/unit NAMES
  igraph_hrg
  igraph_hrg2
  igraph_hrg3
)

# microscopic.at
add_examples(
  FOLDER examples/simple NAMES
  igraph_deterministic_optimal_imitation
  igraph_roulette_wheel_imitation
  igraph_stochastic_imitation
)

add_legacy_tests(
  FOLDER tests/unit NAMES
  igraph_moran_process
)

# mt.at -- only if we have pthreads
if(CMAKE_USE_PTHREADS_INIT)
  add_legacy_tests(
    FOLDER tests/unit NAMES tls1
    LIBRARIES Threads::Threads
  )

  # tls2 should be added only if we use vendored ARPACK because a non-vendored
  # ARPACK is not guaranteed to be thread-safe
  if(ARPACK_IS_VENDORED AND NOT BUILD_SHARED_LIBS)
    add_legacy_tests(
      FOLDER tests/unit NAMES tls2
      LIBRARIES Threads::Threads
    )
  endif()
endif()

# scg.at
add_examples(
  FOLDER examples/simple NAMES
  igraph_scg_grouping
  igraph_scg_grouping2
  igraph_scg_grouping3
  igraph_scg_grouping4
  igraph_scg_semiprojectors
  igraph_scg_semiprojectors2
  igraph_scg_semiprojectors3
  scg
)

add_legacy_tests(
  FOLDER tests/unit NAMES
  scg2
  scg3
)

# random.at
add_examples(
  FOLDER examples/simple NAMES
  igraph_fisher_yates_shuffle
  igraph_random_sample
  random_seed
)

add_legacy_tests(
  FOLDER tests/unit NAMES
  igraph_rng_get_exp
  igraph_rng_get_integer
  mt
  rng_reproducibility
  rng_init_destroy_max_min_name_set_default
)

# qsort.at
add_legacy_tests(
  FOLDER tests/unit NAMES
  igraph_qsort
  igraph_qsort_r
)

# matching.at
add_examples(
  FOLDER examples/simple NAMES
  igraph_maximum_bipartite_matching
)

# embedding.at
add_legacy_tests(
  FOLDER tests/unit NAMES
  igraph_adjacency_spectral_embedding
)

# graphicality

add_legacy_tests(
  FOLDER tests/unit NAMES
  igraph_is_graphical
  igraph_is_bigraphical
)

# handlers

add_legacy_tests(
  FOLDER tests/unit NAMES
  fatal_handler
  igraph_progress_handler_stderr
  igraph_set_progress_handler
)

# error output

add_legacy_tests(
  FOLDER tests/unit NAMES
  error_macros
)
# regression and fuzzing tests

add_legacy_tests(
  FOLDER tests/regression NAMES
  igraph_read_graph_gml_invalid_inputs
)

# non-graph
add_legacy_tests(
  FOLDER tests/unit NAMES
  igraph_running_mean
)<|MERGE_RESOLUTION|>--- conflicted
+++ resolved
@@ -51,11 +51,8 @@
   igraph_psumtree
   igraph_sparsemat5
   igraph_sparsemat9
-<<<<<<< HEAD
   igraph_sparsemat_fkeep
-=======
   igraph_sparsemat_getelements_sorted
->>>>>>> e800c77a
   igraph_sparsemat_is_symmetric
   igraph_sparsemat_minmax
   igraph_sparsemat_nonzero_storage
