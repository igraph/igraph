--- conflicted
+++ resolved
@@ -160,11 +160,8 @@
   igraph_kautz
   igraph_preference_game
   igraph_realize_degree_sequence
-<<<<<<< HEAD
   igraph_recent_degree_aging_game
-=======
   igraph_recent_degree_game
->>>>>>> 9c9de174
   tree
   tree_game
   ring
