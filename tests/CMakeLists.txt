--- conflicted
+++ resolved
@@ -362,12 +362,9 @@
   igraph_widest_paths
   igraph_spanner
   knn
-<<<<<<< HEAD
   mycielskian
   mycielski_graph
-=======
   paths
->>>>>>> 075be76c
   random_spanning_tree
   reachability
   single_target_shortest_path
