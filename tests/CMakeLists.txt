include(test_helpers)
include(benchmark_helpers)

add_library(test_utilities OBJECT unit/test_utilities.c)
target_link_libraries(test_utilities PRIVATE igraph)
use_all_warnings(test_utilities)

# Add a compatibility alias to the "test" target so it can also be invoked as
# "make check" - for people who have it in their muscle memories from autotools
add_custom_target(build_tests)
add_custom_target(
  check
  COMMAND ${CMAKE_CTEST_COMMAND} --progress --output-on-failure -C $<CONFIG>
  COMMENT "Executing unit tests..."
  USES_TERMINAL
)
add_dependencies(check build_tests)

# Add a custom target for benchmarks and another one for building them
add_custom_target(build_benchmarks)
add_custom_target(
  benchmark
  COMMAND true
  COMMENT "Running benchmarks..."
)
add_dependencies(benchmark build_benchmarks)

# Some newer gcc version have --enable-new-dtags on by default. This then leads
# to using RUNPATH instead of RPATH. Since RUNPATH is only considered after
# LD_LIBRARY_PATH, if another version of igraph is installed somewhere it will
# be linked to that library.
include(CheckLinkerFlag)
check_linker_flag(C "-Wl,--enable-new-dtags" HAVE_ENABLE_NEW_DTAGS)
if (HAVE_ENABLE_NEW_DTAGS AND BUILD_SHARED_LIBS)
  message(STATUS "Disabling new dtags for testing to use RPATH to ensure the correct library is found.")
  set(CMAKE_EXE_LINKER_FLAGS "${CMAKE_EXE_LINKER_FLAGS} -Wl,--disable-new-dtags")
endif()

# tutorial examples and other snippets from the documentation
add_examples(
  FOLDER examples/tutorial NAMES
  tutorial1
  tutorial2
  tutorial3
)

# version.at
add_examples(
  FOLDER examples/simple NAMES
  igraph_version
)

# types.at
add_examples(
  FOLDER examples/simple NAMES
  dqueue
  igraph_sparsemat
  igraph_sparsemat3
  igraph_sparsemat4
  igraph_sparsemat6
  igraph_sparsemat7
  igraph_sparsemat8
  igraph_strvector
  igraph_vector_int_list_sort
)

add_legacy_tests(
  FOLDER tests/unit NAMES
  heap
  igraph_array
  igraph_complex
  igraph_psumtree
  igraph_sparsemat5
  igraph_sparsemat9
  igraph_sparsemat_droptol
  igraph_sparsemat_fkeep
  igraph_sparsemat_getelements_sorted
  igraph_sparsemat_is_symmetric
  igraph_sparsemat_iterator_idx
  igraph_sparsemat_minmax
  igraph_sparsemat_nonzero_storage
  igraph_sparsemat_normalize
  igraph_sparsemat_view
  igraph_sparsemat_which_minmax
  igraph_strvector
  igraph_vector_floor
  igraph_vector_lex_cmp
  matrix
  matrix2
  matrix3
  matrix_complex
  stack
  strvector_set_len_remove_print
  vector
  vector2
  vector3
  vector4
  vector_list
  vector_ptr
  vector_ptr_sort_ind
  vector_qsort_ind
)

if ((NOT BUILD_SHARED_LIBS) OR (NOT BLAS_IS_VENDORED AND NOT ARPACK_IS_VENDORED))
  add_legacy_tests(
    FOLDER tests/unit NAMES
    igraph_sparsemat2 # Uses ARPACK and BLAS functions which are not publicly available when building with internal ARPACK/BLAS
  )
endif()

add_legacy_tests(
  FOLDER tests/unit NAMES
  2wheap
  cutheap
  d_indheap
  marked_queue
  set
  trie
)

# basic.at
add_examples(
  FOLDER examples/simple NAMES
  igraph_add_edges
  igraph_add_vertices
  igraph_copy
  igraph_degree
  igraph_delete_edges
  igraph_delete_vertices
  igraph_empty
  igraph_get_eid
  igraph_get_eids
  igraph_is_directed
  igraph_neighbors
)

add_legacy_tests(
  FOLDER tests/unit NAMES
  igraph_edges
  igraph_is_same_graph
  igraph_i_incident
  igraph_i_neighbors
)

# iterators.at
add_examples(
  FOLDER examples/simple NAMES
  igraph_es_pairs
  igraph_vs_nonadj
  igraph_vs_seq
  igraph_vs_vector
)

add_legacy_tests(
  FOLDER tests/unit NAMES
  edge_selectors
  igraph_es_path
  igraph_es_all_between
  vertex_selectors
)

# structure_generators.at
add_examples(
  FOLDER examples/simple NAMES
  igraph_adjacency
  igraph_atlas
  igraph_barabasi_game
  igraph_barabasi_game2
  igraph_create
  igraph_degree_sequence_game
  igraph_erdos_renyi_game
  igraph_full
  igraph_grg_game
  igraph_kary_tree
  igraph_lcf
  igraph_realize_degree_sequence
  igraph_regular_tree
  igraph_ring
  igraph_small
  igraph_star
  igraph_symmetric_tree
  igraph_weighted_adjacency
)

add_legacy_tests(
  FOLDER tests/unit NAMES
  constructor-failure
  erdos_renyi_game
  erdos_renyi_game_gnp
  full
  igraph_adjacency
  igraph_barabasi_aging_game
  igraph_bipartite_game
  igraph_callaway_traits_game
  igraph_circulant
  igraph_cited_type_game
  igraph_citing_cited_type_game
  igraph_correlated_game
  igraph_correlated_pair_game
  igraph_degree_sequence_game
  igraph_dot_product_game
  igraph_establishment_game
  igraph_extended_chordal_ring
  igraph_forest_fire_game
  igraph_from_prufer
  igraph_full_citation
  igraph_full_multipartite
  igraph_generalized_petersen
  igraph_grg_game
  igraph_growing_random_game
  igraph_hsbm_game
  igraph_k_regular_game
  igraph_lastcit_game
  igraph_linegraph
  igraph_kautz
  igraph_preference_game
  igraph_perfect
  igraph_realize_degree_sequence
  igraph_recent_degree_aging_game
  igraph_recent_degree_game
  igraph_sbm_game
  igraph_simple_interconnected_islands_game
  igraph_square_lattice
  igraph_static_power_law_game
<<<<<<< HEAD
  igraph_tree_from_parent_vector
=======
  igraph_turan
>>>>>>> 48a3f280
  igraph_wheel
  igraph_weighted_adjacency
  kary_tree
  symmetric_tree
  tree_game
  ring
  watts_strogatz_game
  truss
)

# structural_properties.at
add_examples(
  FOLDER examples/simple NAMES
  bellman_ford
  dijkstra
  igraph_assortativity_degree
  igraph_assortativity_nominal
  igraph_average_path_length
  igraph_cocitation
  igraph_diameter
  igraph_eccentricity
  igraph_feedback_arc_set
  igraph_feedback_arc_set_ip
  igraph_get_all_shortest_paths_dijkstra
  igraph_get_shortest_paths
  igraph_get_shortest_paths_dijkstra
  igraph_girth
  igraph_has_multiple
  igraph_is_loop
  igraph_is_multiple
  igraph_list_triangles
  igraph_knn
  igraph_minimum_spanning_tree
  igraph_pagerank
  igraph_radius
  igraph_reciprocity
  igraph_similarity
  igraph_simplify
  igraph_topological_sorting
  igraph_transitivity
)

add_legacy_tests(
  FOLDER tests/unit NAMES
  igraph_feedback_arc_set_undirected
  igraph_rewire # Uses internal igraph_i_rewire
  igraph_unfold_tree
)

add_legacy_tests(
  FOLDER tests/unit NAMES
  all_shortest_paths
  assortativity
  coreness
  efficiency
  global_transitivity
  hub_and_authority
  igraph_adjacent_triangles
  igraph_are_connected
  igraph_average_path_length
  igraph_average_path_length_dijkstra
  igraph_betweenness
  igraph_betweenness_subset
  igraph_closeness
  igraph_constraint
  igraph_convergence_degree
  igraph_count_multiple
  igraph_density
  igraph_diversity
  igraph_distances_johnson
  igraph_eccentricity
  igraph_edge_betweenness
  igraph_edge_betweenness_subset
  igraph_get_all_simple_paths
  igraph_get_k_shortest_paths
  igraph_get_shortest_paths2
  igraph_get_shortest_path_bellman_ford
  igraph_get_shortest_paths_bellman_ford
  igraph_graph_center
  igraph_has_mutual
  igraph_is_bipartite
  igraph_is_connected
  igraph_is_chordal
  igraph_is_mutual
  igraph_is_tree
  igraph_is_forest
  igraph_is_forest2
  igraph_is_acyclic
  igraph_list_triangles
  igraph_local_scan_k_ecount
  igraph_local_scan_k_ecount_them
  igraph_local_transitivity
  igraph_neighborhood
  igraph_neighborhood_graphs
  igraph_neighborhood_size
  igraph_pagerank
  igraph_path_length_hist
  igraph_pseudo_diameter
  igraph_pseudo_diameter_dijkstra
  igraph_random_walk
  igraph_transitive_closure_dag
  igraph_transitivity_avglocal_undirected
  igraph_transitivity_barrat
  igraph_widest_paths
  harmonic_centrality
  random_spanning_tree
  single_target_shortest_path
  topological_sorting
  igraph_spanner
)

add_legacy_tests(
  FOLDER tests/regression NAMES
  bug_1760
  bug_1814
  bug_1970
)

# components.at
add_examples(
  FOLDER examples/simple NAMES
  igraph_biconnected_components
  igraph_decompose
)

add_legacy_tests(
  FOLDER tests/unit NAMES
  igraph_bridges
  igraph_decompose_strong
  igraph_subcomponent
)

# layout.at
add_examples(
  FOLDER examples/simple NAMES
  igraph_layout_reingold_tilford
)

add_legacy_tests(
  FOLDER tests/unit NAMES
  igraph_layout_drl
  igraph_layout_bipartite
  igraph_layout_fruchterman_reingold
  igraph_layout_gem
  igraph_layout_graphopt
  igraph_layout_grid
  igraph_layout_kamada_kawai
  igraph_layout_lgl
  igraph_layout_mds
  igraph_layout_merge2
  igraph_layout_merge3
  igraph_layout_random_3d
  igraph_layout_reingold_tilford_circular
  igraph_layout_reingold_tilford_extended
  igraph_layout_star
  igraph_layout_sugiyama
  igraph_layout_umap
)
add_legacy_tests(
  FOLDER tests/regression NAMES
  igraph_layout_kamada_kawai_3d_bug_1462
  igraph_layout_reingold_tilford_bug_879
)

add_legacy_tests(
  FOLDER tests/unit NAMES
  igraph_i_layout_sphere
  igraph_layout_davidson_harel # Uses igraph_i_layout_segments_intersect and igraph_i_layout_point_segment_dist2
  igraph_layout_merge # Uses igraph_i_layout_merge functions
)

# visitors.at
add_examples(
  FOLDER examples/simple NAMES
  igraph_bfs
  igraph_bfs_callback
  igraph_bfs_simple
)
add_legacy_tests(
  FOLDER tests/unit NAMES
  bfs
  bfs_simple
)

# topology.at
add_examples(
  FOLDER examples/simple NAMES
  igraph_isomorphic_vf2
  igraph_subisomorphic_lad
)

add_legacy_tests(
  FOLDER tests/unit NAMES
  simplify_and_colorize
  bliss_automorphisms
  igraph_get_isomorphisms_vf2
  igraph_get_subisomorphisms_vf2
  igraph_subisomorphic
  igraph_isomorphic_bliss
  isomorphism_test
  isoclasses
  isoclasses2
  VF2-compat
)

# coloring.at
add_examples(
  FOLDER examples/simple NAMES
  igraph_coloring
)

# motifs.at
add_examples(
  FOLDER examples/simple NAMES
  igraph_motifs_randesu
)

add_legacy_tests(
  FOLDER tests/unit NAMES
  igraph_dyad_census
  igraph_motifs_randesu
  igraph_motifs_randesu_estimate
  igraph_motifs_randesu_no
  triad_census
)

# foreign.at
add_examples(
  FOLDER examples/simple NAMES
  dot
  foreign
  gml
  graphml
  igraph_read_graph_dl
  igraph_read_graph_graphdb
  igraph_read_graph_lgl
  igraph_write_graph_lgl
  igraph_write_graph_pajek
  safelocale
)

add_legacy_tests(
  FOLDER tests/unit NAMES
  foreign_empty
  igraph_read_graph_graphml
  gml
  igraph_write_graph_leda
  igraph_write_graph_dimacs_flow
  igraph_write_graph_dot
  lineendings
  ncol
  pajek
  pajek2
  pajek_bipartite
  pajek_bipartite2
  pajek_signed
)

# other.at
add_examples(
  FOLDER examples/simple NAMES
  igraph_convex_hull
  igraph_power_law_fit
)

add_legacy_tests(
  FOLDER tests/unit NAMES
  all_almost_e
  igraph_almost_equals
  igraph_power_law_fit
  overflow
  prop_caching
)

# operators.at
add_examples(
  FOLDER examples/simple NAMES
  igraph_complementer
  igraph_compose
  igraph_difference
  igraph_disjoint_union
  igraph_intersection
  igraph_union
)

add_legacy_tests(
  FOLDER tests/unit NAMES
  igraph_contract_vertices
  igraph_connect_neighborhood
  igraph_induced_subgraph
  igraph_induced_subgraph_map
  igraph_intersection2
  igraph_permute_vertices
  igraph_reverse_edges
  igraph_rewire_directed_edges
)

# conversion.at
add_examples(
  FOLDER examples/simple NAMES
  adjlist
  igraph_get_laplacian
  igraph_get_laplacian_sparse
  igraph_to_undirected
)

add_legacy_tests(
  FOLDER tests/unit NAMES
  adjlist
  igraph_adjlist_init_complementer
  igraph_adjlist_simplify
  igraph_get_adjacency
  igraph_get_adjacency_sparse
  igraph_get_laplacian
  igraph_get_stochastic
  igraph_get_stochastic_sparse
  igraph_to_directed
  igraph_to_prufer
  inclist
)

# flow.at
add_examples(
  FOLDER examples/simple NAMES
  dominator_tree
  even_tarjan
  flow
  flow2
  igraph_all_st_mincuts
  igraph_mincut
)

add_legacy_tests(
  FOLDER tests/unit NAMES
  igraph_st_mincut_value
  igraph_vertex_disjoint_paths
  igraph_adhesion
  igraph_cohesion
  igraph_residual_graph
  igraph_edge_disjoint_paths
  igraph_st_edge_connectivity
  igraph_st_mincut
  igraph_st_vertex_connectivity
)

add_legacy_tests(
  FOLDER tests/unit NAMES
  igraph_all_st_cuts # Uses igraph_marked_queue, which is internal.
)

add_legacy_tests(
  FOLDER tests/unit NAMES
  igraph_gomory_hu_tree
)

# community.at
add_examples(
  FOLDER examples/simple NAMES
  igraph_community_edge_betweenness
  igraph_community_fastgreedy
  igraph_community_label_propagation
  igraph_community_leading_eigenvector
  igraph_community_leiden
  igraph_community_multilevel
  igraph_community_optimal_modularity
  walktrap
)

add_legacy_tests(
  FOLDER tests/unit NAMES
  community_leiden
  community_label_propagation
  community_label_propagation2
  community_label_propagation3
  community_walktrap
  graphlets
  igraph_community_eb_get_merges
  igraph_community_fluid_communities
  igraph_community_infomap
  igraph_community_leading_eigenvector2
  igraph_compare_communities
  igraph_le_community_to_membership
  igraph_modularity
  igraph_modularity_matrix
  igraph_split_join_distance
  levc-stress
  null_communities
  spinglass
)
add_legacy_tests(
  FOLDER tests/regression NAMES
  bug-1149658
)

# use a higher test timeout for the Infomap algorithm
set_tests_properties("test::igraph_community_infomap" PROPERTIES TIMEOUT 150)

# cliques.at
add_examples(
  FOLDER examples/simple NAMES
  igraph_cliques
  igraph_independent_sets
  igraph_maximal_cliques
)

add_legacy_tests(
  FOLDER tests/unit NAMES
  igraph_clique_size_hist
  igraph_maximal_cliques2
  igraph_maximal_cliques3
  igraph_maximal_cliques4
  igraph_maximal_cliques_file
  igraph_weighted_cliques
  maximal_cliques_callback
  maximal_cliques_hist
)

# eigen.at
add_legacy_tests(
  FOLDER tests/unit NAMES
  igraph_eigen_matrix
  igraph_eigen_matrix2
  igraph_eigen_matrix3
  igraph_eigen_matrix4
  igraph_eigen_matrix_symmetric
  igraph_eigen_matrix_symmetric_arpack
)

# attributes.at
add_examples(
  FOLDER examples/simple NAMES
  cattributes
  cattributes2
  cattributes3
  cattributes4
  igraph_attribute_combination
)

add_legacy_tests(
  FOLDER tests/unit NAMES
  igraph_attribute_combination_remove
  cattributes5
  cattributes6
)
add_legacy_tests(
  FOLDER tests/regression NAMES
  cattr_bool_bug
  cattr_bool_bug2
)

# arpack.at
add_examples(
  FOLDER examples/simple NAMES
  blas
  blas_dgemm
  eigenvector_centrality
  igraph_lapack_dgeev
  igraph_lapack_dgeevx
  igraph_lapack_dgesv
  igraph_lapack_dsyevr
)

add_legacy_tests(
  FOLDER tests/unit NAMES
  dgemv
  igraph_arpack_rnsolve
  igraph_arpack_unpack_complex
  igraph_blas_dgemm
  igraph_eigenvector_centrality
  igraph_lapack_dgehrd
  igraph_lapack_dgetrf
  igraph_lapack_dgetrs
)

# bipartite.at
add_examples(
  FOLDER examples/simple NAMES
  igraph_bipartite_create
  igraph_bipartite_projection
)

add_legacy_tests(
  FOLDER tests/unit NAMES
  igraph_get_incidence
  igraph_incidence
)

# centralization.at
add_examples(
  FOLDER examples/simple NAMES
  centralization
)

# eulerian.at
add_legacy_tests(
  FOLDER tests/unit NAMES
  igraph_is_eulerian
  igraph_eulerian_cycle
  igraph_eulerian_path
)

# separators.at
add_examples(
  FOLDER examples/simple NAMES
  cohesive_blocks
  igraph_is_minimal_separator
  igraph_is_separator
  igraph_minimal_separators
  igraph_minimum_size_separators
)
add_legacy_tests(
  FOLDER tests/regression NAMES
  bug-1033045
)

# hrg.at
add_legacy_tests(
  FOLDER tests/unit NAMES
  igraph_hrg
  igraph_hrg2
  igraph_hrg3
)

# microscopic.at
add_examples(
  FOLDER examples/simple NAMES
  igraph_deterministic_optimal_imitation
  igraph_roulette_wheel_imitation
  igraph_stochastic_imitation
)

add_legacy_tests(
  FOLDER tests/unit NAMES
  igraph_moran_process
)

# mt.at -- only if we have pthreads
if(CMAKE_USE_PTHREADS_INIT)
  add_legacy_tests(
    FOLDER tests/unit NAMES tls1
    LIBRARIES Threads::Threads
  )

  # tls2 should be added only if we use vendored ARPACK because a non-vendored
  # ARPACK is not guaranteed to be thread-safe
  if(ARPACK_IS_VENDORED AND NOT BUILD_SHARED_LIBS)
    add_legacy_tests(
      FOLDER tests/unit NAMES tls2
      LIBRARIES Threads::Threads
    )
  endif()
endif()

# random.at
add_examples(
  FOLDER examples/simple NAMES
  igraph_fisher_yates_shuffle
  igraph_random_sample
  random_seed
)

add_legacy_tests(
  FOLDER tests/unit NAMES
  igraph_rng_get_integer
  mt
  random_sampling
  rng_reproducibility
  rng_init_destroy_max_bits_name_set_default
)

# qsort.at
add_legacy_tests(
  FOLDER tests/unit NAMES
  igraph_qsort
  igraph_qsort_r
)

# matching.at
add_examples(
  FOLDER examples/simple NAMES
  igraph_maximum_bipartite_matching
)

# embedding.at
add_legacy_tests(
  FOLDER tests/unit NAMES
  igraph_adjacency_spectral_embedding
)

# graphicality

add_legacy_tests(
  FOLDER tests/unit NAMES
  igraph_is_graphical
  igraph_is_bigraphical
)

# cycle bases
add_legacy_tests(
  FOLDER tests/unit NAMES
  cycle_bases
)

# handlers

add_legacy_tests(
  FOLDER tests/unit NAMES
  fatal_handler
  igraph_progress_handler_stderr
  igraph_set_progress_handler
)

# error output

add_legacy_tests(
  FOLDER tests/unit NAMES
  error_macros
)

# GLPK

add_legacy_tests(
  FOLDER tests/unit NAMES
  glpk_error
)

# regression and fuzzing tests

add_legacy_tests(
  FOLDER tests/regression NAMES
  igraph_read_graph_gml_invalid_inputs
  igraph_read_graph_graphml_invalid_inputs
  igraph_read_graph_pajek_invalid_inputs
)

# non-graph

add_legacy_tests(
  FOLDER tests/unit NAMES
  expand_path_to_pairs
  igraph_running_mean
  igraph_solve_lsap
)

# memory allocation

add_legacy_tests(
  FOLDER tests/unit NAMES
  zero_allocs
)

# simulation

add_legacy_tests(
  FOLDER tests/unit NAMES
  igraph_sir
)


# benchmarks
add_benchmarks(
  NAMES
  igraph_average_path_length_unweighted
  igraph_betweenness
  igraph_betweenness_weighted
  igraph_cliques
  igraph_closeness_weighted
  igraph_coloring
  igraph_decompose
  igraph_maximal_cliques
  igraph_pagerank
  igraph_pagerank_weighted
  igraph_power_law_fit
  igraph_random_walk
  igraph_transitivity
  inc_vs_adj
)

# dot product
add_legacy_tests(
  FOLDER tests/unit NAMES
  igraph_sample_dirichlet
  igraph_sample_sphere
)<|MERGE_RESOLUTION|>--- conflicted
+++ resolved
@@ -222,11 +222,8 @@
   igraph_simple_interconnected_islands_game
   igraph_square_lattice
   igraph_static_power_law_game
-<<<<<<< HEAD
   igraph_tree_from_parent_vector
-=======
   igraph_turan
->>>>>>> 48a3f280
   igraph_wheel
   igraph_weighted_adjacency
   kary_tree
