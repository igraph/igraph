include(test_helpers)

# Add a compatibility alias to the "test" target so it can also be invoked as
# "make check" - for people who have it in their muscle memories from autotools
add_custom_target(build_tests)
add_custom_target(
  check
  COMMAND ${CMAKE_CTEST_COMMAND} --progress --output-on-failure -C $<CONFIG>
  COMMENT "Executing unit tests..."
)
add_dependencies(check build_tests)

# Some newer gcc version have --enable-new-dtags on by default. This then leads
# to using RUNPATH instead of RPATH. Since RUNPATH is only considered after
# LD_LIBRARY_PATH, if another version of igraph is installed somewhere it will
# be linked to that library.
include(CheckCCompilerFlag)
set(ORIG_CMAKE_REQUIRED_FLAGS ${CMAKE_REQUIRED_FLAGS})
set(CMAKE_REQUIRED_FLAGS "-Wl,--enable-new-dtags")
check_c_compiler_flag("" HAVE_ENABLE_NEW_DTAGS)
set(CMAKE_REQUIRED_FLAGS ${ORIG_CMAKE_REQUIRED_FLAGS})
if (HAVE_ENABLE_NEW_DTAGS AND BUILD_SHARED_LIBS)
  message(STATUS "Disabling new dtags for testing to use RPATH to ensure the correct library is found.")
  set(CMAKE_EXE_LINKER_FLAGS "${CMAKE_EXE_LINKER_FLAGS} -Wl,--disable-new-dtags")
endif()

# tutorial examples and other snippets from the documentation
add_examples(
  FOLDER examples/simple NAMES
  igraph_free
)
add_examples(
  FOLDER examples/tutorial NAMES
  tutorial1
  tutorial2
  tutorial3
)

# version.at
add_examples(
  FOLDER examples/simple NAMES
  igraph_version
)

# types.at
add_examples(
  FOLDER examples/simple NAMES
  dqueue
  igraph_sparsemat
  igraph_sparsemat3
  igraph_sparsemat4
  igraph_sparsemat6
  igraph_sparsemat7
  igraph_sparsemat8
  igraph_strvector
)

add_legacy_tests(
  FOLDER tests/unit NAMES
  heap
  igraph_array
  igraph_complex
  igraph_psumtree
  igraph_sparsemat5
  igraph_sparsemat9
  igraph_sparsemat_droptol
  igraph_sparsemat_fkeep
  igraph_sparsemat_getelements_sorted
  igraph_sparsemat_is_symmetric
  igraph_sparsemat_iterator_idx
  igraph_sparsemat_minmax
  igraph_sparsemat_nonzero_storage
  igraph_sparsemat_view
  igraph_sparsemat_which_minmax
  igraph_spmatrix_add_col_values
  matrix
  matrix2
  matrix3
  spmatrix
  stack
  strvector_set2_remove_print
  vector
  vector2
  vector3
  vector_ptr
)

if ((NOT BUILD_SHARED_LIBS) OR (NOT BLAS_IS_VENDORED AND NOT ARPACK_IS_VENDORED))
  add_legacy_tests(
    FOLDER tests/unit NAMES
    igraph_sparsemat2 # Uses ARPACK and BLAS functions which are not publicly available when building with internal ARPACK/BLAS
  )
endif()

add_legacy_tests(
  FOLDER tests/unit NAMES
  2wheap
  cutheap
  d_indheap
  hashtable
  marked_queue
  set
  trie
)

# basic.at
add_examples(
  FOLDER examples/simple NAMES
  igraph_add_edges
  igraph_add_vertices
  igraph_copy
  igraph_degree
  igraph_delete_edges
  igraph_delete_vertices
  igraph_empty
  igraph_get_eid
  igraph_get_eids
  igraph_is_directed
  igraph_neighbors
)

add_legacy_tests(
  FOLDER tests/unit NAMES
  igraph_is_same_graph
)

# iterators.at
add_examples(
  FOLDER examples/simple NAMES
  igraph_es_pairs
#  igraph_es_fromto
  igraph_vs_nonadj
  igraph_vs_seq
  igraph_vs_vector
)

add_legacy_tests(
  FOLDER tests/unit NAMES
  edge_selectors
  igraph_es_path
  vertex_selectors
)

# structure_generators.at
add_examples(
  FOLDER examples/simple NAMES
  igraph_adjacency
  igraph_atlas
  igraph_barabasi_game
  igraph_barabasi_game2
  igraph_create
  igraph_degree_sequence_game
  igraph_erdos_renyi_game
  igraph_full
  igraph_grg_game
  igraph_lcf
  igraph_ring
  igraph_small
  igraph_star
  igraph_tree
  igraph_weighted_adjacency
)

add_legacy_tests(
  FOLDER tests/unit NAMES
  erdos_renyi_game
  full
  igraph_barabasi_aging_game
  igraph_bipartite_game
  igraph_callaway_traits_game
  igraph_cited_type_game
  igraph_citing_cited_type_game
  igraph_correlated_game
  igraph_degree_sequence_game
  igraph_establishment_game
  igraph_extended_chordal_ring
  igraph_forest_fire_game
  igraph_from_prufer
  igraph_full_citation
  igraph_growing_random_game
  igraph_k_regular_game
  igraph_lastcit_game
  igraph_lattice
  igraph_linegraph
  igraph_kautz
  igraph_preference_game
  igraph_realize_degree_sequence
  igraph_recent_degree_aging_game
  igraph_recent_degree_game
  igraph_simple_interconnected_islands_game
  igraph_static_power_law_game
  tree
  tree_game
  ring
  watts_strogatz_game
)

# structural_properties.at
add_examples(
  FOLDER examples/simple NAMES
  assortativity
  bellman_ford
  dijkstra
  igraph_average_path_length
  igraph_cocitation
  igraph_diameter
  igraph_eccentricity
  igraph_feedback_arc_set
  igraph_feedback_arc_set_ip
  igraph_get_all_shortest_paths_dijkstra
  igraph_get_shortest_paths
  igraph_get_shortest_paths_dijkstra
  igraph_girth
  igraph_has_multiple
  igraph_is_loop
  igraph_is_multiple
  igraph_knn
  igraph_minimum_spanning_tree
  igraph_pagerank
  igraph_radius
  igraph_reciprocity
  igraph_similarity
  igraph_simplify
  igraph_topological_sorting
  igraph_transitivity
)

add_legacy_tests(
  FOLDER tests/unit NAMES
  igraph_rewire # Uses internal igraph_i_rewire
<<<<<<< HEAD
  igraph_transitivity_avglocal_undirected
  igraph_transitivity_barrat
=======
>>>>>>> f4f2c546
)

add_legacy_tests(
  FOLDER tests/unit NAMES
  all_shortest_paths
  efficiency
  igraph_are_connected
  igraph_betweenness
  igraph_closeness
  igraph_convergence_degree
  igraph_count_multiple
  igraph_density
  igraph_edge_betweenness
  igraph_get_all_simple_paths
  igraph_get_shortest_paths2
  igraph_get_shortest_paths_bellman_ford
  igraph_is_bipartite
  igraph_is_tree
  igraph_local_transitivity
  igraph_neighborhood_size
  igraph_pagerank
  igraph_transitive_closure_dag
  igraph_transitivity_avglocal_undirected
  harmonic_centrality
  random_spanning_tree
  single_target_shortest_path
  topological_sorting
)

# components.at
add_examples(
  FOLDER examples/simple NAMES
  igraph_biconnected_components
  igraph_decompose
)

add_legacy_tests(
  FOLDER tests/unit NAMES
  igraph_bridges
  igraph_decompose_strong
)

# layout.at
add_examples(
  FOLDER examples/simple NAMES
  igraph_layout_reingold_tilford
)

add_legacy_tests(
  FOLDER tests/unit NAMES
  igraph_layout_drl
  igraph_layout_bipartite
  igraph_layout_fruchterman_reingold
  igraph_layout_graphopt
  igraph_layout_grid
  igraph_layout_lgl
  igraph_layout_mds
  igraph_layout_merge2
  igraph_layout_merge3
  igraph_layout_random_3d
  igraph_layout_reingold_tilford_circular
  igraph_layout_reingold_tilford_extended
  igraph_layout_star
  igraph_layout_sugiyama
)
add_legacy_tests(
  FOLDER tests/regression NAMES
  igraph_layout_kamada_kawai_3d_bug_1462
  igraph_layout_reingold_tilford_bug_879
)

add_legacy_tests(
  FOLDER tests/unit NAMES
  igraph_i_layout_sphere
  igraph_layout_davidson_harel # Uses igraph_i_layout_segments_intersect and igraph_i_layout_point_segment_dist2
  igraph_layout_merge # Uses igraph_i_layout_merge functions
)

# visitors.at
add_examples(
  FOLDER examples/simple NAMES
  igraph_bfs
  igraph_bfs_callback
  igraph_bfs_simple
)
add_legacy_tests(
  FOLDER tests/unit NAMES
  bfs
  bfs_simple
  igraph_random_walk
)

# topology.at
add_examples(
  FOLDER examples/simple NAMES
  igraph_isomorphic_vf2
  igraph_subisomorphic_lad
)

add_legacy_tests(
  FOLDER tests/unit NAMES
  simplify_and_colorize
  bliss_automorphisms
  igraph_get_isomorphisms_vf2
  igraph_subisomorphic
  igraph_isomorphic_bliss
  isomorphism_test
  isoclasses
  VF2-compat
)

# coloring.at
add_examples(
  FOLDER examples/simple NAMES
  igraph_coloring
)

# motifs.at
add_examples(
  FOLDER examples/simple NAMES
  igraph_motifs_randesu
)

add_legacy_tests(
  FOLDER tests/unit NAMES
  triad_census
)

# foreign.at
add_examples(
  FOLDER examples/simple NAMES
  dot
  foreign
  gml
  graphml
  igraph_read_graph_dl
  igraph_read_graph_graphdb
  igraph_read_graph_lgl
  igraph_write_graph_lgl
  igraph_write_graph_pajek
)

add_legacy_tests(
  FOLDER tests/unit NAMES
  igraph_write_graph_leda
  igraph_write_graph_dimacs
  lineendings
  pajek
  pajek2
  pajek_bipartite
  pajek_bipartite2
  pajek_signed
)

# other.at
add_examples(
  FOLDER examples/simple NAMES
  igraph_convex_hull
  igraph_power_law_fit
)

# operators.at
add_examples(
  FOLDER examples/simple NAMES
  igraph_complementer
  igraph_compose
  igraph_difference
  igraph_disjoint_union
  igraph_intersection
  igraph_union
)

add_legacy_tests(
  FOLDER tests/unit NAMES
  igraph_induced_subgraph
  igraph_induced_subgraph_map
  igraph_intersection2
  igraph_rewire_directed_edges
)

# conversion.at
add_examples(
  FOLDER examples/simple NAMES
  adjlist
  igraph_laplacian
  igraph_to_undirected
)

add_legacy_tests(
  FOLDER tests/unit NAMES
  adjlist
  igraph_to_directed
  igraph_to_prufer
  inclist
)

# flow.at
add_examples(
  FOLDER examples/simple NAMES
  dominator_tree
  even_tarjan
  flow
  flow2
  igraph_all_st_mincuts
  igraph_mincut
)

add_legacy_tests(
  FOLDER tests/unit NAMES
  igraph_st_mincut_value
  igraph_vertex_disjoint_paths
  igraph_adhesion
  igraph_cohesion
  igraph_residual_graph
  igraph_edge_disjoint_paths
  igraph_st_edge_connectivity
  igraph_st_mincut
)

add_legacy_tests(
  FOLDER tests/unit NAMES
  igraph_all_st_cuts # Uses igraph_marked_queue, which is internal.
)

add_legacy_tests(
  FOLDER tests/unit NAMES
  igraph_gomory_hu_tree
)

# community.at
add_examples(
  FOLDER examples/simple NAMES
  igraph_community_edge_betweenness
  igraph_community_fastgreedy
  igraph_community_fluid_communities
  igraph_community_label_propagation
  igraph_community_leading_eigenvector
  igraph_community_leiden
  igraph_community_multilevel
  igraph_community_optimal_modularity
  walktrap
)

add_legacy_tests(
  FOLDER tests/unit NAMES
  community_leiden
  community_label_propagation
  igraph_community_infomap
  igraph_community_leading_eigenvector2
  igraph_compare_communities
  igraph_le_community_to_membership
  igraph_modularity
  igraph_modularity_matrix
  igraph_split_join_distance
  levc-stress
  spinglass
)
add_legacy_tests(
  FOLDER tests/regression NAMES
  bug-1149658
)

# use a higher test timeout for the Infomap algorithm
set_tests_properties("test::igraph_community_infomap" PROPERTIES TIMEOUT 150)

# cliques.at
add_examples(
  FOLDER examples/simple NAMES
  igraph_cliques
  igraph_independent_sets
  igraph_maximal_cliques
)

add_legacy_tests(
  FOLDER tests/unit NAMES
  igraph_maximal_cliques2
  igraph_maximal_cliques3
  igraph_maximal_cliques4
  igraph_weighted_cliques
  maximal_cliques_callback
  maximal_cliques_hist
)

# eigen.at
add_legacy_tests(
  FOLDER tests/unit NAMES
  igraph_eigen_matrix
  igraph_eigen_matrix2
  igraph_eigen_matrix3
  igraph_eigen_matrix4
  igraph_eigen_matrix_symmetric
  igraph_eigen_matrix_symmetric_arpack
)

# attributes.at
add_examples(
  FOLDER examples/simple NAMES
  cattributes
  cattributes2
  cattributes3
  cattributes4
)

add_legacy_tests(
  FOLDER tests/unit NAMES
  cattributes5
)
add_legacy_tests(
  FOLDER tests/regression NAMES
  cattr_bool_bug
  cattr_bool_bug2
)

# arpack.at
add_examples(
  FOLDER examples/simple NAMES
  blas
  eigenvector_centrality
  igraph_lapack_dgeev
  igraph_lapack_dgeevx
  igraph_lapack_dgesv
  igraph_lapack_dsyevr
)

add_legacy_tests(
  FOLDER tests/unit NAMES
  igraph_arpack_rnsolve
  igraph_arpack_unpack_complex
  igraph_lapack_dgehrd
  igraph_lapack_dgetrf
  igraph_lapack_dgetrs
)

# bipartite.at
add_examples(
  FOLDER examples/simple NAMES
  igraph_bipartite_create
  igraph_bipartite_projection
)

# centralization.at
add_examples(
  FOLDER examples/simple NAMES
  centralization
)

# eulerian.at
add_legacy_tests(
  FOLDER tests/unit NAMES
  igraph_is_eulerian
  igraph_eulerian_cycle
  igraph_eulerian_path
)

# separators.at
add_examples(
  FOLDER examples/simple NAMES
  cohesive_blocks
  igraph_is_minimal_separator
  igraph_is_separator
  igraph_minimal_separators
  igraph_minimum_size_separators
)
add_legacy_tests(
  FOLDER tests/regression NAMES
  bug-1033045
)

# hrg.at
add_legacy_tests(
  FOLDER tests/unit NAMES
  igraph_hrg
  igraph_hrg2
  igraph_hrg3
)

# microscopic.at
add_examples(
  FOLDER examples/simple NAMES
  igraph_deterministic_optimal_imitation
  igraph_roulette_wheel_imitation
  igraph_stochastic_imitation
)

add_legacy_tests(
  FOLDER tests/unit NAMES
  igraph_moran_process
)

# mt.at -- only if we have pthreads
if(CMAKE_USE_PTHREADS_INIT)
  add_legacy_tests(
    FOLDER tests/unit NAMES tls1
    LIBRARIES Threads::Threads
  )

  # tls2 should be added only if we use vendored ARPACK because a non-vendored
  # ARPACK is not guaranteed to be thread-safe
  if(ARPACK_IS_VENDORED AND NOT BUILD_SHARED_LIBS)
    add_legacy_tests(
      FOLDER tests/unit NAMES tls2
      LIBRARIES Threads::Threads
    )
  endif()
endif()

# scg.at
add_examples(
  FOLDER examples/simple NAMES
  igraph_scg_grouping
  igraph_scg_grouping2
  igraph_scg_grouping3
  igraph_scg_grouping4
  igraph_scg_semiprojectors
  igraph_scg_semiprojectors2
  igraph_scg_semiprojectors3
  scg
)

add_legacy_tests(
  FOLDER tests/unit NAMES
  scg2
  scg3
)

# random.at
add_examples(
  FOLDER examples/simple NAMES
  igraph_fisher_yates_shuffle
  igraph_random_sample
  random_seed
)

add_legacy_tests(
  FOLDER tests/unit NAMES
  igraph_rng_get_exp
  igraph_rng_get_integer
  mt
  rng_reproducibility
  rng_init_destroy_max_min_name_set_default
)

# qsort.at
add_legacy_tests(
  FOLDER tests/unit NAMES
  igraph_qsort
  igraph_qsort_r
)

# matching.at
add_examples(
  FOLDER examples/simple NAMES
  igraph_maximum_bipartite_matching
)

# embedding.at
add_legacy_tests(
  FOLDER tests/unit NAMES
  igraph_adjacency_spectral_embedding
)

# graphicality

add_legacy_tests(
  FOLDER tests/unit NAMES
  igraph_is_graphical
  igraph_is_bigraphical
)

# handlers

add_legacy_tests(
  FOLDER tests/unit NAMES
  fatal_handler
  igraph_progress_handler_stderr
  igraph_set_progress_handler
)

# error output

add_legacy_tests(
  FOLDER tests/unit NAMES
  error_macros
)
# regression and fuzzing tests

add_legacy_tests(
  FOLDER tests/regression NAMES
  igraph_read_graph_gml_invalid_inputs
)

# non-graph
add_legacy_tests(
  FOLDER tests/unit NAMES
  igraph_running_mean
)<|MERGE_RESOLUTION|>--- conflicted
+++ resolved
@@ -228,11 +228,6 @@
 add_legacy_tests(
   FOLDER tests/unit NAMES
   igraph_rewire # Uses internal igraph_i_rewire
-<<<<<<< HEAD
-  igraph_transitivity_avglocal_undirected
-  igraph_transitivity_barrat
-=======
->>>>>>> f4f2c546
 )
 
 add_legacy_tests(
@@ -256,6 +251,7 @@
   igraph_pagerank
   igraph_transitive_closure_dag
   igraph_transitivity_avglocal_undirected
+  igraph_transitivity_barrat
   harmonic_centrality
   random_spanning_tree
   single_target_shortest_path
