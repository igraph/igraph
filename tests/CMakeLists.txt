include(test_helpers)

# Add a compatibility alias to the "test" target so it can also be invoked as
# "make check" - for people who have it in their muscle memories from autotools
add_custom_target(build_tests)
add_custom_target(
  check
  COMMAND ${CMAKE_CTEST_COMMAND} --progress --output-on-failure -C $<CONFIG>
  COMMENT "Executing unit tests..."
)
add_dependencies(check build_tests)

# Some newer gcc version have --enable-new-dtags on by default. This then leads
# to using RUNPATH instead of RPATH. Since RUNPATH is only considered after
# LD_LIBRARY_PATH, if another version of igraph is installed somewhere it will
# be linked to that library.
include(CheckCCompilerFlag)
set(ORIG_CMAKE_REQUIRED_FLAGS ${CMAKE_REQUIRED_FLAGS})
set(CMAKE_REQUIRED_FLAGS "-Wl,--enable-new-dtags")
check_c_compiler_flag("" HAVE_ENABLE_NEW_DTAGS)
set(CMAKE_REQUIRED_FLAGS ${ORIG_CMAKE_REQUIRED_FLAGS})
if (HAVE_ENABLE_NEW_DTAGS AND BUILD_SHARED_LIBS)
  message(STATUS "Disabling new dtags for testing to use RPATH to ensure the correct library is found.")
  set(CMAKE_EXE_LINKER_FLAGS "${CMAKE_EXE_LINKER_FLAGS} -Wl,--disable-new-dtags")
endif()

# tutorial examples and other snippets from the documentation
add_examples(
  FOLDER examples/simple NAMES
  igraph_free
)
add_examples(
  FOLDER examples/tutorial NAMES
  tutorial1
  tutorial2
  tutorial3
)

# version.at
add_examples(
  FOLDER examples/simple NAMES
  igraph_version
)

# types.at
add_examples(
  FOLDER examples/simple NAMES
  dqueue
  igraph_sparsemat
  igraph_sparsemat3
  igraph_sparsemat4
  igraph_sparsemat6
  igraph_sparsemat7
  igraph_sparsemat8
  igraph_strvector
)

add_legacy_tests(
  FOLDER tests/unit NAMES
  heap
  igraph_array
  igraph_complex
  igraph_psumtree
  igraph_sparsemat5
  igraph_sparsemat9
  igraph_sparsemat_droptol
  igraph_sparsemat_fkeep
  igraph_sparsemat_getelements_sorted
  igraph_sparsemat_is_symmetric
  igraph_sparsemat_iterator_idx
  igraph_sparsemat_minmax
  igraph_sparsemat_nonzero_storage
  igraph_sparsemat_view
  igraph_sparsemat_which_minmax
<<<<<<< HEAD
  spmatrix_clear
=======
  igraph_spmatrix_add_col_values
>>>>>>> 54843bd9
  matrix
  matrix2
  matrix3
  spmatrix
  stack
  strvector_set2_remove_print
  vector
  vector2
  vector3
  vector_ptr
)

if ((NOT BUILD_SHARED_LIBS) OR (NOT BLAS_IS_VENDORED AND NOT ARPACK_IS_VENDORED))
  add_legacy_tests(
    FOLDER tests/unit NAMES
    igraph_sparsemat2 # Uses ARPACK and BLAS functions which are not publicly available when building with internal ARPACK/BLAS
  )
endif()

add_legacy_tests(
  FOLDER tests/unit NAMES
  2wheap
  cutheap
  d_indheap
  hashtable
  marked_queue
  set
  trie
)

# basic.at
add_examples(
  FOLDER examples/simple NAMES
  igraph_add_edges
  igraph_add_vertices
  igraph_copy
  igraph_degree
  igraph_delete_edges
  igraph_delete_vertices
  igraph_empty
  igraph_get_eid
  igraph_get_eids
  igraph_is_directed
  igraph_neighbors
)

add_legacy_tests(
  FOLDER tests/unit NAMES
  igraph_is_same_graph
)

# iterators.at
add_examples(
  FOLDER examples/simple NAMES
  igraph_es_pairs
#  igraph_es_fromto
  igraph_vs_nonadj
  igraph_vs_seq
  igraph_vs_vector
)

add_legacy_tests(
  FOLDER tests/unit NAMES
  edge_selectors
  igraph_es_path
  vertex_selectors
)

# structure_generators.at
add_examples(
  FOLDER examples/simple NAMES
  igraph_adjacency
  igraph_atlas
  igraph_barabasi_game
  igraph_barabasi_game2
  igraph_create
  igraph_degree_sequence_game
  igraph_erdos_renyi_game
  igraph_full
  igraph_grg_game
  igraph_lcf
  igraph_ring
  igraph_small
  igraph_star
  igraph_tree
  igraph_weighted_adjacency
)

add_legacy_tests(
  FOLDER tests/unit NAMES
  erdos_renyi_game
  full
  igraph_barabasi_aging_game
  igraph_bipartite_game
  igraph_callaway_traits_game
  igraph_cited_type_game
  igraph_citing_cited_type_game
  igraph_correlated_game
  igraph_degree_sequence_game
  igraph_establishment_game
  igraph_extended_chordal_ring
  igraph_forest_fire_game
  igraph_from_prufer
  igraph_full_citation
  igraph_growing_random_game
  igraph_k_regular_game
  igraph_lastcit_game
  igraph_lattice
  igraph_linegraph
  igraph_kautz
  igraph_preference_game
  igraph_realize_degree_sequence
  igraph_recent_degree_aging_game
  igraph_recent_degree_game
  igraph_simple_interconnected_islands_game
  igraph_static_power_law_game
  tree
  tree_game
  ring
  watts_strogatz_game
)

# structural_properties.at
add_examples(
  FOLDER examples/simple NAMES
  assortativity
  bellman_ford
  dijkstra
  igraph_average_path_length
  igraph_cocitation
  igraph_diameter
  igraph_eccentricity
  igraph_feedback_arc_set
  igraph_feedback_arc_set_ip
  igraph_get_all_shortest_paths_dijkstra
  igraph_get_shortest_paths
  igraph_get_shortest_paths_dijkstra
  igraph_girth
  igraph_has_multiple
  igraph_is_loop
  igraph_is_multiple
  igraph_knn
  igraph_minimum_spanning_tree
  igraph_pagerank
  igraph_radius
  igraph_reciprocity
  igraph_similarity
  igraph_simplify
  igraph_topological_sorting
  igraph_transitivity
)

add_legacy_tests(
  FOLDER tests/unit NAMES
  igraph_rewire # Uses internal igraph_i_rewire
)

add_legacy_tests(
  FOLDER tests/unit NAMES
  all_shortest_paths
  efficiency
  igraph_are_connected
  igraph_average_path_length_dijkstra
  igraph_betweenness
  igraph_closeness
  igraph_convergence_degree
  igraph_count_multiple
  igraph_density
  igraph_edge_betweenness
  igraph_get_all_simple_paths
  igraph_get_shortest_paths2
  igraph_get_shortest_paths_bellman_ford
  igraph_is_bipartite
  igraph_is_tree
  igraph_local_transitivity
  igraph_neighborhood
  igraph_neighborhood_graphs
  igraph_neighborhood_size
  igraph_pagerank
  igraph_transitive_closure_dag
  igraph_transitivity_avglocal_undirected
  igraph_transitivity_barrat
  harmonic_centrality
  random_spanning_tree
  single_target_shortest_path
  topological_sorting
)

# components.at
add_examples(
  FOLDER examples/simple NAMES
  igraph_biconnected_components
  igraph_decompose
)

add_legacy_tests(
  FOLDER tests/unit NAMES
  igraph_bridges
  igraph_decompose_strong
)

# layout.at
add_examples(
  FOLDER examples/simple NAMES
  igraph_layout_reingold_tilford
)

add_legacy_tests(
  FOLDER tests/unit NAMES
  igraph_layout_drl
  igraph_layout_bipartite
  igraph_layout_fruchterman_reingold
  igraph_layout_graphopt
  igraph_layout_grid
  igraph_layout_lgl
  igraph_layout_mds
  igraph_layout_merge2
  igraph_layout_merge3
  igraph_layout_random_3d
  igraph_layout_reingold_tilford_circular
  igraph_layout_reingold_tilford_extended
  igraph_layout_star
  igraph_layout_sugiyama
)
add_legacy_tests(
  FOLDER tests/regression NAMES
  igraph_layout_kamada_kawai_3d_bug_1462
  igraph_layout_reingold_tilford_bug_879
)

add_legacy_tests(
  FOLDER tests/unit NAMES
  igraph_i_layout_sphere
  igraph_layout_davidson_harel # Uses igraph_i_layout_segments_intersect and igraph_i_layout_point_segment_dist2
  igraph_layout_merge # Uses igraph_i_layout_merge functions
)

# visitors.at
add_examples(
  FOLDER examples/simple NAMES
  igraph_bfs
  igraph_bfs_callback
  igraph_bfs_simple
)
add_legacy_tests(
  FOLDER tests/unit NAMES
  bfs
  bfs_simple
  igraph_random_walk
)

# topology.at
add_examples(
  FOLDER examples/simple NAMES
  igraph_isomorphic_vf2
  igraph_subisomorphic_lad
)

add_legacy_tests(
  FOLDER tests/unit NAMES
  simplify_and_colorize
  bliss_automorphisms
  igraph_get_isomorphisms_vf2
  igraph_get_subisomorphisms_vf2
  igraph_subisomorphic
  igraph_isomorphic_bliss
  isomorphism_test
  isoclasses
  VF2-compat
)

# coloring.at
add_examples(
  FOLDER examples/simple NAMES
  igraph_coloring
)

# motifs.at
add_examples(
  FOLDER examples/simple NAMES
  igraph_motifs_randesu
)

add_legacy_tests(
  FOLDER tests/unit NAMES
  triad_census
)

# foreign.at
add_examples(
  FOLDER examples/simple NAMES
  dot
  foreign
  gml
  graphml
  igraph_read_graph_dl
  igraph_read_graph_graphdb
  igraph_read_graph_lgl
  igraph_write_graph_lgl
  igraph_write_graph_pajek
)

add_legacy_tests(
  FOLDER tests/unit NAMES
  igraph_write_graph_leda
  igraph_write_graph_dimacs
  lineendings
  pajek
  pajek2
  pajek_bipartite
  pajek_bipartite2
  pajek_signed
)

# other.at
add_examples(
  FOLDER examples/simple NAMES
  igraph_convex_hull
  igraph_power_law_fit
)

# operators.at
add_examples(
  FOLDER examples/simple NAMES
  igraph_complementer
  igraph_compose
  igraph_difference
  igraph_disjoint_union
  igraph_intersection
  igraph_union
)

add_legacy_tests(
  FOLDER tests/unit NAMES
  igraph_induced_subgraph
  igraph_induced_subgraph_map
  igraph_intersection2
  igraph_rewire_directed_edges
)

# conversion.at
add_examples(
  FOLDER examples/simple NAMES
  adjlist
  igraph_laplacian
  igraph_to_undirected
)

add_legacy_tests(
  FOLDER tests/unit NAMES
  adjlist
  igraph_to_directed
  igraph_to_prufer
  inclist
)

# flow.at
add_examples(
  FOLDER examples/simple NAMES
  dominator_tree
  even_tarjan
  flow
  flow2
  igraph_all_st_mincuts
  igraph_mincut
)

add_legacy_tests(
  FOLDER tests/unit NAMES
  igraph_st_mincut_value
  igraph_vertex_disjoint_paths
  igraph_adhesion
  igraph_cohesion
  igraph_residual_graph
  igraph_edge_disjoint_paths
  igraph_st_edge_connectivity
  igraph_st_mincut
)

add_legacy_tests(
  FOLDER tests/unit NAMES
  igraph_all_st_cuts # Uses igraph_marked_queue, which is internal.
)

add_legacy_tests(
  FOLDER tests/unit NAMES
  igraph_gomory_hu_tree
)

# community.at
add_examples(
  FOLDER examples/simple NAMES
  igraph_community_edge_betweenness
  igraph_community_fastgreedy
  igraph_community_fluid_communities
  igraph_community_label_propagation
  igraph_community_leading_eigenvector
  igraph_community_leiden
  igraph_community_multilevel
  igraph_community_optimal_modularity
  walktrap
)

add_legacy_tests(
  FOLDER tests/unit NAMES
  community_leiden
  community_label_propagation
  igraph_community_infomap
  igraph_community_leading_eigenvector2
  igraph_compare_communities
  igraph_le_community_to_membership
  igraph_modularity
  igraph_modularity_matrix
  igraph_split_join_distance
  levc-stress
  spinglass
)
add_legacy_tests(
  FOLDER tests/regression NAMES
  bug-1149658
)

# use a higher test timeout for the Infomap algorithm
set_tests_properties("test::igraph_community_infomap" PROPERTIES TIMEOUT 150)

# cliques.at
add_examples(
  FOLDER examples/simple NAMES
  igraph_cliques
  igraph_independent_sets
  igraph_maximal_cliques
)

add_legacy_tests(
  FOLDER tests/unit NAMES
  igraph_maximal_cliques2
  igraph_maximal_cliques3
  igraph_maximal_cliques4
  igraph_weighted_cliques
  maximal_cliques_callback
  maximal_cliques_hist
)

# eigen.at
add_legacy_tests(
  FOLDER tests/unit NAMES
  igraph_eigen_matrix
  igraph_eigen_matrix2
  igraph_eigen_matrix3
  igraph_eigen_matrix4
  igraph_eigen_matrix_symmetric
  igraph_eigen_matrix_symmetric_arpack
)

# attributes.at
add_examples(
  FOLDER examples/simple NAMES
  cattributes
  cattributes2
  cattributes3
  cattributes4
)

add_legacy_tests(
  FOLDER tests/unit NAMES
  cattributes5
)
add_legacy_tests(
  FOLDER tests/regression NAMES
  cattr_bool_bug
  cattr_bool_bug2
)

# arpack.at
add_examples(
  FOLDER examples/simple NAMES
  blas
  eigenvector_centrality
  igraph_lapack_dgeev
  igraph_lapack_dgeevx
  igraph_lapack_dgesv
  igraph_lapack_dsyevr
)

add_legacy_tests(
  FOLDER tests/unit NAMES
  igraph_arpack_rnsolve
  igraph_arpack_unpack_complex
  igraph_lapack_dgehrd
  igraph_lapack_dgetrf
  igraph_lapack_dgetrs
)

# bipartite.at
add_examples(
  FOLDER examples/simple NAMES
  igraph_bipartite_create
  igraph_bipartite_projection
)

# centralization.at
add_examples(
  FOLDER examples/simple NAMES
  centralization
)

# eulerian.at
add_legacy_tests(
  FOLDER tests/unit NAMES
  igraph_is_eulerian
  igraph_eulerian_cycle
  igraph_eulerian_path
)

# separators.at
add_examples(
  FOLDER examples/simple NAMES
  cohesive_blocks
  igraph_is_minimal_separator
  igraph_is_separator
  igraph_minimal_separators
  igraph_minimum_size_separators
)
add_legacy_tests(
  FOLDER tests/regression NAMES
  bug-1033045
)

# hrg.at
add_legacy_tests(
  FOLDER tests/unit NAMES
  igraph_hrg
  igraph_hrg2
  igraph_hrg3
)

# microscopic.at
add_examples(
  FOLDER examples/simple NAMES
  igraph_deterministic_optimal_imitation
  igraph_roulette_wheel_imitation
  igraph_stochastic_imitation
)

add_legacy_tests(
  FOLDER tests/unit NAMES
  igraph_moran_process
)

# mt.at -- only if we have pthreads
if(CMAKE_USE_PTHREADS_INIT)
  add_legacy_tests(
    FOLDER tests/unit NAMES tls1
    LIBRARIES Threads::Threads
  )

  # tls2 should be added only if we use vendored ARPACK because a non-vendored
  # ARPACK is not guaranteed to be thread-safe
  if(ARPACK_IS_VENDORED AND NOT BUILD_SHARED_LIBS)
    add_legacy_tests(
      FOLDER tests/unit NAMES tls2
      LIBRARIES Threads::Threads
    )
  endif()
endif()

# scg.at
add_examples(
  FOLDER examples/simple NAMES
  igraph_scg_grouping
  igraph_scg_grouping2
  igraph_scg_grouping3
  igraph_scg_grouping4
  igraph_scg_semiprojectors
  igraph_scg_semiprojectors2
  igraph_scg_semiprojectors3
  scg
)

add_legacy_tests(
  FOLDER tests/unit NAMES
  scg2
  scg3
)

# random.at
add_examples(
  FOLDER examples/simple NAMES
  igraph_fisher_yates_shuffle
  igraph_random_sample
  random_seed
)

add_legacy_tests(
  FOLDER tests/unit NAMES
  igraph_rng_get_exp
  igraph_rng_get_integer
  mt
  rng_reproducibility
  rng_init_destroy_max_min_name_set_default
)

# qsort.at
add_legacy_tests(
  FOLDER tests/unit NAMES
  igraph_qsort
  igraph_qsort_r
)

# matching.at
add_examples(
  FOLDER examples/simple NAMES
  igraph_maximum_bipartite_matching
)

# embedding.at
add_legacy_tests(
  FOLDER tests/unit NAMES
  igraph_adjacency_spectral_embedding
)

# graphicality

add_legacy_tests(
  FOLDER tests/unit NAMES
  igraph_is_graphical
  igraph_is_bigraphical
)

# handlers

add_legacy_tests(
  FOLDER tests/unit NAMES
  fatal_handler
  igraph_progress_handler_stderr
  igraph_set_progress_handler
)

# error output

add_legacy_tests(
  FOLDER tests/unit NAMES
  error_macros
)
# regression and fuzzing tests

add_legacy_tests(
  FOLDER tests/regression NAMES
  igraph_read_graph_gml_invalid_inputs
)

# non-graph
add_legacy_tests(
  FOLDER tests/unit NAMES
  igraph_running_mean
)<|MERGE_RESOLUTION|>--- conflicted
+++ resolved
@@ -72,15 +72,12 @@
   igraph_sparsemat_nonzero_storage
   igraph_sparsemat_view
   igraph_sparsemat_which_minmax
-<<<<<<< HEAD
-  spmatrix_clear
-=======
   igraph_spmatrix_add_col_values
->>>>>>> 54843bd9
   matrix
   matrix2
   matrix3
   spmatrix
+  spmatrix_clear
   stack
   strvector_set2_remove_print
   vector
