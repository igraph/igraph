include(test_helpers)

# Add a compatibility alias to the "test" target so it can also be invoked as
# "make check" - for people who have it in their muscle memories from autotools
add_custom_target(build_tests)
add_custom_target(
  check
  COMMAND ${CMAKE_CTEST_COMMAND} --progress --output-on-failure -C ${CMAKE_BUILD_TYPE}
  COMMENT "Executing unit tests..."
)
add_dependencies(check build_tests)

# Some newer gcc version have --enable-new-dtags on by default. This then leads
# to using RUNPATH instead of RPATH. Since RUNPATH is only considered after
# LD_LIBRARY_PATH, if another version of igraph is installed somewhere it will
# be linked to that library.
include(CheckCCompilerFlag)
set(ORIG_CMAKE_REQUIRED_FLAGS ${CMAKE_REQUIRED_FLAGS})
set(CMAKE_REQUIRED_FLAGS "-Wl,--enable-new-dtags")
check_c_compiler_flag("" HAVE_ENABLE_NEW_DTAGS)
set(CMAKE_REQUIRED_FLAGS ${ORIG_CMAKE_REQUIRED_FLAGS})
if (HAVE_ENABLE_NEW_DTAGS AND BUILD_SHARED_LIBS)
  message(STATUS "Disabling new dtags for testing to use RPATH to ensure the correct library is found.")
  set(CMAKE_EXE_LINKER_FLAGS "-Wl,--disable-new-dtags")
endif()

set(BUILD_INTERNAL_TESTS YES)
if (WIN32 AND BUILD_SHARED_LIBS)
  set(BUILD_INTERNAL_TESTS NO)
endif()

# version.at
add_legacy_tests(
  FOLDER examples/simple NAMES
  igraph_version
)

# types.at
add_legacy_tests(
  FOLDER examples/simple NAMES
  dqueue
  igraph_sparsemat
  igraph_sparsemat3
  igraph_sparsemat4
  igraph_sparsemat5
  igraph_sparsemat6
  igraph_sparsemat7
  igraph_sparsemat8
  igraph_strvector
)

add_legacy_tests(
  FOLDER tests/unit NAMES
  heap
  igraph_array
  igraph_complex
  igraph_psumtree
  igraph_sparsemat9
  igraph_sparsemat_is_symmetric
  igraph_sparsemat_minmax
  igraph_sparsemat_which_minmax
  matrix
  matrix2
  matrix3
  spmatrix
  stack
  vector
  vector2
  vector3
  vector_ptr
)

if (BUILD_INTERNAL_TESTS)
  add_legacy_tests(
    FOLDER tests/unit NAMES
    igraph_sparsemat2 # Uses ARPACK and BLAS functions which are not publicly available when building with internal ARPACK/BLAS
  )
  add_legacy_tests(
    FOLDER tests/unit NAMES
    2wheap
    cutheap
    d_indheap
    hashtable
    marked_queue
    set
    trie
  )
endif()

# basic.at
add_legacy_tests(
  FOLDER examples/simple NAMES
  igraph_add_edges
  igraph_add_vertices
  igraph_copy
  igraph_degree
  igraph_delete_edges
  igraph_delete_vertices
  igraph_empty
  igraph_get_eid
  igraph_get_eids
  igraph_is_directed
  igraph_neighbors
)

# iterators.at
add_legacy_tests(
  FOLDER examples/simple NAMES
  igraph_es_pairs
#  igraph_es_fromto
  igraph_vs_nonadj
  igraph_vs_seq
  igraph_vs_vector
)

add_legacy_tests(
  FOLDER tests/unit NAMES
  igraph_es_path
)

# structure_generators.at
add_legacy_tests(
  FOLDER examples/simple NAMES
  igraph_adjacency
  igraph_atlas
  igraph_barabasi_game
  igraph_barabasi_game2
  igraph_create
  igraph_degree_sequence_game
  igraph_erdos_renyi_game
  igraph_full
  igraph_grg_game
  igraph_growing_random_game
  igraph_lcf
  igraph_preference_game
  igraph_ring
  igraph_small
  igraph_star
  igraph_tree
  igraph_weighted_adjacency
)

add_legacy_tests(
  FOLDER tests/unit NAMES
  full
  igraph_correlated_game
  igraph_from_prufer  
  igraph_k_regular_game
  igraph_lattice
  igraph_realize_degree_sequence
  tree
  ring
  watts_strogatz_game
)

# structural_properties.at
add_legacy_tests(
  FOLDER examples/simple NAMES
  assortativity
  bellman_ford
  dijkstra
  igraph_average_path_length
  igraph_cocitation
  igraph_diameter
  igraph_eccentricity
  igraph_feedback_arc_set
  igraph_feedback_arc_set_ip
  igraph_get_all_shortest_paths_dijkstra
  igraph_get_shortest_paths
  igraph_get_shortest_paths_dijkstra
  igraph_girth
  igraph_has_multiple
  igraph_is_loop
  igraph_is_multiple
  igraph_knn
  igraph_minimum_spanning_tree
  igraph_pagerank
  igraph_radius
  igraph_reciprocity
  igraph_similarity
  igraph_simplify
  igraph_topological_sorting
  igraph_transitivity  
)
if (BUILD_INTERNAL_TESTS)
  add_legacy_tests(
    FOLDER tests/unit NAMES
    igraph_rewire # Uses internal igraph_i_rewire
  )
endif()

add_legacy_tests(
  FOLDER tests/unit NAMES
  efficiency
  igraph_are_connected
  igraph_betweenness
  igraph_closeness
  igraph_convergence_degree
  igraph_count_multiple
  igraph_density
  igraph_edge_betweenness
  igraph_get_all_simple_paths
  igraph_get_shortest_paths2
  igraph_is_tree
  igraph_local_transitivity  
  igraph_transitive_closure_dag
  single_target_shortest_path
  topological_sorting
)

# components.at
add_legacy_tests(
  FOLDER examples/simple NAMES
  igraph_biconnected_components
  igraph_decompose
)

add_legacy_tests(
  FOLDER tests/unit NAMES
  igraph_bridges
  igraph_decompose_strong
)

# layout.at
add_legacy_tests(
  FOLDER examples/simple NAMES
  igraph_layout_reingold_tilford
)

add_legacy_tests(
  FOLDER tests/unit NAMES
  igraph_layout_grid
  igraph_layout_kamada_kawai_3d_bug_1462
  igraph_layout_lgl
  igraph_layout_mds
  igraph_layout_merge2
  igraph_layout_merge3
  igraph_layout_reingold_tilford_bug_879
  igraph_layout_reingold_tilford_extended
  igraph_layout_sugiyama
)
if (BUILD_INTERNAL_TESTS)
  add_legacy_tests(
    FOLDER tests/unit NAMES
    igraph_i_layout_sphere
    igraph_layout_davidson_harel # Uses igraph_i_segments_intersect and igraph_i_point_segment_dist2
    igraph_layout_merge # Uses igraph_i_layout_merge functions
  )
endif()

# visitors.at
add_legacy_tests(
  FOLDER examples/simple NAMES
  igraph_bfs2
)
if (BUILD_INTERNAL_TESTS)
  add_legacy_tests(
    FOLDER examples/simple NAMES
    igraph_bfs # Uses igraph_i_bfs
  )
endif()

add_legacy_tests(
  FOLDER tests/unit NAMES
  igraph_random_walk
)

# topology.at
add_legacy_tests(
  FOLDER examples/simple NAMES
  igraph_isomorphic_vf2
  igraph_subisomorphic_lad
)

add_legacy_tests(
  FOLDER tests/unit NAMES
  simplify_and_colorize
  bliss_automorphisms
  igraph_isomorphic_bliss
  isomorphism_test
  isoclasses
  VF2-compat
)

# coloring.at
add_legacy_tests(
  FOLDER examples/simple NAMES
  igraph_coloring
)

# motifs.at
add_legacy_tests(
  FOLDER examples/simple NAMES
  igraph_motifs_randesu
)

add_legacy_tests(
  FOLDER tests/unit NAMES
  triad_census
)

# foreign.at
add_legacy_tests(
  FOLDER examples/simple NAMES
  dot
  foreign
  gml
  graphml
  igraph_read_graph_dl
  igraph_read_graph_graphdb
  igraph_read_graph_lgl
  igraph_write_graph_lgl
  igraph_write_graph_pajek
)

add_legacy_tests(
  FOLDER tests/unit NAMES
  igraph_write_graph_leda
  lineendings
  pajek
  pajek2
  pajek_bipartite
  pajek_bipartite2
  pajek_signed
)

# other.at
add_legacy_tests(
  FOLDER examples/simple NAMES
  igraph_convex_hull
  igraph_power_law_fit
)

# operators.at
add_legacy_tests(
  FOLDER examples/simple NAMES
  igraph_complementer
  igraph_compose
  igraph_difference
  igraph_disjoint_union
  igraph_intersection
  igraph_union
)

add_legacy_tests(
  FOLDER tests/unit NAMES
  igraph_induced_subgraph
  igraph_induced_subgraph_map
  igraph_intersection2
)

# conversion.at
add_legacy_tests(
  FOLDER examples/simple NAMES
  adjlist
  igraph_laplacian
  igraph_to_undirected
)

add_legacy_tests(
  FOLDER tests/unit NAMES
  igraph_to_directed
  igraph_to_prufer
)

# flow.at
add_legacy_tests(
  FOLDER examples/simple NAMES
  dominator_tree
  even_tarjan
  flow
  flow2
  igraph_all_st_mincuts
  igraph_mincut
)

add_legacy_tests(
  FOLDER tests/unit NAMES
  igraph_st_mincut_value
<<<<<<< HEAD
  igraph_edge_disjoint_paths
=======
  igraph_st_edge_connectivity
  igraph_st_mincut
>>>>>>> ade10a10
)

if (BUILD_INTERNAL_TESTS)
  add_legacy_tests(
    FOLDER tests/unit NAMES
    igraph_all_st_cuts # Uses igraph_marked_queue, which is internal.
  )
endif()

add_legacy_tests(
  FOLDER tests/unit NAMES
  igraph_gomory_hu_tree
)

# community.at
add_legacy_tests(
  FOLDER examples/simple NAMES
  igraph_community_edge_betweenness
  igraph_community_fastgreedy
  igraph_community_fluid_communities
  igraph_community_label_propagation
  igraph_community_leading_eigenvector
  igraph_community_leiden
  igraph_community_multilevel
  igraph_community_optimal_modularity
  spinglass
  walktrap
)

add_legacy_tests(
  FOLDER tests/unit NAMES
  bug-1149658
  community_leiden
  community_label_propagation
  igraph_community_infomap  
  igraph_community_leading_eigenvector2  
  igraph_modularity
  levc-stress
)

# use a higher test timeout for the Infomap algorithm
set_tests_properties(igraph_community_infomap PROPERTIES TIMEOUT 120)

# cliques.at
add_legacy_tests(
  FOLDER examples/simple NAMES
  igraph_cliques
  igraph_independent_sets
  igraph_maximal_cliques
)

add_legacy_tests(
  FOLDER tests/unit NAMES
  igraph_maximal_cliques2
  igraph_maximal_cliques3
  igraph_maximal_cliques4
  igraph_weighted_cliques
  maximal_cliques_callback
  maximal_cliques_hist
)

# eigen.at
add_legacy_tests(
  FOLDER tests/unit NAMES
  igraph_eigen_matrix
  igraph_eigen_matrix2
  igraph_eigen_matrix3
  igraph_eigen_matrix4
  igraph_eigen_matrix_symmetric
  igraph_eigen_matrix_symmetric_arpack
)

# attributes.at
add_legacy_tests(
  FOLDER examples/simple NAMES
  cattributes
  cattributes2
  cattributes3
  cattributes4
)

add_legacy_tests(
  FOLDER tests/unit NAMES
  cattr_bool_bug
  cattr_bool_bug2
  cattributes5
)

# arpack.at
add_legacy_tests(
  FOLDER examples/simple NAMES
  blas
  eigenvector_centrality
  igraph_lapack_dgeev
  igraph_lapack_dgeevx
  igraph_lapack_dgesv
  igraph_lapack_dsyevr
)

add_legacy_tests(
  FOLDER tests/unit NAMES
  igraph_arpack_rnsolve
  igraph_lapack_dgehrd
)

# bipartite.at
add_legacy_tests(
  FOLDER examples/simple NAMES
  igraph_bipartite_create
  igraph_bipartite_projection
)

# centralization.at
add_legacy_tests(
  FOLDER examples/simple NAMES
  centralization
)

# eulerian.at
add_legacy_tests(
  FOLDER tests/unit NAMES
  igraph_is_eulerian
  igraph_eulerian_cycle
  igraph_eulerian_path
)

# separators.at
add_legacy_tests(
  FOLDER examples/simple NAMES
  cohesive_blocks
  igraph_is_minimal_separator
  igraph_is_separator
  igraph_minimal_separators
  igraph_minimum_size_separators
)
add_legacy_tests(
  FOLDER tests/unit NAMES
  bug-1033045
)

# hrg.at
add_legacy_tests(
  FOLDER tests/unit NAMES
  igraph_hrg
  igraph_hrg2
  igraph_hrg3
)

# microscopic.at
add_legacy_tests(
  FOLDER examples/simple NAMES
  igraph_deterministic_optimal_imitation
  igraph_moran_process
  igraph_roulette_wheel_imitation
  igraph_stochastic_imitation
)

# mt.at -- only if we have pthreads
if(CMAKE_USE_PTHREADS_INIT)
  add_legacy_tests(
    FOLDER tests/unit NAMES tls1
    LIBRARIES Threads::Threads
  )

  # tls2 should be added only if we use vendored ARPACK because a non-vendored
  # ARPACK is not guaranteed to be thread-safe
  if(ARPACK_IS_VENDORED)
    add_legacy_tests(
      FOLDER tests/unit NAMES tls2
      LIBRARIES Threads::Threads
    )
  endif()
endif()

# scg.at
add_legacy_tests(
  FOLDER examples/simple NAMES
  igraph_scg_grouping
  igraph_scg_grouping2
  igraph_scg_grouping3
  igraph_scg_grouping4
  igraph_scg_semiprojectors
  igraph_scg_semiprojectors2
  igraph_scg_semiprojectors3
  scg
  scg2
  scg3
)

# random.at
add_legacy_tests(
  FOLDER examples/simple NAMES
  igraph_fisher_yates_shuffle
  igraph_random_sample
  random_seed
)

add_legacy_tests(
  FOLDER tests/unit NAMES
  igraph_rng_get_exp
  mt
  rng_reproducibility
)

# qsort.at
add_legacy_tests(
  FOLDER tests/unit NAMES
  igraph_qsort
  igraph_qsort_r
)

# matching.at
add_legacy_tests(
  FOLDER examples/simple NAMES
  igraph_maximum_bipartite_matching
)

# embedding.at
add_legacy_tests(
  FOLDER tests/unit NAMES
  igraph_adjacency_spectral_embedding
)

# graphicality

add_legacy_tests(
  FOLDER tests/unit NAMES
  igraph_is_graphical
  igraph_is_bigraphical
)

# regression and fuzzing tests

add_legacy_tests(
  FOLDER tests/regression NAMES
  igraph_read_graph_gml_invalid_inputs
)
<|MERGE_RESOLUTION|>--- conflicted
+++ resolved
@@ -377,12 +377,9 @@
 add_legacy_tests(
   FOLDER tests/unit NAMES
   igraph_st_mincut_value
-<<<<<<< HEAD
   igraph_edge_disjoint_paths
-=======
   igraph_st_edge_connectivity
   igraph_st_mincut
->>>>>>> ade10a10
 )
 
 if (BUILD_INTERNAL_TESTS)
