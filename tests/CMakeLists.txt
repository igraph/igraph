include(test_helpers)
include(benchmark_helpers)

add_library(test_utilities OBJECT unit/test_utilities.c)
target_link_libraries(test_utilities PRIVATE igraph)
use_all_warnings(test_utilities)

# Add a compatibility alias to the "test" target so it can also be invoked as
# "make check" - for people who have it in their muscle memories from autotools
add_custom_target(build_tests)
add_custom_target(
  check
  COMMAND ${CMAKE_CTEST_COMMAND} --progress --output-on-failure -C $<CONFIG>
  COMMENT "Executing unit tests..."
  USES_TERMINAL
)
add_dependencies(check build_tests)

# Add a custom target for benchmarks and another one for building them
add_custom_target(build_benchmarks)
add_custom_target(
  benchmark
  COMMAND true
  COMMENT "Running benchmarks..."
)
add_dependencies(benchmark build_benchmarks)

# Some newer gcc version have --enable-new-dtags on by default. This then leads
# to using RUNPATH instead of RPATH. Since RUNPATH is only considered after
# LD_LIBRARY_PATH, if another version of igraph is installed somewhere it will
# be linked to that library.
include(CheckLinkerFlag)
check_linker_flag(C "-Wl,--enable-new-dtags" HAVE_ENABLE_NEW_DTAGS)
if (HAVE_ENABLE_NEW_DTAGS AND BUILD_SHARED_LIBS)
  message(STATUS "Disabling new dtags for testing to use RPATH to ensure the correct library is found.")
  set(CMAKE_EXE_LINKER_FLAGS "${CMAKE_EXE_LINKER_FLAGS} -Wl,--disable-new-dtags")
endif()

# tutorial examples and other snippets from the documentation
add_examples(
  FOLDER examples/tutorial NAMES
  tutorial1
  tutorial2
  tutorial3
)

# version.at
add_examples(
  FOLDER examples/simple NAMES
  igraph_version
)

# types.at
add_examples(
  FOLDER examples/simple NAMES
  dqueue
  igraph_sparsemat
  igraph_sparsemat3
  igraph_sparsemat4
  igraph_sparsemat6
  igraph_sparsemat7
  igraph_sparsemat8
  igraph_strvector
  igraph_vector_int_list_sort
)

add_legacy_tests(
  FOLDER tests/unit NAMES
  heap
  igraph_array
  igraph_complex
  igraph_psumtree
  igraph_sparsemat5
  igraph_sparsemat9
  igraph_sparsemat_droptol
  igraph_sparsemat_fkeep
  igraph_sparsemat_getelements_sorted
  igraph_sparsemat_is_symmetric
  igraph_sparsemat_iterator_idx
  igraph_sparsemat_minmax
  igraph_sparsemat_nonzero_storage
  igraph_sparsemat_normalize
  igraph_sparsemat_view
  igraph_sparsemat_which_minmax
  igraph_strvector
  igraph_vector_floor
  igraph_vector_lex_cmp
  matrix
  matrix2
  matrix3
  matrix_complex
  stack
  strvector_set_len_remove_print
  vector
  vector2
  vector3
  vector4
  vector_list
  vector_ptr
  vector_ptr_sort_ind
  vector_qsort_ind
)

if ((NOT BUILD_SHARED_LIBS) OR (NOT BLAS_IS_VENDORED AND NOT ARPACK_IS_VENDORED))
  add_legacy_tests(
    FOLDER tests/unit NAMES
    igraph_sparsemat2 # Uses ARPACK and BLAS functions which are not publicly available when building with internal ARPACK/BLAS
  )
endif()

add_legacy_tests(
  FOLDER tests/unit NAMES
  2wheap
  cutheap
  d_indheap
  marked_queue
  set
  trie
)

# basic.at
add_examples(
  FOLDER examples/simple NAMES
  creation
  igraph_copy
  igraph_degree
  igraph_delete_edges
  igraph_delete_vertices
  igraph_get_eid
  igraph_get_eids
  igraph_is_directed
  igraph_neighbors
)

add_legacy_tests(
  FOLDER tests/unit NAMES
  igraph_add_edges
  igraph_add_vertices
  igraph_degree
  igraph_delete_edges
  igraph_delete_vertices
  igraph_edges
  igraph_empty
  igraph_get_eid
  igraph_is_same_graph
  igraph_i_incident
  igraph_i_neighbors
  igraph_neighbors
)

# iterators.at
add_examples(
  FOLDER examples/simple NAMES
  igraph_es_pairs
  igraph_vs_nonadj
  igraph_vs_seq
  igraph_vs_vector
)

add_legacy_tests(
  FOLDER tests/unit NAMES
  edge_selectors
  igraph_es_path
  igraph_es_all_between
  vertex_selectors
)

# structure_generators.at
add_examples(
  FOLDER examples/simple NAMES
  igraph_adjacency
  igraph_atlas
  igraph_barabasi_game
  igraph_barabasi_game2
  igraph_create
  igraph_degree_sequence_game
  igraph_erdos_renyi_game
  igraph_full
  igraph_grg_game
  igraph_kary_tree
  igraph_lcf
  igraph_realize_degree_sequence
  igraph_regular_tree
  igraph_ring
  igraph_small
  igraph_star
  igraph_symmetric_tree
  igraph_weighted_adjacency
)

add_legacy_tests(
  FOLDER tests/unit NAMES
  constructor-failure
  erdos_renyi_game
  erdos_renyi_game_gnp
  full
  igraph_adjacency
  igraph_atlas
  igraph_barabasi_aging_game
  igraph_barabasi_game
  igraph_bipartite_game
  igraph_callaway_traits_game
  igraph_circulant
  igraph_cited_type_game
  igraph_citing_cited_type_game
  igraph_correlated_game
  igraph_correlated_pair_game
  igraph_create
  igraph_degree_sequence_game
  igraph_dot_product_game
  igraph_establishment_game
  igraph_extended_chordal_ring
  igraph_forest_fire_game
  igraph_from_prufer
  igraph_full_citation
  igraph_full_multipartite
  igraph_generalized_petersen
  igraph_grg_game
  igraph_growing_random_game
  igraph_hsbm_game
  igraph_hsbm_list_game
  igraph_k_regular_game
  igraph_lastcit_game
  igraph_linegraph
  igraph_kautz
  igraph_preference_game
  igraph_perfect
  igraph_realize_degree_sequence
  igraph_recent_degree_aging_game
  igraph_recent_degree_game
  igraph_sbm_game
  igraph_simple_interconnected_islands_game
  igraph_square_lattice
  igraph_static_power_law_game
  igraph_trussness
  igraph_turan
  igraph_wheel
  igraph_weighted_adjacency
  kary_tree
  symmetric_tree
  tree_game
  ring
  watts_strogatz_game
)

# structural_properties.at
add_examples(
  FOLDER examples/simple NAMES
  bellman_ford
  dijkstra
  igraph_assortativity_degree
  igraph_assortativity_nominal
  igraph_average_path_length
  igraph_cocitation
  igraph_diameter
  igraph_eccentricity
  igraph_feedback_arc_set
  igraph_feedback_arc_set_ip
  igraph_get_all_shortest_paths_dijkstra
  igraph_get_shortest_paths
  igraph_get_shortest_paths_dijkstra
  igraph_girth
  igraph_has_multiple
  igraph_is_loop
  igraph_is_multiple
  igraph_list_triangles
  igraph_knn
  igraph_minimum_spanning_tree
  igraph_pagerank
  igraph_radius
  igraph_reciprocity
  igraph_similarity
  igraph_simplify
  igraph_topological_sorting
  igraph_transitivity
)

add_legacy_tests(
  FOLDER tests/unit NAMES
  all_shortest_paths
  assortativity
  coreness
  efficiency
  global_transitivity
  hub_and_authority
  igraph_adjacent_triangles
  igraph_are_connected
  igraph_average_path_length
  igraph_average_path_length_dijkstra
  igraph_betweenness
  igraph_betweenness_subset
  igraph_closeness
  igraph_constraint
  igraph_convergence_degree
  igraph_count_multiple
  igraph_density
  igraph_diameter
  igraph_diameter_dijkstra
  igraph_diversity
  igraph_distances_floyd_warshall
  igraph_distances_johnson
  igraph_eccentricity
  igraph_eccentricity_dijkstra
  igraph_edge_betweenness
  igraph_edge_betweenness_subset
  igraph_feedback_arc_set_undirected
  igraph_get_all_simple_paths
  igraph_get_all_shortest_paths_dijkstra
  igraph_get_k_shortest_paths
  igraph_get_shortest_paths2
  igraph_get_shortest_path_bellman_ford
  igraph_get_shortest_paths_bellman_ford
<<<<<<< HEAD
  igraph_steiner_tree_fpt
=======
  igraph_get_shortest_paths_dijkstra
>>>>>>> 7d4eb8a5
  igraph_graph_center
  igraph_has_mutual
  igraph_is_bipartite
  igraph_is_connected
  igraph_is_chordal
  igraph_is_mutual
  igraph_is_tree
  igraph_is_forest
  igraph_is_forest2
  igraph_is_acyclic
  igraph_list_triangles
  igraph_local_scan_k_ecount
  igraph_local_scan_k_ecount_them
  igraph_local_scan_subset_ecount
  igraph_local_transitivity
  igraph_neighborhood
  igraph_neighborhood_graphs
  igraph_neighborhood_size
  igraph_pagerank
  igraph_path_length_hist
  igraph_pseudo_diameter
  igraph_pseudo_diameter_dijkstra
  igraph_random_walk
  igraph_rewire # Uses internal igraph_i_rewire
  igraph_similarity
  igraph_transitive_closure_dag
  igraph_transitivity_avglocal_undirected
  igraph_transitivity_barrat
  igraph_unfold_tree
  igraph_widest_paths
  harmonic_centrality
  random_spanning_tree
  single_target_shortest_path
  topological_sorting
  igraph_spanner
)

add_legacy_tests(
  FOLDER tests/regression NAMES
  bug_1760
  bug_1814
  bug_1970
  bug_2150
)

# components.at
add_examples(
  FOLDER examples/simple NAMES
  igraph_biconnected_components
  igraph_decompose
)

add_legacy_tests(
  FOLDER tests/unit NAMES
  igraph_bridges
  igraph_decompose_strong
  igraph_subcomponent
)

# layout.at
add_examples(
  FOLDER examples/simple NAMES
  igraph_layout_reingold_tilford
)

add_legacy_tests(
  FOLDER tests/unit NAMES
  igraph_layout_drl
  igraph_layout_drl_3d
  igraph_layout_bipartite
  igraph_layout_fruchterman_reingold
  igraph_layout_fruchterman_reingold_3d
  igraph_layout_gem
  igraph_layout_graphopt
  igraph_layout_grid
  igraph_layout_kamada_kawai
  igraph_layout_lgl
  igraph_layout_mds
  igraph_layout_merge2
  igraph_layout_merge3
  igraph_layout_random_3d
  igraph_layout_reingold_tilford_circular
  igraph_layout_reingold_tilford_extended
  igraph_layout_star
  igraph_layout_sugiyama
  igraph_layout_umap
)
add_legacy_tests(
  FOLDER tests/regression NAMES
  igraph_layout_kamada_kawai_3d_bug_1462
  igraph_layout_reingold_tilford_bug_879
)

add_legacy_tests(
  FOLDER tests/unit NAMES
  igraph_i_layout_sphere
  igraph_layout_davidson_harel # Uses igraph_i_layout_segments_intersect and igraph_i_layout_point_segment_dist2
  igraph_layout_merge # Uses igraph_i_layout_merge functions
  igraph_i_umap_fit_ab
)

# visitors.at
add_examples(
  FOLDER examples/simple NAMES
  igraph_bfs
  igraph_bfs_callback
  igraph_bfs_simple
)
add_legacy_tests(
  FOLDER tests/unit NAMES
  bfs
  bfs_simple
)

# topology.at
add_examples(
  FOLDER examples/simple NAMES
  igraph_isomorphic_vf2
  igraph_subisomorphic_lad
)

add_legacy_tests(
  FOLDER tests/unit NAMES
  simplify_and_colorize
  bliss_automorphisms
  igraph_get_isomorphisms_vf2
  igraph_get_subisomorphisms_vf2
  igraph_isomorphic_vf2
  igraph_subisomorphic
  igraph_subisomorphic_lad
  igraph_isomorphic_bliss
  isomorphism_test
  isoclasses
  isoclasses2
  VF2-compat
)

# coloring.at
add_examples(
  FOLDER examples/simple NAMES
  igraph_coloring
)

# motifs.at
add_examples(
  FOLDER examples/simple NAMES
  igraph_motifs_randesu
)

add_legacy_tests(
  FOLDER tests/unit NAMES
  igraph_dyad_census
  igraph_motifs_randesu
  igraph_motifs_randesu_estimate
  igraph_motifs_randesu_no
  triad_census
)

# foreign.at
add_examples(
  FOLDER examples/simple NAMES
  dot
  foreign
  gml
  graphml
  igraph_read_graph_dl
  igraph_read_graph_graphdb
  igraph_read_graph_lgl
  igraph_write_graph_lgl
  igraph_write_graph_pajek
  safelocale
)

add_legacy_tests(
  FOLDER tests/unit NAMES
  foreign_empty
  igraph_read_graph_graphml
  gml
  igraph_write_graph_leda
  igraph_write_graph_dimacs_flow
  igraph_write_graph_dot
  lineendings
  ncol
  pajek
  pajek2
  pajek_bipartite
  pajek_bipartite2
  pajek_signed
)

# other.at
add_examples(
  FOLDER examples/simple NAMES
  igraph_power_law_fit
)
# igraph_power_law_fit() output is only deterministic when running with 1 thread
set_property(TEST example::igraph_power_law_fit APPEND PROPERTY ENVIRONMENT "OMP_NUM_THREADS=1")

add_legacy_tests(
  FOLDER tests/unit NAMES
  all_almost_e
  igraph_almost_equals
  igraph_convex_hull
  igraph_power_law_fit
  overflow
  prop_caching
  zapsmall
)
# igraph_power_law_fit() output is only deterministic when running with 1 thread
set_property(TEST test::igraph_power_law_fit APPEND PROPERTY ENVIRONMENT "OMP_NUM_THREADS=1")

# operators.at
add_examples(
  FOLDER examples/simple NAMES
  igraph_complementer
  igraph_compose
  igraph_difference
  igraph_disjoint_union
  igraph_intersection
  igraph_union
)

add_legacy_tests(
  FOLDER tests/unit NAMES
  igraph_contract_vertices
  igraph_connect_neighborhood
  igraph_induced_subgraph
  igraph_induced_subgraph_map
  igraph_intersection2
  igraph_permute_vertices
  igraph_reverse_edges
  igraph_rewire_directed_edges
)

# conversion.at
add_examples(
  FOLDER examples/simple NAMES
  adjlist
  igraph_get_laplacian
  igraph_get_laplacian_sparse
  igraph_to_undirected
)

add_legacy_tests(
  FOLDER tests/unit NAMES
  adjlist
  igraph_adjlist_init_complementer
  igraph_adjlist_simplify
  igraph_get_adjacency
  igraph_get_adjacency_sparse
  igraph_get_laplacian
  igraph_get_stochastic
  igraph_get_stochastic_sparse
  igraph_to_directed
  igraph_to_prufer
  inclist
)

# flow.at
add_examples(
  FOLDER examples/simple NAMES
  dominator_tree
  even_tarjan
  flow
  flow2
  igraph_all_st_mincuts
  igraph_mincut
)

add_legacy_tests(
  FOLDER tests/unit NAMES
  igraph_dominator_tree
  igraph_st_mincut_value
  igraph_vertex_disjoint_paths
  igraph_adhesion
  igraph_cohesion
  igraph_maxflow
  igraph_residual_graph
  igraph_edge_disjoint_paths
  igraph_st_edge_connectivity
  igraph_st_mincut
  igraph_st_vertex_connectivity
)

add_legacy_tests(
  FOLDER tests/unit NAMES
  igraph_all_st_cuts # Uses igraph_marked_queue, which is internal.
)

add_legacy_tests(
  FOLDER tests/unit NAMES
  igraph_gomory_hu_tree
)

# community.at
add_examples(
  FOLDER examples/simple NAMES
  igraph_community_edge_betweenness
  igraph_community_fastgreedy
  igraph_community_label_propagation
  igraph_community_leading_eigenvector
  igraph_community_leiden
  igraph_community_multilevel
  igraph_community_optimal_modularity
  walktrap
)

add_legacy_tests(
  FOLDER tests/unit NAMES
  community_indexing
  community_leiden
  community_label_propagation
  community_label_propagation2
  community_label_propagation3
  community_walktrap
  graphlets
  igraph_community_eb_get_merges
  igraph_community_fluid_communities
  igraph_community_infomap
  igraph_community_leading_eigenvector2
  igraph_compare_communities
  igraph_le_community_to_membership
  igraph_modularity
  igraph_modularity_matrix
  igraph_split_join_distance
  levc-stress
  null_communities
  spinglass
)
add_legacy_tests(
  FOLDER tests/regression NAMES
  bug-1149658
)

# use a higher test timeout for the Infomap algorithm
set_tests_properties("test::igraph_community_infomap" PROPERTIES TIMEOUT 150)

# cliques.at
add_examples(
  FOLDER examples/simple NAMES
  igraph_cliques
  igraph_independent_sets
  igraph_maximal_cliques
)

add_legacy_tests(
  FOLDER tests/unit NAMES
  igraph_clique_size_hist
  igraph_maximal_cliques2
  igraph_maximal_cliques3
  igraph_maximal_cliques4
  igraph_maximal_cliques_file
  igraph_weighted_cliques
  maximal_cliques_callback
  maximal_cliques_hist
)

# eigen.at
add_legacy_tests(
  FOLDER tests/unit NAMES
  igraph_eigen_matrix
  igraph_eigen_matrix2
  igraph_eigen_matrix3
  igraph_eigen_matrix4
  igraph_eigen_matrix_symmetric
  igraph_eigen_matrix_symmetric_arpack
)

# attributes.at
add_examples(
  FOLDER examples/simple NAMES
  cattributes
  cattributes2
  cattributes3
  cattributes4
  igraph_attribute_combination
)

add_legacy_tests(
  FOLDER tests/unit NAMES
  igraph_attribute_combination_remove
  cattributes5
  cattributes6
)
add_legacy_tests(
  FOLDER tests/regression NAMES
  cattr_bool_bug
  cattr_bool_bug2
)

# arpack.at
add_examples(
  FOLDER examples/simple NAMES
  blas
  blas_dgemm
  eigenvector_centrality
  igraph_lapack_dgeev
  igraph_lapack_dgeevx
  igraph_lapack_dgesv
  igraph_lapack_dsyevr
)

add_legacy_tests(
  FOLDER tests/unit NAMES
  dgemv
  igraph_arpack_rnsolve
  igraph_arpack_unpack_complex
  igraph_blas_dgemm
  igraph_eigenvector_centrality
  igraph_lapack_dgeev
  igraph_lapack_dgeevx
  igraph_lapack_dgehrd
  igraph_lapack_dgetrf
  igraph_lapack_dgetrs
  igraph_lapack_dsyevr
)

# bipartite.at
add_examples(
  FOLDER examples/simple NAMES
  igraph_bipartite_create
  igraph_bipartite_projection
)

add_legacy_tests(
  FOLDER tests/unit NAMES
  igraph_bipartite_create
  igraph_get_incidence
  igraph_incidence
)

# centralization.at
add_examples(
  FOLDER examples/simple NAMES
  centralization
)

add_legacy_tests(
  FOLDER tests/unit NAMES
  centralization
)

# eulerian.at
add_legacy_tests(
  FOLDER tests/unit NAMES
  igraph_is_eulerian
  igraph_eulerian_cycle
  igraph_eulerian_path
)

# separators.at
add_examples(
  FOLDER examples/simple NAMES
  cohesive_blocks
  igraph_is_minimal_separator
  igraph_is_separator
  igraph_minimal_separators
  igraph_minimum_size_separators
)

add_legacy_tests(
  FOLDER tests/unit NAMES
  igraph_cohesive_blocks
)

add_legacy_tests(
  FOLDER tests/regression NAMES
  bug-1033045
)

# hrg.at
add_legacy_tests(
  FOLDER tests/unit NAMES
  igraph_hrg
  igraph_hrg2
  igraph_hrg3
  igraph_hrg_create
)

# microscopic.at
add_examples(
  FOLDER examples/simple NAMES
  igraph_deterministic_optimal_imitation
  igraph_roulette_wheel_imitation
  igraph_stochastic_imitation
)

add_legacy_tests(
  FOLDER tests/unit NAMES
  igraph_deterministic_optimal_imitation
  igraph_moran_process
  igraph_roulette_wheel_imitation
  igraph_stochastic_imitation
)

# mt.at -- only if we have pthreads
if(CMAKE_USE_PTHREADS_INIT)
  add_legacy_tests(
    FOLDER tests/unit NAMES tls1
    LIBRARIES Threads::Threads
  )

  # tls2 should be added only if we use vendored ARPACK because a non-vendored
  # ARPACK is not guaranteed to be thread-safe
  if(ARPACK_IS_VENDORED AND NOT BUILD_SHARED_LIBS)
    add_legacy_tests(
      FOLDER tests/unit NAMES tls2
      LIBRARIES Threads::Threads
    )
  endif()
endif()

# random.at
add_examples(
  FOLDER examples/simple NAMES
  igraph_fisher_yates_shuffle
  igraph_random_sample
  random_seed
)

add_legacy_tests(
  FOLDER tests/unit NAMES
  igraph_random_sample
  igraph_rng_get_integer
  random_sampling
  rng_reproducibility
  rng_init_destroy_max_bits_name_set_default
)

# qsort.at
add_legacy_tests(
  FOLDER tests/unit NAMES
  igraph_qsort
  igraph_qsort_r
)

# matching.at
add_examples(
  FOLDER examples/simple NAMES
  igraph_maximum_bipartite_matching
)

add_legacy_tests(
  FOLDER tests/unit NAMES
  igraph_maximum_bipartite_matching
)

# embedding.at
add_legacy_tests(
  FOLDER tests/unit NAMES
  igraph_adjacency_spectral_embedding
)

# graphicality

add_legacy_tests(
  FOLDER tests/unit NAMES
  igraph_is_graphical
  igraph_is_bigraphical
)

# cycle bases
add_legacy_tests(
  FOLDER tests/unit NAMES
  cycle_bases
)

# handlers

add_legacy_tests(
  FOLDER tests/unit NAMES
  fatal_handler
  igraph_progress_handler_stderr
  igraph_set_progress_handler
)

# error output

add_legacy_tests(
  FOLDER tests/unit NAMES
  error_macros
)

# GLPK

add_legacy_tests(
  FOLDER tests/unit NAMES
  glpk_error
)

# regression and fuzzing tests

add_legacy_tests(
  FOLDER tests/regression NAMES
  igraph_read_graph_gml_invalid_inputs
  igraph_read_graph_graphml_invalid_inputs
  igraph_read_graph_pajek_invalid_inputs
)

# non-graph

add_legacy_tests(
  FOLDER tests/unit NAMES
  expand_path_to_pairs
  igraph_running_mean
  igraph_solve_lsap
)

# memory allocation

add_legacy_tests(
  FOLDER tests/unit NAMES
  zero_allocs
)

# simulation

add_legacy_tests(
  FOLDER tests/unit NAMES
  igraph_sir
)


# benchmarks
add_benchmarks(
  NAMES
  igraph_average_path_length_unweighted
  igraph_betweenness
  igraph_betweenness_weighted
  igraph_cliques
  igraph_closeness_weighted
  igraph_coloring
  igraph_decompose
  igraph_distances
  igraph_maximal_cliques
  igraph_neighborhood
  igraph_pagerank
  igraph_pagerank_weighted
  igraph_power_law_fit
  igraph_random_walk
  igraph_transitivity
  inc_vs_adj
)

# dot product
add_legacy_tests(
  FOLDER tests/unit NAMES
  igraph_sample_dirichlet
  igraph_sample_sphere
)<|MERGE_RESOLUTION|>--- conflicted
+++ resolved
@@ -310,11 +310,7 @@
   igraph_get_shortest_paths2
   igraph_get_shortest_path_bellman_ford
   igraph_get_shortest_paths_bellman_ford
-<<<<<<< HEAD
-  igraph_steiner_tree_fpt
-=======
   igraph_get_shortest_paths_dijkstra
->>>>>>> 7d4eb8a5
   igraph_graph_center
   igraph_has_mutual
   igraph_is_bipartite
@@ -340,6 +336,7 @@
   igraph_random_walk
   igraph_rewire # Uses internal igraph_i_rewire
   igraph_similarity
+  igraph_steiner_tree_fpt
   igraph_transitive_closure_dag
   igraph_transitivity_avglocal_undirected
   igraph_transitivity_barrat
