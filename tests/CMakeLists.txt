include(test_helpers)

# Add a compatibility alias to the "test" target so it can also be invoked as
# "make check" - for people who have it in their muscle memories from autotools
add_custom_target(build_tests)
add_custom_target(
  check
  COMMAND ${CMAKE_CTEST_COMMAND} --progress --output-on-failure -C ${CMAKE_BUILD_TYPE}
  COMMENT "Executing unit tests..."
)
add_dependencies(check build_tests)

# Some newer gcc version have --enable-new-dtags on by default. This then leads
# to using RUNPATH instead of RPATH. Since RUNPATH is only considered after
# LD_LIBRARY_PATH, if another version of igraph is installed somewhere it will
# be linked to that library.
include(CheckCCompilerFlag)
set(ORIG_CMAKE_REQUIRED_FLAGS ${CMAKE_REQUIRED_FLAGS})
set(CMAKE_REQUIRED_FLAGS "-Wl,--enable-new-dtags")
check_c_compiler_flag("" HAVE_ENABLE_NEW_DTAGS)
set(CMAKE_REQUIRED_FLAGS ${ORIG_CMAKE_REQUIRED_FLAGS})
if (HAVE_ENABLE_NEW_DTAGS AND BUILD_SHARED_LIBS)
  message(STATUS "Disabling new dtags for testing to use RPATH to ensure the correct library is found.")
  set(CMAKE_EXE_LINKER_FLAGS "-Wl,--disable-new-dtags")
endif()

set(BUILD_INTERNAL_TESTS YES)
if (WIN32 AND BUILD_SHARED_LIBS)
  set(BUILD_INTERNAL_TESTS NO)
endif()

# version.at
add_legacy_tests(
  FOLDER examples/simple NAMES
  igraph_version
)

# types.at
add_legacy_tests(
  FOLDER examples/simple NAMES
  dqueue
  igraph_sparsemat
  igraph_sparsemat3
  igraph_sparsemat4
  igraph_sparsemat5
  igraph_sparsemat6
  igraph_sparsemat7
  igraph_sparsemat8
  igraph_strvector
)

add_legacy_tests(
  FOLDER tests/unit NAMES
  heap
  igraph_array
  igraph_complex
  igraph_psumtree
  igraph_sparsemat9
  igraph_sparsemat_is_symmetric
  igraph_sparsemat_minmax
  igraph_sparsemat_which_minmax
  matrix
  matrix2
  matrix3
  spmatrix
  stack
  vector
  vector2
  vector3
  vector_ptr
)

if (BUILD_INTERNAL_TESTS)
  add_legacy_tests(
    FOLDER tests/unit NAMES
    igraph_sparsemat2 # Uses ARPACK and BLAS functions which are not publicly available when building with internal ARPACK/BLAS
  )
  add_legacy_tests(
    FOLDER tests/unit NAMES
    2wheap
    cutheap
    d_indheap
    hashtable
    marked_queue
    set
    trie
  )
endif()

# basic.at
add_legacy_tests(
  FOLDER examples/simple NAMES
  igraph_add_edges
  igraph_add_vertices
  igraph_copy
  igraph_degree
  igraph_delete_edges
  igraph_delete_vertices
  igraph_empty
  igraph_get_eid
  igraph_get_eids
  igraph_is_directed
  igraph_neighbors
)

# iterators.at
add_legacy_tests(
  FOLDER examples/simple NAMES
  igraph_es_pairs
#  igraph_es_fromto
  igraph_vs_nonadj
  igraph_vs_seq
  igraph_vs_vector
)

add_legacy_tests(
  FOLDER tests/unit NAMES
  igraph_es_path
)

# structure_generators.at
add_legacy_tests(
  FOLDER examples/simple NAMES
  igraph_adjacency
  igraph_atlas
  igraph_barabasi_game
  igraph_barabasi_game2
  igraph_create
  igraph_degree_sequence_game
  igraph_erdos_renyi_game
  igraph_full
  igraph_grg_game
  igraph_growing_random_game
  igraph_lcf
  igraph_preference_game
  igraph_ring
  igraph_small
  igraph_star
  igraph_tree
  igraph_weighted_adjacency
)

add_legacy_tests(
  FOLDER tests/unit NAMES
  full
  igraph_correlated_game
  igraph_from_prufer  
  igraph_k_regular_game
  igraph_lattice
  igraph_realize_degree_sequence
  tree
  ring
  watts_strogatz_game
)

# structural_properties.at
add_legacy_tests(
  FOLDER examples/simple NAMES
  assortativity
  bellman_ford
  dijkstra
  igraph_average_path_length
  igraph_cocitation
  igraph_diameter
  igraph_eccentricity
  igraph_feedback_arc_set
  igraph_feedback_arc_set_ip
  igraph_get_all_shortest_paths_dijkstra
  igraph_get_shortest_paths
  igraph_get_shortest_paths_dijkstra
  igraph_girth
  igraph_has_multiple
  igraph_is_loop
  igraph_is_multiple
  igraph_knn
  igraph_minimum_spanning_tree
  igraph_pagerank
  igraph_radius
  igraph_reciprocity
  igraph_similarity
  igraph_simplify
  igraph_topological_sorting
  igraph_transitivity  
)
if (BUILD_INTERNAL_TESTS)
  add_legacy_tests(
    FOLDER tests/unit NAMES
    igraph_rewire # Uses internal igraph_i_rewire
  )
endif()

add_legacy_tests(
  FOLDER tests/unit NAMES
  efficiency
  igraph_are_connected
  igraph_betweenness
  igraph_closeness
  igraph_convergence_degree
  igraph_count_multiple
  igraph_density
  igraph_edge_betweenness
  igraph_get_all_simple_paths
  igraph_get_shortest_paths2
  igraph_is_tree
  igraph_local_transitivity  
  igraph_transitive_closure_dag
  single_target_shortest_path
  topological_sorting
)

# components.at
add_legacy_tests(
  FOLDER examples/simple NAMES
  igraph_biconnected_components
  igraph_decompose
)

add_legacy_tests(
  FOLDER tests/unit NAMES
  igraph_bridges
  igraph_decompose_strong
)

# layout.at
add_legacy_tests(
  FOLDER examples/simple NAMES
  igraph_layout_reingold_tilford
)

add_legacy_tests(
  FOLDER tests/unit NAMES
  igraph_layout_grid
  igraph_layout_kamada_kawai_3d_bug_1462
  igraph_layout_lgl
  igraph_layout_mds
  igraph_layout_merge2
  igraph_layout_merge3
  igraph_layout_reingold_tilford_bug_879
  igraph_layout_reingold_tilford_extended
  igraph_layout_sugiyama
)
if (BUILD_INTERNAL_TESTS)
  add_legacy_tests(
    FOLDER tests/unit NAMES
    igraph_i_layout_sphere
    igraph_layout_davidson_harel # Uses igraph_i_segments_intersect and igraph_i_point_segment_dist2
    igraph_layout_merge # Uses igraph_i_layout_merge functions
  )
endif()

# visitors.at
add_legacy_tests(
  FOLDER examples/simple NAMES
  igraph_bfs2
)
if (BUILD_INTERNAL_TESTS)
  add_legacy_tests(
    FOLDER examples/simple NAMES
    igraph_bfs # Uses igraph_i_bfs
  )
endif()

add_legacy_tests(
  FOLDER tests/unit NAMES
  igraph_random_walk
)

# topology.at
add_legacy_tests(
  FOLDER examples/simple NAMES
  igraph_isomorphic_vf2
  igraph_subisomorphic_lad
)

add_legacy_tests(
  FOLDER tests/unit NAMES
  simplify_and_colorize
  bliss_automorphisms
  igraph_isomorphic_bliss
  isomorphism_test
  isoclasses
  VF2-compat
)

# coloring.at
add_legacy_tests(
  FOLDER examples/simple NAMES
  igraph_coloring
)

# motifs.at
add_legacy_tests(
  FOLDER examples/simple NAMES
  igraph_motifs_randesu
)

add_legacy_tests(
  FOLDER tests/unit NAMES
  triad_census
)

# foreign.at
add_legacy_tests(
  FOLDER examples/simple NAMES
  dot
  foreign
  gml
  graphml
  igraph_read_graph_dl
  igraph_read_graph_graphdb
  igraph_read_graph_lgl
  igraph_write_graph_lgl
  igraph_write_graph_pajek
)

add_legacy_tests(
  FOLDER tests/unit NAMES
  igraph_write_graph_leda
  lineendings
  pajek
  pajek2
  pajek_bipartite
  pajek_bipartite2
  pajek_signed
)

# other.at
add_legacy_tests(
  FOLDER examples/simple NAMES
  igraph_convex_hull
  igraph_power_law_fit
)

# operators.at
add_legacy_tests(
  FOLDER examples/simple NAMES
  igraph_complementer
  igraph_compose
  igraph_difference
  igraph_disjoint_union
  igraph_intersection
  igraph_union
)

add_legacy_tests(
  FOLDER tests/unit NAMES
  igraph_induced_subgraph
  igraph_induced_subgraph_map
  igraph_intersection2
)

# conversion.at
add_legacy_tests(
  FOLDER examples/simple NAMES
  adjlist
  igraph_laplacian
  igraph_to_undirected
)

add_legacy_tests(
  FOLDER tests/unit NAMES
  igraph_to_directed
  igraph_to_prufer
)

# flow.at
add_legacy_tests(
  FOLDER examples/simple NAMES
  dominator_tree
  even_tarjan
  flow
  flow2
  igraph_all_st_mincuts
  igraph_mincut
)

add_legacy_tests(
  FOLDER tests/unit NAMES
  igraph_st_mincut_value
<<<<<<< HEAD
  igraph_vertex_disjoint_paths
  igraph_adhesion
  igraph_cohesion
  igraph_residual_graph
=======
  igraph_edge_disjoint_paths
  igraph_st_edge_connectivity
  igraph_st_mincut
>>>>>>> 6718f527
)

if (BUILD_INTERNAL_TESTS)
  add_legacy_tests(
    FOLDER tests/unit NAMES
    igraph_all_st_cuts # Uses igraph_marked_queue, which is internal.
  )
endif()

add_legacy_tests(
  FOLDER tests/unit NAMES
  igraph_gomory_hu_tree
)

# community.at
add_legacy_tests(
  FOLDER examples/simple NAMES
  igraph_community_edge_betweenness
  igraph_community_fastgreedy
  igraph_community_fluid_communities
  igraph_community_label_propagation
  igraph_community_leading_eigenvector
  igraph_community_leiden
  igraph_community_multilevel
  igraph_community_optimal_modularity
  spinglass
  walktrap
)

add_legacy_tests(
  FOLDER tests/unit NAMES
  bug-1149658
  community_leiden
  community_label_propagation
  igraph_community_infomap  
  igraph_community_leading_eigenvector2  
  igraph_modularity
  levc-stress
)

# use a higher test timeout for the Infomap algorithm
set_tests_properties(igraph_community_infomap PROPERTIES TIMEOUT 120)

# cliques.at
add_legacy_tests(
  FOLDER examples/simple NAMES
  igraph_cliques
  igraph_independent_sets
  igraph_maximal_cliques
)

add_legacy_tests(
  FOLDER tests/unit NAMES
  igraph_maximal_cliques2
  igraph_maximal_cliques3
  igraph_maximal_cliques4
  igraph_weighted_cliques
  maximal_cliques_callback
  maximal_cliques_hist
)

# eigen.at
add_legacy_tests(
  FOLDER tests/unit NAMES
  igraph_eigen_matrix
  igraph_eigen_matrix2
  igraph_eigen_matrix3
  igraph_eigen_matrix4
  igraph_eigen_matrix_symmetric
  igraph_eigen_matrix_symmetric_arpack
)

# attributes.at
add_legacy_tests(
  FOLDER examples/simple NAMES
  cattributes
  cattributes2
  cattributes3
  cattributes4
)

add_legacy_tests(
  FOLDER tests/unit NAMES
  cattr_bool_bug
  cattr_bool_bug2
  cattributes5
)

# arpack.at
add_legacy_tests(
  FOLDER examples/simple NAMES
  blas
  eigenvector_centrality
  igraph_lapack_dgeev
  igraph_lapack_dgeevx
  igraph_lapack_dgesv
  igraph_lapack_dsyevr
)

add_legacy_tests(
  FOLDER tests/unit NAMES
  igraph_arpack_rnsolve
  igraph_lapack_dgehrd
)

# bipartite.at
add_legacy_tests(
  FOLDER examples/simple NAMES
  igraph_bipartite_create
  igraph_bipartite_projection
)

# centralization.at
add_legacy_tests(
  FOLDER examples/simple NAMES
  centralization
)

# eulerian.at
add_legacy_tests(
  FOLDER tests/unit NAMES
  igraph_is_eulerian
  igraph_eulerian_cycle
  igraph_eulerian_path
)

# separators.at
add_legacy_tests(
  FOLDER examples/simple NAMES
  cohesive_blocks
  igraph_is_minimal_separator
  igraph_is_separator
  igraph_minimal_separators
  igraph_minimum_size_separators
)
add_legacy_tests(
  FOLDER tests/unit NAMES
  bug-1033045
)

# hrg.at
add_legacy_tests(
  FOLDER tests/unit NAMES
  igraph_hrg
  igraph_hrg2
  igraph_hrg3
)

# microscopic.at
add_legacy_tests(
  FOLDER examples/simple NAMES
  igraph_deterministic_optimal_imitation
  igraph_moran_process
  igraph_roulette_wheel_imitation
  igraph_stochastic_imitation
)

# mt.at -- only if we have pthreads
if(CMAKE_USE_PTHREADS_INIT)
  add_legacy_tests(
    FOLDER tests/unit NAMES tls1
    LIBRARIES Threads::Threads
  )

  # tls2 should be added only if we use vendored ARPACK because a non-vendored
  # ARPACK is not guaranteed to be thread-safe
  if(ARPACK_IS_VENDORED)
    add_legacy_tests(
      FOLDER tests/unit NAMES tls2
      LIBRARIES Threads::Threads
    )
  endif()
endif()

# scg.at
add_legacy_tests(
  FOLDER examples/simple NAMES
  igraph_scg_grouping
  igraph_scg_grouping2
  igraph_scg_grouping3
  igraph_scg_grouping4
  igraph_scg_semiprojectors
  igraph_scg_semiprojectors2
  igraph_scg_semiprojectors3
  scg
  scg2
  scg3
)

# random.at
add_legacy_tests(
  FOLDER examples/simple NAMES
  igraph_fisher_yates_shuffle
  igraph_random_sample
  random_seed
)

add_legacy_tests(
  FOLDER tests/unit NAMES
  igraph_rng_get_exp
  mt
  rng_reproducibility
)

# qsort.at
add_legacy_tests(
  FOLDER tests/unit NAMES
  igraph_qsort
  igraph_qsort_r
)

# matching.at
add_legacy_tests(
  FOLDER examples/simple NAMES
  igraph_maximum_bipartite_matching
)

# embedding.at
add_legacy_tests(
  FOLDER tests/unit NAMES
  igraph_adjacency_spectral_embedding
)

# graphicality

add_legacy_tests(
  FOLDER tests/unit NAMES
  igraph_is_graphical
  igraph_is_bigraphical
)

# regression and fuzzing tests

add_legacy_tests(
  FOLDER tests/regression NAMES
  igraph_read_graph_gml_invalid_inputs
)
<|MERGE_RESOLUTION|>--- conflicted
+++ resolved
@@ -377,16 +377,13 @@
 add_legacy_tests(
   FOLDER tests/unit NAMES
   igraph_st_mincut_value
-<<<<<<< HEAD
   igraph_vertex_disjoint_paths
   igraph_adhesion
   igraph_cohesion
   igraph_residual_graph
-=======
   igraph_edge_disjoint_paths
   igraph_st_edge_connectivity
   igraph_st_mincut
->>>>>>> 6718f527
 )
 
 if (BUILD_INTERNAL_TESTS)
