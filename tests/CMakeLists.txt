include(test_helpers)

# Add a compatibility alias to the "test" target so it can also be invoked as
# "make check" - for people who have it in their muscle memories from autotools
add_custom_target(build_tests)
add_custom_target(
  check
  COMMAND ${CMAKE_CTEST_COMMAND} --progress --output-on-failure -C $<CONFIG>
  COMMENT "Executing unit tests..."
)
add_dependencies(check build_tests)

# Some newer gcc version have --enable-new-dtags on by default. This then leads
# to using RUNPATH instead of RPATH. Since RUNPATH is only considered after
# LD_LIBRARY_PATH, if another version of igraph is installed somewhere it will
# be linked to that library.
include(CheckCCompilerFlag)
set(ORIG_CMAKE_REQUIRED_FLAGS ${CMAKE_REQUIRED_FLAGS})
set(CMAKE_REQUIRED_FLAGS "-Wl,--enable-new-dtags")
check_c_compiler_flag("" HAVE_ENABLE_NEW_DTAGS)
set(CMAKE_REQUIRED_FLAGS ${ORIG_CMAKE_REQUIRED_FLAGS})
if (HAVE_ENABLE_NEW_DTAGS AND BUILD_SHARED_LIBS)
  message(STATUS "Disabling new dtags for testing to use RPATH to ensure the correct library is found.")
  set(CMAKE_EXE_LINKER_FLAGS "-Wl,--disable-new-dtags")
endif()

# version.at
add_examples(
  FOLDER examples/simple NAMES
  igraph_version
)

# types.at
add_examples(
  FOLDER examples/simple NAMES
  dqueue
  igraph_sparsemat
  igraph_sparsemat3
  igraph_sparsemat4
  igraph_sparsemat6
  igraph_sparsemat7
  igraph_sparsemat8
  igraph_strvector
)

add_legacy_tests(
  FOLDER tests/unit NAMES
  heap
  igraph_array
  igraph_complex
  igraph_psumtree
  igraph_sparsemat5
  igraph_sparsemat9
  igraph_sparsemat_is_symmetric
  igraph_sparsemat_minmax
  igraph_sparsemat_which_minmax
  matrix
  matrix2
  matrix3
  spmatrix
  stack
  vector
  vector2
  vector3
  vector_ptr
)

if ((NOT BUILD_SHARED_LIBS) OR (NOT BLAS_IS_VENDORED AND NOT ARPACK_IS_VENDORED))
  add_legacy_tests(
    FOLDER tests/unit NAMES
    igraph_sparsemat2 # Uses ARPACK and BLAS functions which are not publicly available when building with internal ARPACK/BLAS
  )
endif()

add_legacy_tests(
  FOLDER tests/unit NAMES
  2wheap
  cutheap
  d_indheap
  hashtable
  marked_queue
  set
  trie
)

# basic.at
add_examples(
  FOLDER examples/simple NAMES
  igraph_add_edges
  igraph_add_vertices
  igraph_copy
  igraph_degree
  igraph_delete_edges
  igraph_delete_vertices
  igraph_empty
  igraph_get_eid
  igraph_get_eids
  igraph_is_directed
  igraph_neighbors
)

add_legacy_tests(
  FOLDER tests/unit NAMES
  igraph_is_same_graph
)

# iterators.at
add_examples(
  FOLDER examples/simple NAMES
  igraph_es_pairs
#  igraph_es_fromto
  igraph_vs_nonadj
  igraph_vs_seq
  igraph_vs_vector
)

add_legacy_tests(
  FOLDER tests/unit NAMES
  edge_selectors
  igraph_es_path
  vertex_selectors
)

# structure_generators.at
add_examples(
  FOLDER examples/simple NAMES
  igraph_adjacency
  igraph_atlas
  igraph_barabasi_game
  igraph_barabasi_game2
  igraph_create
  igraph_degree_sequence_game
  igraph_erdos_renyi_game
  igraph_full
  igraph_grg_game
  igraph_lcf
  igraph_ring
  igraph_small
  igraph_star
  igraph_tree
  igraph_weighted_adjacency
)

add_legacy_tests(
  FOLDER tests/unit NAMES
  erdos_renyi_game
  full
  igraph_barabasi_aging_game
  igraph_bipartite_game
  igraph_callaway_traits_game
  igraph_cited_type_game
  igraph_correlated_game
  igraph_extended_chordal_ring
  igraph_from_prufer
  igraph_full_citation
  igraph_growing_random_game
  igraph_k_regular_game
  igraph_lastcit_game
  igraph_lattice
  igraph_linegraph
  igraph_kautz
  igraph_preference_game
  igraph_realize_degree_sequence
  igraph_recent_degree_aging_game
  igraph_recent_degree_game
  tree
  tree_game
  ring
  watts_strogatz_game
)

# structural_properties.at
add_examples(
  FOLDER examples/simple NAMES
  assortativity
  bellman_ford
  dijkstra
  igraph_average_path_length
  igraph_cocitation
  igraph_diameter
  igraph_eccentricity
  igraph_feedback_arc_set
  igraph_feedback_arc_set_ip
  igraph_get_all_shortest_paths_dijkstra
  igraph_get_shortest_paths
  igraph_get_shortest_paths_dijkstra
  igraph_girth
  igraph_has_multiple
  igraph_is_loop
  igraph_is_multiple
  igraph_knn
  igraph_minimum_spanning_tree
  igraph_pagerank
  igraph_radius
  igraph_reciprocity
  igraph_similarity
  igraph_simplify
  igraph_topological_sorting
  igraph_transitivity
)

add_legacy_tests(
  FOLDER tests/unit NAMES
  igraph_rewire # Uses internal igraph_i_rewire
)

add_legacy_tests(
  FOLDER tests/unit NAMES
  efficiency
  igraph_are_connected
  igraph_betweenness
  igraph_closeness
  igraph_convergence_degree
  igraph_count_multiple
  igraph_density
  igraph_edge_betweenness
  igraph_get_all_simple_paths
  igraph_get_shortest_paths2
  igraph_is_bipartite
  igraph_is_tree
  igraph_get_shortest_paths_bellman_ford
  igraph_local_transitivity
  igraph_pagerank
  igraph_transitive_closure_dag
  harmonic_centrality
  random_spanning_tree
  single_target_shortest_path
  topological_sorting
)

# components.at
add_examples(
  FOLDER examples/simple NAMES
  igraph_biconnected_components
  igraph_decompose
)

add_legacy_tests(
  FOLDER tests/unit NAMES
  igraph_bridges
  igraph_decompose_strong
)

# layout.at
add_examples(
  FOLDER examples/simple NAMES
  igraph_layout_reingold_tilford
)

add_legacy_tests(
  FOLDER tests/unit NAMES
  igraph_layout_fruchterman_reingold
  igraph_layout_grid
  igraph_layout_lgl
  igraph_layout_mds
  igraph_layout_merge2
  igraph_layout_merge3
<<<<<<< HEAD
  igraph_layout_random_3d
=======
  igraph_layout_reingold_tilford_circular
>>>>>>> 3a13d793
  igraph_layout_reingold_tilford_extended
  igraph_layout_star
  igraph_layout_sugiyama
)
add_legacy_tests(
  FOLDER tests/regression NAMES
  igraph_layout_kamada_kawai_3d_bug_1462
  igraph_layout_reingold_tilford_bug_879
)

add_legacy_tests(
  FOLDER tests/unit NAMES
  igraph_i_layout_sphere
  igraph_layout_davidson_harel # Uses igraph_i_layout_segments_intersect and igraph_i_layout_point_segment_dist2
  igraph_layout_merge # Uses igraph_i_layout_merge functions
)

# visitors.at
add_examples(
  FOLDER examples/simple NAMES
  igraph_bfs
  igraph_bfs_callback
  igraph_bfs_simple
)
add_legacy_tests(
  FOLDER tests/unit NAMES
  bfs
  bfs_simple
  igraph_random_walk
)

# topology.at
add_examples(
  FOLDER examples/simple NAMES
  igraph_isomorphic_vf2
  igraph_subisomorphic_lad
)

add_legacy_tests(
  FOLDER tests/unit NAMES
  simplify_and_colorize
  bliss_automorphisms
  igraph_isomorphic_bliss
  isomorphism_test
  isoclasses
  VF2-compat
)

# coloring.at
add_examples(
  FOLDER examples/simple NAMES
  igraph_coloring
)

# motifs.at
add_examples(
  FOLDER examples/simple NAMES
  igraph_motifs_randesu
)

add_legacy_tests(
  FOLDER tests/unit NAMES
  triad_census
)

# foreign.at
add_examples(
  FOLDER examples/simple NAMES
  dot
  foreign
  gml
  graphml
  igraph_read_graph_dl
  igraph_read_graph_graphdb
  igraph_read_graph_lgl
  igraph_write_graph_lgl
  igraph_write_graph_pajek
)

add_legacy_tests(
  FOLDER tests/unit NAMES
  igraph_write_graph_leda
  igraph_write_graph_dimacs
  lineendings
  pajek
  pajek2
  pajek_bipartite
  pajek_bipartite2
  pajek_signed
)

# other.at
add_examples(
  FOLDER examples/simple NAMES
  igraph_convex_hull
  igraph_power_law_fit
)

# operators.at
add_examples(
  FOLDER examples/simple NAMES
  igraph_complementer
  igraph_compose
  igraph_difference
  igraph_disjoint_union
  igraph_intersection
  igraph_union
)

add_legacy_tests(
  FOLDER tests/unit NAMES
  igraph_induced_subgraph
  igraph_induced_subgraph_map
  igraph_intersection2
  igraph_rewire_directed_edges
)

# conversion.at
add_examples(
  FOLDER examples/simple NAMES
  adjlist
  igraph_laplacian
  igraph_to_undirected
)

add_legacy_tests(
  FOLDER tests/unit NAMES
  adjlist
  igraph_to_directed
  igraph_to_prufer
  inclist
)

# flow.at
add_examples(
  FOLDER examples/simple NAMES
  dominator_tree
  even_tarjan
  flow
  flow2
  igraph_all_st_mincuts
  igraph_mincut
)

add_legacy_tests(
  FOLDER tests/unit NAMES
  igraph_st_mincut_value
  igraph_vertex_disjoint_paths
  igraph_adhesion
  igraph_cohesion
  igraph_residual_graph
  igraph_edge_disjoint_paths
  igraph_st_edge_connectivity
  igraph_st_mincut
)

add_legacy_tests(
  FOLDER tests/unit NAMES
  igraph_all_st_cuts # Uses igraph_marked_queue, which is internal.
)

add_legacy_tests(
  FOLDER tests/unit NAMES
  igraph_gomory_hu_tree
)

# community.at
add_examples(
  FOLDER examples/simple NAMES
  igraph_community_edge_betweenness
  igraph_community_fastgreedy
  igraph_community_fluid_communities
  igraph_community_label_propagation
  igraph_community_leading_eigenvector
  igraph_community_leiden
  igraph_community_multilevel
  igraph_community_optimal_modularity
  walktrap
)

add_legacy_tests(
  FOLDER tests/unit NAMES
  community_leiden
  community_label_propagation
  igraph_community_infomap
  igraph_community_leading_eigenvector2
  igraph_compare_communities
  igraph_le_community_to_membership
  igraph_modularity
  igraph_modularity_matrix
  igraph_split_join_distance
  levc-stress
  spinglass
)
add_legacy_tests(
  FOLDER tests/regression NAMES
  bug-1149658
)

# use a higher test timeout for the Infomap algorithm
set_tests_properties("test::igraph_community_infomap" PROPERTIES TIMEOUT 150)

# cliques.at
add_examples(
  FOLDER examples/simple NAMES
  igraph_cliques
  igraph_independent_sets
  igraph_maximal_cliques
)

add_legacy_tests(
  FOLDER tests/unit NAMES
  igraph_maximal_cliques2
  igraph_maximal_cliques3
  igraph_maximal_cliques4
  igraph_weighted_cliques
  maximal_cliques_callback
  maximal_cliques_hist
)

# eigen.at
add_legacy_tests(
  FOLDER tests/unit NAMES
  igraph_eigen_matrix
  igraph_eigen_matrix2
  igraph_eigen_matrix3
  igraph_eigen_matrix4
  igraph_eigen_matrix_symmetric
  igraph_eigen_matrix_symmetric_arpack
)

# attributes.at
add_examples(
  FOLDER examples/simple NAMES
  cattributes
  cattributes2
  cattributes3
  cattributes4
)

add_legacy_tests(
  FOLDER tests/unit NAMES
  cattributes5
)
add_legacy_tests(
  FOLDER tests/regression NAMES
  cattr_bool_bug
  cattr_bool_bug2
)

# arpack.at
add_examples(
  FOLDER examples/simple NAMES
  blas
  eigenvector_centrality
  igraph_lapack_dgeev
  igraph_lapack_dgeevx
  igraph_lapack_dgesv
  igraph_lapack_dsyevr
)

add_legacy_tests(
  FOLDER tests/unit NAMES
  igraph_arpack_rnsolve
  igraph_arpack_unpack_complex
  igraph_lapack_dgehrd
  igraph_lapack_dgetrf
  igraph_lapack_dgetrs
)

# bipartite.at
add_examples(
  FOLDER examples/simple NAMES
  igraph_bipartite_create
  igraph_bipartite_projection
)

# centralization.at
add_examples(
  FOLDER examples/simple NAMES
  centralization
)

# eulerian.at
add_legacy_tests(
  FOLDER tests/unit NAMES
  igraph_is_eulerian
  igraph_eulerian_cycle
  igraph_eulerian_path
)

# separators.at
add_examples(
  FOLDER examples/simple NAMES
  cohesive_blocks
  igraph_is_minimal_separator
  igraph_is_separator
  igraph_minimal_separators
  igraph_minimum_size_separators
)
add_legacy_tests(
  FOLDER tests/regression NAMES
  bug-1033045
)

# hrg.at
add_legacy_tests(
  FOLDER tests/unit NAMES
  igraph_hrg
  igraph_hrg2
  igraph_hrg3
)

# microscopic.at
add_examples(
  FOLDER examples/simple NAMES
  igraph_deterministic_optimal_imitation
  igraph_roulette_wheel_imitation
  igraph_stochastic_imitation
)

add_legacy_tests(
  FOLDER tests/unit NAMES
  igraph_moran_process
)

# mt.at -- only if we have pthreads
if(CMAKE_USE_PTHREADS_INIT)
  add_legacy_tests(
    FOLDER tests/unit NAMES tls1
    LIBRARIES Threads::Threads
  )

  # tls2 should be added only if we use vendored ARPACK because a non-vendored
  # ARPACK is not guaranteed to be thread-safe
  if(ARPACK_IS_VENDORED AND NOT BUILD_SHARED_LIBS)
    add_legacy_tests(
      FOLDER tests/unit NAMES tls2
      LIBRARIES Threads::Threads
    )
  endif()
endif()

# scg.at
add_examples(
  FOLDER examples/simple NAMES
  igraph_scg_grouping
  igraph_scg_grouping2
  igraph_scg_grouping3
  igraph_scg_grouping4
  igraph_scg_semiprojectors
  igraph_scg_semiprojectors2
  igraph_scg_semiprojectors3
  scg
)

add_legacy_tests(
  FOLDER tests/unit NAMES
  scg2
  scg3
)

# random.at
add_examples(
  FOLDER examples/simple NAMES
  igraph_fisher_yates_shuffle
  igraph_random_sample
  random_seed
)

add_legacy_tests(
  FOLDER tests/unit NAMES
  igraph_rng_get_exp
  mt
  rng_reproducibility
)

# qsort.at
add_legacy_tests(
  FOLDER tests/unit NAMES
  igraph_qsort
  igraph_qsort_r
)

# matching.at
add_examples(
  FOLDER examples/simple NAMES
  igraph_maximum_bipartite_matching
)

# embedding.at
add_legacy_tests(
  FOLDER tests/unit NAMES
  igraph_adjacency_spectral_embedding
)

# graphicality

add_legacy_tests(
  FOLDER tests/unit NAMES
  igraph_is_graphical
  igraph_is_bigraphical
)

# handlers

add_legacy_tests(
  FOLDER tests/unit NAMES
  fatal_handler
)

# error output

add_legacy_tests(
  FOLDER tests/unit NAMES
  error_macros
)
# regression and fuzzing tests

add_legacy_tests(
  FOLDER tests/regression NAMES
  igraph_read_graph_gml_invalid_inputs
)
<|MERGE_RESOLUTION|>--- conflicted
+++ resolved
@@ -255,11 +255,8 @@
   igraph_layout_mds
   igraph_layout_merge2
   igraph_layout_merge3
-<<<<<<< HEAD
   igraph_layout_random_3d
-=======
   igraph_layout_reingold_tilford_circular
->>>>>>> 3a13d793
   igraph_layout_reingold_tilford_extended
   igraph_layout_star
   igraph_layout_sugiyama
