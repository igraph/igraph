--- conflicted
+++ resolved
@@ -228,11 +228,6 @@
 add_legacy_tests(
   FOLDER tests/unit NAMES
   igraph_rewire # Uses internal igraph_i_rewire
-<<<<<<< HEAD
-  igraph_neighborhood_size
-=======
-  igraph_transitivity_avglocal_undirected
->>>>>>> 1ca547ba
 )
 
 add_legacy_tests(
@@ -252,8 +247,10 @@
   igraph_is_bipartite
   igraph_is_tree
   igraph_local_transitivity
+  igraph_neighborhood_size
   igraph_pagerank
   igraph_transitive_closure_dag
+  igraph_transitivity_avglocal_undirected
   harmonic_centrality
   random_spanning_tree
   single_target_shortest_path
