include(test_helpers)

# Add a compatibility alias to the "test" target so it can also be invoked as
# "make check" - for people who have it in their muscle memories from autotools
add_custom_target(build_tests)
add_custom_target(
  check
  COMMAND ${CMAKE_CTEST_COMMAND} --progress --output-on-failure -C $<CONFIG>
  COMMENT "Executing unit tests..."
)
add_dependencies(check build_tests)

# Some newer gcc version have --enable-new-dtags on by default. This then leads
# to using RUNPATH instead of RPATH. Since RUNPATH is only considered after
# LD_LIBRARY_PATH, if another version of igraph is installed somewhere it will
# be linked to that library.
include(CheckCCompilerFlag)
set(ORIG_CMAKE_REQUIRED_FLAGS ${CMAKE_REQUIRED_FLAGS})
set(CMAKE_REQUIRED_FLAGS "-Wl,--enable-new-dtags")
check_c_compiler_flag("" HAVE_ENABLE_NEW_DTAGS)
set(CMAKE_REQUIRED_FLAGS ${ORIG_CMAKE_REQUIRED_FLAGS})
if (HAVE_ENABLE_NEW_DTAGS AND BUILD_SHARED_LIBS)
  message(STATUS "Disabling new dtags for testing to use RPATH to ensure the correct library is found.")
  set(CMAKE_EXE_LINKER_FLAGS "-Wl,--disable-new-dtags")
endif()

# version.at
add_examples(
  FOLDER examples/simple NAMES
  igraph_version
)

# types.at
add_examples(
  FOLDER examples/simple NAMES
  dqueue
  igraph_sparsemat
  igraph_sparsemat3
  igraph_sparsemat4
  igraph_sparsemat6
  igraph_sparsemat7
  igraph_sparsemat8
  igraph_strvector
)

add_legacy_tests(
  FOLDER tests/unit NAMES
  heap
  igraph_array
  igraph_complex
  igraph_psumtree
  igraph_sparsemat5
  igraph_sparsemat9
  igraph_sparsemat_is_symmetric
  igraph_sparsemat_minmax
  igraph_sparsemat_which_minmax
  matrix
  matrix2
  matrix3
  spmatrix
  stack
  vector
  vector2
  vector3
  vector_ptr
)

if ((NOT BUILD_SHARED_LIBS) OR (NOT BLAS_IS_VENDORED AND NOT ARPACK_IS_VENDORED))
  add_legacy_tests(
    FOLDER tests/unit NAMES
    igraph_sparsemat2 # Uses ARPACK and BLAS functions which are not publicly available when building with internal ARPACK/BLAS
  )
endif()

add_legacy_tests(
  FOLDER tests/unit NAMES
  2wheap
  cutheap
  d_indheap
  hashtable
  marked_queue
  set
  trie
)

# basic.at
add_examples(
  FOLDER examples/simple NAMES
  igraph_add_edges
  igraph_add_vertices
  igraph_copy
  igraph_degree
  igraph_delete_edges
  igraph_delete_vertices
  igraph_empty
  igraph_get_eid
  igraph_get_eids
  igraph_is_directed
  igraph_neighbors
)

add_legacy_tests(
  FOLDER tests/unit NAMES
  igraph_is_same_graph
)

# iterators.at
add_examples(
  FOLDER examples/simple NAMES
  igraph_es_pairs
#  igraph_es_fromto
  igraph_vs_nonadj
  igraph_vs_seq
  igraph_vs_vector
)

add_legacy_tests(
  FOLDER tests/unit NAMES
  edge_selectors
  igraph_es_path
  vertex_selectors
)

# structure_generators.at
add_examples(
  FOLDER examples/simple NAMES
  igraph_adjacency
  igraph_atlas
  igraph_barabasi_game
  igraph_barabasi_game2
  igraph_create
  igraph_degree_sequence_game
  igraph_erdos_renyi_game
  igraph_full
  igraph_grg_game
  igraph_lcf
  igraph_ring
  igraph_small
  igraph_star
  igraph_tree
  igraph_weighted_adjacency
)

add_legacy_tests(
  FOLDER tests/unit NAMES
  erdos_renyi_game
  full
  igraph_barabasi_aging_game
  igraph_bipartite_game
  igraph_callaway_traits_game
  igraph_cited_type_game
  igraph_correlated_game
  igraph_extended_chordal_ring
  igraph_from_prufer
  igraph_full_citation
  igraph_growing_random_game
  igraph_k_regular_game
  igraph_lastcit_game
  igraph_lattice
  igraph_linegraph
  igraph_kautz
  igraph_preference_game
  igraph_realize_degree_sequence
  igraph_recent_degree_aging_game
  igraph_recent_degree_game
  tree
  tree_game
  ring
  watts_strogatz_game
)

# structural_properties.at
add_examples(
  FOLDER examples/simple NAMES
  assortativity
  bellman_ford
  dijkstra
  igraph_average_path_length
  igraph_cocitation
  igraph_diameter
  igraph_eccentricity
  igraph_feedback_arc_set
  igraph_feedback_arc_set_ip
  igraph_get_all_shortest_paths_dijkstra
  igraph_get_shortest_paths
  igraph_get_shortest_paths_dijkstra
  igraph_girth
  igraph_has_multiple
  igraph_is_loop
  igraph_is_multiple
  igraph_knn
  igraph_minimum_spanning_tree
  igraph_pagerank
  igraph_radius
  igraph_reciprocity
  igraph_similarity
  igraph_simplify
  igraph_topological_sorting
  igraph_transitivity
)

add_legacy_tests(
  FOLDER tests/unit NAMES
  igraph_rewire # Uses internal igraph_i_rewire
)

add_legacy_tests(
  FOLDER tests/unit NAMES
  efficiency
  igraph_are_connected
  igraph_betweenness
  igraph_closeness
  igraph_convergence_degree
  igraph_count_multiple
  igraph_density
  igraph_edge_betweenness
  igraph_get_all_simple_paths
  igraph_get_shortest_paths2
  igraph_is_bipartite
  igraph_is_tree
  igraph_get_shortest_paths_bellman_ford
  igraph_local_transitivity
  igraph_pagerank
  igraph_transitive_closure_dag
  harmonic_centrality
  random_spanning_tree
  single_target_shortest_path
  topological_sorting
)

# components.at
add_examples(
  FOLDER examples/simple NAMES
  igraph_biconnected_components
  igraph_decompose
)

add_legacy_tests(
  FOLDER tests/unit NAMES
  igraph_bridges
  igraph_decompose_strong
)

# layout.at
add_examples(
  FOLDER examples/simple NAMES
  igraph_layout_reingold_tilford
)

add_legacy_tests(
  FOLDER tests/unit NAMES
<<<<<<< HEAD
  igraph_layout_drl
=======
  igraph_layout_bipartite
>>>>>>> a1a79e58
  igraph_layout_fruchterman_reingold
  igraph_layout_graphopt
  igraph_layout_grid
  igraph_layout_lgl
  igraph_layout_mds
  igraph_layout_merge2
  igraph_layout_merge3
  igraph_layout_random_3d
  igraph_layout_reingold_tilford_circular
  igraph_layout_reingold_tilford_extended
  igraph_layout_star
  igraph_layout_sugiyama
)
add_legacy_tests(
  FOLDER tests/regression NAMES
  igraph_layout_kamada_kawai_3d_bug_1462
  igraph_layout_reingold_tilford_bug_879
)

add_legacy_tests(
  FOLDER tests/unit NAMES
  igraph_i_layout_sphere
  igraph_layout_davidson_harel # Uses igraph_i_layout_segments_intersect and igraph_i_layout_point_segment_dist2
  igraph_layout_merge # Uses igraph_i_layout_merge functions
)

# visitors.at
add_examples(
  FOLDER examples/simple NAMES
  igraph_bfs
  igraph_bfs_callback
  igraph_bfs_simple
)
add_legacy_tests(
  FOLDER tests/unit NAMES
  bfs
  bfs_simple
  igraph_random_walk
)

# topology.at
add_examples(
  FOLDER examples/simple NAMES
  igraph_isomorphic_vf2
  igraph_subisomorphic_lad
)

add_legacy_tests(
  FOLDER tests/unit NAMES
  simplify_and_colorize
  bliss_automorphisms
  igraph_isomorphic_bliss
  isomorphism_test
  isoclasses
  VF2-compat
)

# coloring.at
add_examples(
  FOLDER examples/simple NAMES
  igraph_coloring
)

# motifs.at
add_examples(
  FOLDER examples/simple NAMES
  igraph_motifs_randesu
)

add_legacy_tests(
  FOLDER tests/unit NAMES
  triad_census
)

# foreign.at
add_examples(
  FOLDER examples/simple NAMES
  dot
  foreign
  gml
  graphml
  igraph_read_graph_dl
  igraph_read_graph_graphdb
  igraph_read_graph_lgl
  igraph_write_graph_lgl
  igraph_write_graph_pajek
)

add_legacy_tests(
  FOLDER tests/unit NAMES
  igraph_write_graph_leda
  igraph_write_graph_dimacs
  lineendings
  pajek
  pajek2
  pajek_bipartite
  pajek_bipartite2
  pajek_signed
)

# other.at
add_examples(
  FOLDER examples/simple NAMES
  igraph_convex_hull
  igraph_power_law_fit
)

# operators.at
add_examples(
  FOLDER examples/simple NAMES
  igraph_complementer
  igraph_compose
  igraph_difference
  igraph_disjoint_union
  igraph_intersection
  igraph_union
)

add_legacy_tests(
  FOLDER tests/unit NAMES
  igraph_induced_subgraph
  igraph_induced_subgraph_map
  igraph_intersection2
  igraph_rewire_directed_edges
)

# conversion.at
add_examples(
  FOLDER examples/simple NAMES
  adjlist
  igraph_laplacian
  igraph_to_undirected
)

add_legacy_tests(
  FOLDER tests/unit NAMES
  adjlist
  igraph_to_directed
  igraph_to_prufer
  inclist
)

# flow.at
add_examples(
  FOLDER examples/simple NAMES
  dominator_tree
  even_tarjan
  flow
  flow2
  igraph_all_st_mincuts
  igraph_mincut
)

add_legacy_tests(
  FOLDER tests/unit NAMES
  igraph_st_mincut_value
  igraph_vertex_disjoint_paths
  igraph_adhesion
  igraph_cohesion
  igraph_residual_graph
  igraph_edge_disjoint_paths
  igraph_st_edge_connectivity
  igraph_st_mincut
)

add_legacy_tests(
  FOLDER tests/unit NAMES
  igraph_all_st_cuts # Uses igraph_marked_queue, which is internal.
)

add_legacy_tests(
  FOLDER tests/unit NAMES
  igraph_gomory_hu_tree
)

# community.at
add_examples(
  FOLDER examples/simple NAMES
  igraph_community_edge_betweenness
  igraph_community_fastgreedy
  igraph_community_fluid_communities
  igraph_community_label_propagation
  igraph_community_leading_eigenvector
  igraph_community_leiden
  igraph_community_multilevel
  igraph_community_optimal_modularity
  walktrap
)

add_legacy_tests(
  FOLDER tests/unit NAMES
  community_leiden
  community_label_propagation
  igraph_community_infomap
  igraph_community_leading_eigenvector2
  igraph_compare_communities
  igraph_le_community_to_membership
  igraph_modularity
  igraph_modularity_matrix
  igraph_split_join_distance
  levc-stress
  spinglass
)
add_legacy_tests(
  FOLDER tests/regression NAMES
  bug-1149658
)

# use a higher test timeout for the Infomap algorithm
set_tests_properties("test::igraph_community_infomap" PROPERTIES TIMEOUT 150)

# cliques.at
add_examples(
  FOLDER examples/simple NAMES
  igraph_cliques
  igraph_independent_sets
  igraph_maximal_cliques
)

add_legacy_tests(
  FOLDER tests/unit NAMES
  igraph_maximal_cliques2
  igraph_maximal_cliques3
  igraph_maximal_cliques4
  igraph_weighted_cliques
  maximal_cliques_callback
  maximal_cliques_hist
)

# eigen.at
add_legacy_tests(
  FOLDER tests/unit NAMES
  igraph_eigen_matrix
  igraph_eigen_matrix2
  igraph_eigen_matrix3
  igraph_eigen_matrix4
  igraph_eigen_matrix_symmetric
  igraph_eigen_matrix_symmetric_arpack
)

# attributes.at
add_examples(
  FOLDER examples/simple NAMES
  cattributes
  cattributes2
  cattributes3
  cattributes4
)

add_legacy_tests(
  FOLDER tests/unit NAMES
  cattributes5
)
add_legacy_tests(
  FOLDER tests/regression NAMES
  cattr_bool_bug
  cattr_bool_bug2
)

# arpack.at
add_examples(
  FOLDER examples/simple NAMES
  blas
  eigenvector_centrality
  igraph_lapack_dgeev
  igraph_lapack_dgeevx
  igraph_lapack_dgesv
  igraph_lapack_dsyevr
)

add_legacy_tests(
  FOLDER tests/unit NAMES
  igraph_arpack_rnsolve
  igraph_arpack_unpack_complex
  igraph_lapack_dgehrd
  igraph_lapack_dgetrf
  igraph_lapack_dgetrs
)

# bipartite.at
add_examples(
  FOLDER examples/simple NAMES
  igraph_bipartite_create
  igraph_bipartite_projection
)

# centralization.at
add_examples(
  FOLDER examples/simple NAMES
  centralization
)

# eulerian.at
add_legacy_tests(
  FOLDER tests/unit NAMES
  igraph_is_eulerian
  igraph_eulerian_cycle
  igraph_eulerian_path
)

# separators.at
add_examples(
  FOLDER examples/simple NAMES
  cohesive_blocks
  igraph_is_minimal_separator
  igraph_is_separator
  igraph_minimal_separators
  igraph_minimum_size_separators
)
add_legacy_tests(
  FOLDER tests/regression NAMES
  bug-1033045
)

# hrg.at
add_legacy_tests(
  FOLDER tests/unit NAMES
  igraph_hrg
  igraph_hrg2
  igraph_hrg3
)

# microscopic.at
add_examples(
  FOLDER examples/simple NAMES
  igraph_deterministic_optimal_imitation
  igraph_roulette_wheel_imitation
  igraph_stochastic_imitation
)

add_legacy_tests(
  FOLDER tests/unit NAMES
  igraph_moran_process
)

# mt.at -- only if we have pthreads
if(CMAKE_USE_PTHREADS_INIT)
  add_legacy_tests(
    FOLDER tests/unit NAMES tls1
    LIBRARIES Threads::Threads
  )

  # tls2 should be added only if we use vendored ARPACK because a non-vendored
  # ARPACK is not guaranteed to be thread-safe
  if(ARPACK_IS_VENDORED AND NOT BUILD_SHARED_LIBS)
    add_legacy_tests(
      FOLDER tests/unit NAMES tls2
      LIBRARIES Threads::Threads
    )
  endif()
endif()

# scg.at
add_examples(
  FOLDER examples/simple NAMES
  igraph_scg_grouping
  igraph_scg_grouping2
  igraph_scg_grouping3
  igraph_scg_grouping4
  igraph_scg_semiprojectors
  igraph_scg_semiprojectors2
  igraph_scg_semiprojectors3
  scg
)

add_legacy_tests(
  FOLDER tests/unit NAMES
  scg2
  scg3
)

# random.at
add_examples(
  FOLDER examples/simple NAMES
  igraph_fisher_yates_shuffle
  igraph_random_sample
  random_seed
)

add_legacy_tests(
  FOLDER tests/unit NAMES
  igraph_rng_get_exp
  mt
  rng_reproducibility
)

# qsort.at
add_legacy_tests(
  FOLDER tests/unit NAMES
  igraph_qsort
  igraph_qsort_r
)

# matching.at
add_examples(
  FOLDER examples/simple NAMES
  igraph_maximum_bipartite_matching
)

# embedding.at
add_legacy_tests(
  FOLDER tests/unit NAMES
  igraph_adjacency_spectral_embedding
)

# graphicality

add_legacy_tests(
  FOLDER tests/unit NAMES
  igraph_is_graphical
  igraph_is_bigraphical
)

# handlers

add_legacy_tests(
  FOLDER tests/unit NAMES
  fatal_handler
)

# error output

add_legacy_tests(
  FOLDER tests/unit NAMES
  error_macros
)
# regression and fuzzing tests

add_legacy_tests(
  FOLDER tests/regression NAMES
  igraph_read_graph_gml_invalid_inputs
)

# non-graph
add_legacy_tests(
  FOLDER tests/unit NAMES
  igraph_running_mean
)<|MERGE_RESOLUTION|>--- conflicted
+++ resolved
@@ -249,11 +249,8 @@
 
 add_legacy_tests(
   FOLDER tests/unit NAMES
-<<<<<<< HEAD
   igraph_layout_drl
-=======
   igraph_layout_bipartite
->>>>>>> a1a79e58
   igraph_layout_fruchterman_reingold
   igraph_layout_graphopt
   igraph_layout_grid
