--- conflicted
+++ resolved
@@ -991,13 +991,9 @@
 # benchmarks
 add_benchmarks(
   NAMES
-<<<<<<< HEAD
-  connectivity
-=======
   community
   connectivity
   erdos_renyi
->>>>>>> c0cac10f
   graphicality
   igraph_average_path_length_unweighted
   igraph_betweenness
