--- conflicted
+++ resolved
@@ -296,11 +296,8 @@
   igraph_get_shortest_paths2
   igraph_get_shortest_path_bellman_ford
   igraph_get_shortest_paths_bellman_ford
-<<<<<<< HEAD
   igraph_steiner_tree_fpt
-=======
   igraph_graph_center
->>>>>>> 0fcf1c78
   igraph_is_bipartite
   igraph_is_connected
   igraph_is_chordal
