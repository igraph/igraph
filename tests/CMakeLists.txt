include(test_helpers)
include(benchmark_helpers)

add_library(test_utilities OBJECT unit/test_utilities.c)
target_link_libraries(test_utilities PRIVATE igraph)
use_all_warnings(test_utilities)

# Add a compatibility alias to the "test" target so it can also be invoked as
# "make check" - for people who have it in their muscle memories from autotools
add_custom_target(build_tests)
add_custom_target(
  check
  COMMAND ${CMAKE_CTEST_COMMAND} --progress --output-on-failure -C $<CONFIG>
  COMMENT "Executing unit tests..."
  USES_TERMINAL
)
add_dependencies(check build_tests)

# Add a custom target for benchmarks and another one for building them
add_custom_target(build_benchmarks)
add_custom_target(
  benchmark
  COMMENT "Running benchmarks..."
)
add_dependencies(benchmark build_benchmarks)

# Some newer gcc version have --enable-new-dtags on by default. This then leads
# to using RUNPATH instead of RPATH. Since RUNPATH is only considered after
# LD_LIBRARY_PATH, if another version of igraph is installed somewhere it will
# be linked to that library.
include(CheckLinkerFlag)
check_linker_flag(C "-Wl,--enable-new-dtags" HAVE_ENABLE_NEW_DTAGS)
if (HAVE_ENABLE_NEW_DTAGS AND BUILD_SHARED_LIBS)
  message(STATUS "Disabling new dtags for testing to use RPATH to ensure the correct library is found.")
  set(CMAKE_EXE_LINKER_FLAGS "${CMAKE_EXE_LINKER_FLAGS} -Wl,--disable-new-dtags")
endif()

# tutorial examples and other snippets from the documentation
add_examples(
  FOLDER examples/tutorial NAMES
  tutorial1
  tutorial2
  tutorial3
)

# version.at
add_examples(
  FOLDER examples/simple NAMES
  igraph_version
)

# types.at
add_examples(
  FOLDER examples/simple NAMES
  dqueue
  igraph_sparsemat
  igraph_sparsemat3
  igraph_sparsemat4
  igraph_sparsemat6
  igraph_sparsemat7
  igraph_sparsemat8
  igraph_strvector
  igraph_vector_int_list_sort
)

add_legacy_tests(
  FOLDER tests/unit NAMES
  bitset
  heap
  igraph_complex
  igraph_psumtree
  igraph_sparsemat5
  igraph_sparsemat9
  igraph_sparsemat_droptol
  igraph_sparsemat_fkeep
  igraph_sparsemat_getelements_sorted
  igraph_sparsemat_is_symmetric
  igraph_sparsemat_iterator_idx
  igraph_sparsemat_minmax
  igraph_sparsemat_nonzero_storage
  igraph_sparsemat_normalize
  igraph_sparsemat_view
  igraph_sparsemat_which_minmax
  igraph_strvector
  igraph_vector_floor
  igraph_vector_lex_cmp
  matrix
  matrix2
  matrix3
  matrix_complex
  stack
  strvector_set_len_remove_print
  vector
  vector2
  vector3
  vector4
  vector_list
  vector_ptr
  vector_ptr_sort_ind
  vector_sort_ind
)

if ((NOT BUILD_SHARED_LIBS) OR (NOT BLAS_IS_VENDORED AND NOT ARPACK_IS_VENDORED))
  add_legacy_tests(
    FOLDER tests/unit NAMES
    igraph_sparsemat2 # Uses ARPACK and BLAS functions which are not publicly available when building with internal ARPACK/BLAS
  )
endif()

add_legacy_tests(
  FOLDER tests/unit NAMES
  2wheap
  cutheap
  d_indheap
  marked_queue
  gen2wheap
  set
  trie
)

# basic.at
add_examples(
  FOLDER examples/simple NAMES
  creation
  igraph_copy
  igraph_degree
  igraph_delete_edges
  igraph_delete_vertices
  igraph_get_eid
  igraph_get_eids
  igraph_is_directed
  igraph_neighbors
)

add_legacy_tests(
  FOLDER tests/unit NAMES
  adj
  igraph_add_edges
  igraph_add_vertices
  igraph_degree
  igraph_delete_edges
  igraph_delete_vertices
  igraph_edges
  igraph_empty
  igraph_get_eid
  igraph_is_same_graph
  igraph_i_incident
  igraph_i_neighbors
  igraph_neighbors
)

# iterators.at
add_examples(
  FOLDER examples/simple NAMES
  igraph_es_pairs
  igraph_vs_nonadj
  igraph_vs_range
  igraph_vs_vector
)

add_legacy_tests(
  FOLDER tests/unit NAMES
  edge_selectors
  igraph_es_path
  igraph_es_all_between
  vertex_selectors
)

# structure_generators.at
add_examples(
  FOLDER examples/simple NAMES
  igraph_adjacency
  igraph_atlas
  igraph_barabasi_game
  igraph_barabasi_game2
  igraph_create
  igraph_degree_sequence_game
  igraph_erdos_renyi_game_gnm
  igraph_erdos_renyi_game_gnp
  igraph_full
  igraph_grg_game
  igraph_kary_tree
  igraph_lcf
  igraph_realize_degree_sequence
  igraph_regular_tree
  igraph_ring
  igraph_small
  igraph_star
  igraph_symmetric_tree
  igraph_weighted_adjacency
)

add_legacy_tests(
  FOLDER tests/unit NAMES
  constructor-failure
  erdos_renyi_game_gnm
  erdos_renyi_game_gnp
  full
  igraph_adjacency
  igraph_atlas
  igraph_barabasi_aging_game
  igraph_barabasi_game
  igraph_bipartite_game
  igraph_callaway_traits_game
  igraph_chung_lu_game
  igraph_circulant
  igraph_cited_type_game
  igraph_citing_cited_type_game
  igraph_correlated_game
  igraph_correlated_pair_game
  igraph_create
  igraph_degree_sequence_game
  igraph_dot_product_game
  igraph_establishment_game
  igraph_extended_chordal_ring
  igraph_forest_fire_game
  igraph_from_prufer
  igraph_full_citation
  igraph_full_multipartite
  igraph_generalized_petersen
  igraph_grg_game
  igraph_growing_random_game
  igraph_hsbm_game
  igraph_hsbm_list_game
  igraph_k_regular_game
  igraph_lastcit_game
  igraph_linegraph
  igraph_kautz
  igraph_preference_game
  igraph_perfect
  igraph_realize_degree_sequence
  igraph_recent_degree_aging_game
  igraph_recent_degree_game
  igraph_sbm_game
  igraph_simple_interconnected_islands_game
  igraph_square_lattice
  igraph_static_power_law_game
  igraph_tree_from_parent_vector
  igraph_trussness
  igraph_turan
  igraph_wheel
  igraph_weighted_adjacency
  kary_tree
  symmetric_tree
  tree_game
  ring
  watts_strogatz_game
)

# structural_properties.at
add_examples(
  FOLDER examples/simple NAMES
  bellman_ford
  distances
  igraph_assortativity_degree
  igraph_assortativity_nominal
  igraph_average_path_length
  igraph_cocitation
  igraph_diameter
  igraph_eccentricity
  igraph_feedback_arc_set
  igraph_feedback_arc_set_ip
  igraph_get_all_shortest_paths_dijkstra
  igraph_get_shortest_paths
  igraph_get_shortest_paths_dijkstra
  igraph_girth
  igraph_has_multiple
  igraph_is_loop
  igraph_is_multiple
  igraph_list_triangles
  igraph_avg_nearest_neighbor_degree
  igraph_minimum_spanning_tree
  igraph_pagerank
  igraph_radius
  igraph_reciprocity
  igraph_similarity
  igraph_simplify
  igraph_topological_sorting
  igraph_transitivity
)

add_legacy_tests(
  FOLDER tests/unit NAMES
  all_shortest_paths
  assortativity
  igraph_product
  components
  coreness
  efficiency
  global_transitivity
  harmonic_centrality
  hub_and_authority
  igraph_count_adjacent_triangles
  igraph_are_connected
  igraph_average_path_length
  igraph_average_path_length_dijkstra
  igraph_betweenness
  igraph_betweenness_subset
  igraph_closeness
  igraph_constraint
  igraph_convergence_degree
  igraph_count_multiple
  igraph_density
  igraph_diameter
  igraph_diameter_dijkstra
  igraph_diversity
  igraph_distances_floyd_warshall
  igraph_distances_floyd_warshall_speedup
  igraph_distances_johnson
  igraph_ecc
  igraph_eccentricity
  igraph_eccentricity_dijkstra
  igraph_edge_betweenness
  igraph_edge_betweenness_subset
  igraph_feedback_arc_set
  igraph_feedback_vertex_set
  igraph_get_all_simple_paths
  igraph_get_all_shortest_paths_dijkstra
  igraph_get_k_shortest_paths
  igraph_get_shortest_paths2
  igraph_get_shortest_path_astar
  igraph_get_shortest_path_bellman_ford
  igraph_get_shortest_paths_bellman_ford
  igraph_get_shortest_paths_dijkstra
  igraph_graph_center
  igraph_has_mutual
  igraph_is_bipartite
  igraph_is_connected
  igraph_is_chordal
  igraph_is_clique
  igraph_is_complete
  igraph_is_dag
  igraph_is_mutual
  igraph_is_tree
  igraph_is_forest
  igraph_is_forest2
  igraph_joint_degree_distribution
  igraph_joint_type_distribution
  igraph_is_acyclic
  igraph_list_triangles
  igraph_local_scan_k_ecount
  igraph_local_scan_k_ecount_them
  igraph_local_scan_subset_ecount
  igraph_local_transitivity
  igraph_mean_degree
  igraph_neighborhood
  igraph_neighborhood_graphs
  igraph_neighborhood_size
  igraph_pagerank
  igraph_path_length_hist
  igraph_pseudo_diameter
  igraph_pseudo_diameter_dijkstra
  igraph_random_walk
  igraph_rewire # Uses internal igraph_i_rewire
  igraph_simple_cycles
  igraph_similarity
  igraph_transitive_closure
  igraph_transitivity_avglocal_undirected
  igraph_transitivity_barrat
  igraph_unfold_tree
  igraph_voronoi
  igraph_widest_paths
  igraph_spanner
  jdm
  knn
  paths
  random_spanning_tree
  reachability
  single_target_shortest_path
  topological_sorting
)

add_legacy_tests(
  FOLDER tests/regression NAMES
  bug_1760
  bug_1814
  bug_1970
  bug_2150
  bug_2497
  bug_2506
  bug_2517
)

# components.at
add_examples(
  FOLDER examples/simple NAMES
  igraph_biconnected_components
  igraph_decompose
  igraph_is_biconnected
)

add_legacy_tests(
  FOLDER tests/unit NAMES
  igraph_biconnected_components
  igraph_bridges
  igraph_decompose_strong
  igraph_is_biconnected
  igraph_subcomponent
)

# layout.at
add_examples(
  FOLDER examples/simple NAMES
  igraph_layout_reingold_tilford
)

add_legacy_tests(
  FOLDER tests/unit NAMES
  igraph_layout_align
  igraph_layout_drl
  igraph_layout_drl_3d
  igraph_layout_bipartite
  igraph_layout_fruchterman_reingold
  igraph_layout_fruchterman_reingold_3d
  igraph_layout_gem
  igraph_layout_graphopt
  igraph_layout_grid
  igraph_layout_kamada_kawai
  igraph_layout_lgl
  igraph_layout_mds
  igraph_layout_merge2
  igraph_layout_merge3
  igraph_layout_random_3d
  igraph_layout_reingold_tilford_circular
  igraph_layout_reingold_tilford_extended
  igraph_layout_sphere
  igraph_layout_star
  igraph_layout_sugiyama
  igraph_layout_umap
)
add_legacy_tests(
  FOLDER tests/regression NAMES
  igraph_layout_kamada_kawai_3d_bug_1462
  igraph_layout_reingold_tilford_bug_879
)

add_legacy_tests(
  FOLDER tests/unit NAMES
  igraph_i_layout_sphere
  igraph_layout_davidson_harel # Uses igraph_i_layout_segments_intersect and igraph_i_layout_point_segment_dist2
  igraph_layout_merge # Uses igraph_i_layout_merge functions
  igraph_i_umap_fit_ab
)

# visitors.at
add_examples(
  FOLDER examples/simple NAMES
  igraph_bfs
  igraph_bfs_callback
  igraph_bfs_simple
)
add_legacy_tests(
  FOLDER tests/unit NAMES
  bfs
  bfs_simple
)

# topology.at
add_examples(
  FOLDER examples/simple NAMES
  igraph_isomorphic_vf2
  igraph_subisomorphic_lad
)

add_legacy_tests(
  FOLDER tests/unit NAMES
  simplify_and_colorize
  bliss_automorphisms
  igraph_get_isomorphisms_vf2
  igraph_get_subisomorphisms_vf2
  igraph_isomorphic
  igraph_isomorphic_vf2
  igraph_subisomorphic
  igraph_subisomorphic_lad
  igraph_isomorphic_bliss
  isomorphism_test
  isoclasses
  isoclasses2
  VF2-compat
)

# coloring.at
add_examples(
  FOLDER examples/simple NAMES
  igraph_coloring
)

add_legacy_tests(
  FOLDER tests/unit NAMES
  igraph_coloring
)


# motifs.at
add_examples(
  FOLDER examples/simple NAMES
  igraph_motifs_randesu
)

add_legacy_tests(
  FOLDER tests/unit NAMES
  igraph_dyad_census
  igraph_motifs_randesu
  igraph_motifs_randesu_estimate
  igraph_motifs_randesu_no
  triad_census
)

# foreign.at
add_examples(
  FOLDER examples/simple NAMES
  dot
  foreign
  gml
  graphml
  igraph_read_graph_dl
  igraph_read_graph_graphdb
  igraph_read_graph_lgl
  igraph_write_graph_lgl
  igraph_write_graph_pajek
  safelocale
)

add_legacy_tests(
  FOLDER tests/unit NAMES
  foreign_empty
  gml
  igraph_read_graph_graphdb
  igraph_read_graph_graphml
  igraph_write_graph_leda
  igraph_write_graph_dimacs_flow
  igraph_write_graph_dot
  lineendings
  ncol
  pajek
  pajek2
  pajek_bipartite
  pajek_bipartite2
  pajek_signed
)

# other.at
add_examples(
  FOLDER examples/simple NAMES
  igraph_power_law_fit
)
# igraph_power_law_fit() output is only deterministic when running with 1 thread
set_property(TEST example::igraph_power_law_fit APPEND PROPERTY ENVIRONMENT "OMP_NUM_THREADS=1")

add_legacy_tests(
  FOLDER tests/unit NAMES
  all_almost_e
  cmp_epsilon
  igraph_almost_equals
  igraph_convex_hull
  igraph_power_law_fit
  overflow
  prop_caching
  zapsmall
)
# igraph_power_law_fit() output is only deterministic when running with 1 thread
set_property(TEST test::igraph_power_law_fit APPEND PROPERTY ENVIRONMENT "OMP_NUM_THREADS=1")

# operators.at
add_examples(
  FOLDER examples/simple NAMES
  igraph_complementer
  igraph_compose
  igraph_contract_vertices
  igraph_difference
  igraph_disjoint_union
  igraph_join
  igraph_intersection
  igraph_union
)

add_legacy_tests(
  FOLDER tests/unit NAMES
  igraph_contract_vertices
  igraph_connect_neighborhood
  igraph_disjoint_union
  igraph_graph_power
  igraph_induced_subgraph
  igraph_induced_subgraph_map
  igraph_induced_subgraph_edges
  igraph_intersection
  igraph_permute_vertices
  igraph_reverse_edges
  igraph_rewire_directed_edges
  igraph_union
)

# conversion.at
add_examples(
  FOLDER examples/simple NAMES
  adjlist
  igraph_get_laplacian
  igraph_get_laplacian_sparse
  igraph_to_undirected
)

add_legacy_tests(
  FOLDER tests/unit NAMES
  adjlist
  igraph_adjlist_init_complementer
  igraph_adjlist_simplify
  igraph_get_adjacency
  igraph_get_adjacency_sparse
  igraph_get_laplacian
  igraph_get_stochastic
  igraph_get_stochastic_sparse
  igraph_to_directed
  igraph_to_prufer
  inclist
)

# flow.at
add_examples(
  FOLDER examples/simple NAMES
  dominator_tree
  even_tarjan
  flow
  flow2
  igraph_all_st_mincuts
  igraph_mincut
)

add_legacy_tests(
  FOLDER tests/unit NAMES
  igraph_all_st_mincuts
  igraph_dominator_tree
  igraph_st_mincut_value
  igraph_vertex_disjoint_paths
  igraph_adhesion
  igraph_cohesion
  igraph_maxflow
  igraph_residual_graph
  igraph_edge_disjoint_paths
  igraph_st_edge_connectivity
  igraph_st_mincut
  igraph_st_vertex_connectivity
)

add_legacy_tests(
  FOLDER tests/unit NAMES
  igraph_all_st_cuts # Uses igraph_marked_queue, which is internal.
)

add_legacy_tests(
  FOLDER tests/unit NAMES
  igraph_gomory_hu_tree
)

# community.at
add_examples(
  FOLDER examples/simple NAMES
  igraph_community_edge_betweenness
  igraph_community_fastgreedy
  igraph_community_label_propagation
  igraph_community_leading_eigenvector
  igraph_community_leiden
  igraph_community_multilevel
  igraph_community_optimal_modularity
  walktrap
)

add_legacy_tests(
  FOLDER tests/unit NAMES
  community_indexing
  community_leiden
  community_label_propagation
  community_label_propagation2
  community_label_propagation3
  community_walktrap
  graphlets
  igraph_community_eb_get_merges
  igraph_community_edge_betweenness
  igraph_community_fastgreedy
  igraph_community_fluid_communities
  igraph_community_infomap
  igraph_community_leading_eigenvector2
  igraph_community_voronoi
  igraph_compare_communities
  igraph_le_community_to_membership
  igraph_modularity
  igraph_modularity_matrix
  igraph_split_join_distance
  levc-stress
  null_communities
  spinglass
)
add_legacy_tests(
  FOLDER tests/regression NAMES
  bug-1149658
)

# use a higher test timeout for the Infomap algorithm
set_tests_properties("test::igraph_community_infomap" PROPERTIES TIMEOUT 150)

# cliques.at
add_examples(
  FOLDER examples/simple NAMES
  igraph_cliques
  igraph_independent_sets
  igraph_maximal_cliques
)

add_legacy_tests(
  FOLDER tests/unit NAMES
  igraph_clique_size_hist
  igraph_maximal_cliques
  igraph_maximal_cliques2
  igraph_maximal_cliques3
  igraph_maximal_cliques4
  igraph_maximal_cliques_file
  igraph_weighted_cliques
  maximal_cliques_callback
  maximal_cliques_hist
)

# eigen.at
add_legacy_tests(
  FOLDER tests/unit NAMES
  igraph_eigen_matrix
  igraph_eigen_matrix2
  igraph_eigen_matrix3
  igraph_eigen_matrix4
  igraph_eigen_matrix_symmetric
  igraph_eigen_matrix_symmetric_arpack
)

# attributes.at
add_examples(
  FOLDER examples/simple NAMES
  cattributes
  cattributes2
  cattributes3
  cattributes4
  igraph_attribute_combination
)

add_legacy_tests(
  FOLDER tests/unit NAMES
  igraph_attribute_combination_remove
  cattributes5
  cattributes6
)
add_legacy_tests(
  FOLDER tests/regression NAMES
  cattr_bool_bug
  cattr_bool_bug2
)

# arpack.at
add_examples(
  FOLDER examples/simple NAMES
  blas
  blas_dgemm
  eigenvector_centrality
  igraph_lapack_dgeev
  igraph_lapack_dgeevx
  igraph_lapack_dgesv
  igraph_lapack_dsyevr
)

add_legacy_tests(
  FOLDER tests/unit NAMES
  dgemv
  igraph_arpack_rnsolve
  igraph_arpack_unpack_complex
  igraph_blas_dgemm
  igraph_eigenvector_centrality
  igraph_lapack_dgeev
  igraph_lapack_dgeevx
  igraph_lapack_dgehrd
  igraph_lapack_dgetrf
  igraph_lapack_dgetrs
  igraph_lapack_dsyevr
)

# bipartite.at
add_examples(
  FOLDER examples/simple NAMES
  igraph_bipartite_create
  igraph_bipartite_projection
)

add_legacy_tests(
  FOLDER tests/unit NAMES
  igraph_bipartite_create
  igraph_bipartite_projection
  igraph_biadjacency
  igraph_get_biadjacency
)

# centralization.at
add_examples(
  FOLDER examples/simple NAMES
  centralization
)

add_legacy_tests(
  FOLDER tests/unit NAMES
  centralization
)

# eulerian.at
add_legacy_tests(
  FOLDER tests/unit NAMES
  igraph_is_eulerian
  igraph_eulerian_cycle
  igraph_eulerian_path
  igraph_find_cycle
)

# separators.at
add_examples(
  FOLDER examples/simple NAMES
  cohesive_blocks
  igraph_is_minimal_separator
  igraph_is_separator
  igraph_minimal_separators
  igraph_minimum_size_separators
)

add_legacy_tests(
  FOLDER tests/unit NAMES
  igraph_is_separator
)

add_legacy_tests(
  FOLDER tests/unit NAMES
  igraph_cohesive_blocks
  igraph_minimum_size_separators
)

add_legacy_tests(
  FOLDER tests/regression NAMES
  bug-1033045
)

# hrg.at
add_legacy_tests(
  FOLDER tests/unit NAMES
  igraph_hrg
  igraph_hrg2
  igraph_hrg3
  igraph_hrg_create
)

# mt.at -- only if we have pthreads
if(CMAKE_USE_PTHREADS_INIT)
  add_legacy_tests(
    FOLDER tests/unit NAMES tls1
    LIBRARIES Threads::Threads
  )

  # tls2 should be added only if we use vendored ARPACK because a non-vendored
  # ARPACK is not guaranteed to be thread-safe
  if(ARPACK_IS_VENDORED AND NOT BUILD_SHARED_LIBS)
    add_legacy_tests(
      FOLDER tests/unit NAMES tls2
      LIBRARIES Threads::Threads
    )
  endif()
endif()

# random.at
add_examples(
  FOLDER examples/simple NAMES
  igraph_fisher_yates_shuffle
  igraph_random_sample
  random_seed
)

add_legacy_tests(
  FOLDER tests/unit NAMES
  igraph_random_sample
  igraph_rng_get_integer
  random_sampling
  rng_reproducibility
  rng_init_destroy_max_bits_name_set_default
)

# qsort.at
add_legacy_tests(
  FOLDER tests/unit NAMES
  igraph_qsort
  igraph_qsort_r
)

# matching.at
add_examples(
  FOLDER examples/simple NAMES
  igraph_maximum_bipartite_matching
)

add_legacy_tests(
  FOLDER tests/unit NAMES
  igraph_maximum_bipartite_matching
)

# embedding.at
add_legacy_tests(
  FOLDER tests/unit NAMES
  igraph_adjacency_spectral_embedding
)

# graphicality

add_legacy_tests(
  FOLDER tests/unit NAMES
  igraph_is_graphical
  igraph_is_bigraphical
  igraph_realize_bipartite_degree_sequence
)

# cycle bases
add_legacy_tests(
  FOLDER tests/unit NAMES
  cycle_bases
)

# handlers

add_legacy_tests(
  FOLDER tests/unit NAMES
  fatal_handler
  igraph_progress_handler_stderr
  igraph_set_progress_handler
)

# error output

add_legacy_tests(
  FOLDER tests/unit NAMES
  error_macros
)

# GLPK

add_legacy_tests(
  FOLDER tests/unit NAMES
  glpk_error
)

# regression and fuzzing tests

add_legacy_tests(
  FOLDER tests/regression NAMES
  igraph_read_graph_gml_invalid_inputs
  igraph_read_graph_graphml_invalid_inputs
  igraph_read_graph_pajek_invalid_inputs
)

# non-graph

add_legacy_tests(
  FOLDER tests/unit NAMES
  expand_path_to_pairs
  igraph_running_mean
  igraph_solve_lsap
)

# memory allocation

add_legacy_tests(
  FOLDER tests/unit NAMES
  zero_allocs
)

# simulation

add_legacy_tests(
  FOLDER tests/unit NAMES
  igraph_sir
)


# benchmarks
add_benchmarks(
  NAMES
  community
  connectivity
  erdos_renyi
  graphicality
  igraph_average_path_length_unweighted
  igraph_betweenness
  igraph_betweenness_weighted
  igraph_cliques
  igraph_closeness_weighted
  igraph_coloring
  igraph_decompose
  igraph_degree
  igraph_degree_sequence_game
  igraph_distances
  igraph_ecc
  igraph_induced_subgraph
  igraph_induced_subgraph_edges
  igraph_layout_umap
  igraph_matrix_transpose
  igraph_maximal_cliques
  igraph_neighborhood
  igraph_pagerank
  igraph_pagerank_weighted
  igraph_power_law_fit
  igraph_qsort
  igraph_random_walk
  igraph_strength
  igraph_transitivity
  igraph_tree_game
  igraph_vertex_connectivity
  igraph_voronoi
  inc_vs_adj
  intersection
  lad
  modularity
)

# dot product
add_legacy_tests(
  FOLDER tests/unit NAMES
  igraph_sample_dirichlet
  igraph_sample_sphere
)

# lattices
add_legacy_tests(
  FOLDER tests/unit NAMES
  igraph_triangular_lattice
  igraph_hexagonal_lattice
<<<<<<< HEAD
)

add_legacy_tests(
        FOLDER tests/unit NAMES
        jdm
)

add_legacy_tests(
        FOLDER tests/unit NAMES
        igraph_realize_bipartite_degree_sequence
)

# percolation
add_legacy_tests(
	FOLDER tests/unit NAMES
	percolation
=======
>>>>>>> 633012e0
)<|MERGE_RESOLUTION|>--- conflicted
+++ resolved
@@ -1029,23 +1029,10 @@
   FOLDER tests/unit NAMES
   igraph_triangular_lattice
   igraph_hexagonal_lattice
-<<<<<<< HEAD
-)
-
-add_legacy_tests(
-        FOLDER tests/unit NAMES
-        jdm
-)
-
-add_legacy_tests(
-        FOLDER tests/unit NAMES
-        igraph_realize_bipartite_degree_sequence
 )
 
 # percolation
 add_legacy_tests(
-	FOLDER tests/unit NAMES
-	percolation
-=======
->>>>>>> 633012e0
-)+  FOLDER tests/unit NAMES
+  percolation
+)
